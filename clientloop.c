/* $OpenBSD: clientloop.c,v 1.311 2018/02/11 21:16:56 dtucker Exp $ */
/*
 * Author: Tatu Ylonen <ylo@cs.hut.fi>
 * Copyright (c) 1995 Tatu Ylonen <ylo@cs.hut.fi>, Espoo, Finland
 *                    All rights reserved
 * The main loop for the interactive session (client side).
 *
 * As far as I am concerned, the code I have written for this software
 * can be used freely for any purpose.  Any derived versions of this
 * software must be clearly marked as such, and if the derived work is
 * incompatible with the protocol description in the RFC file, it must be
 * called by a name other than "ssh" or "Secure Shell".
 *
 *
 * Copyright (c) 1999 Theo de Raadt.  All rights reserved.
 *
 * Redistribution and use in source and binary forms, with or without
 * modification, are permitted provided that the following conditions
 * are met:
 * 1. Redistributions of source code must retain the above copyright
 *    notice, this list of conditions and the following disclaimer.
 * 2. Redistributions in binary form must reproduce the above copyright
 *    notice, this list of conditions and the following disclaimer in the
 *    documentation and/or other materials provided with the distribution.
 *
 * THIS SOFTWARE IS PROVIDED BY THE AUTHOR ``AS IS'' AND ANY EXPRESS OR
 * IMPLIED WARRANTIES, INCLUDING, BUT NOT LIMITED TO, THE IMPLIED WARRANTIES
 * OF MERCHANTABILITY AND FITNESS FOR A PARTICULAR PURPOSE ARE DISCLAIMED.
 * IN NO EVENT SHALL THE AUTHOR BE LIABLE FOR ANY DIRECT, INDIRECT,
 * INCIDENTAL, SPECIAL, EXEMPLARY, OR CONSEQUENTIAL DAMAGES (INCLUDING, BUT
 * NOT LIMITED TO, PROCUREMENT OF SUBSTITUTE GOODS OR SERVICES; LOSS OF USE,
 * DATA, OR PROFITS; OR BUSINESS INTERRUPTION) HOWEVER CAUSED AND ON ANY
 * THEORY OF LIABILITY, WHETHER IN CONTRACT, STRICT LIABILITY, OR TORT
 * (INCLUDING NEGLIGENCE OR OTHERWISE) ARISING IN ANY WAY OUT OF THE USE OF
 * THIS SOFTWARE, EVEN IF ADVISED OF THE POSSIBILITY OF SUCH DAMAGE.
 *
 *
 * SSH2 support added by Markus Friedl.
 * Copyright (c) 1999, 2000, 2001 Markus Friedl.  All rights reserved.
 *
 * Redistribution and use in source and binary forms, with or without
 * modification, are permitted provided that the following conditions
 * are met:
 * 1. Redistributions of source code must retain the above copyright
 *    notice, this list of conditions and the following disclaimer.
 * 2. Redistributions in binary form must reproduce the above copyright
 *    notice, this list of conditions and the following disclaimer in the
 *    documentation and/or other materials provided with the distribution.
 *
 * THIS SOFTWARE IS PROVIDED BY THE AUTHOR ``AS IS'' AND ANY EXPRESS OR
 * IMPLIED WARRANTIES, INCLUDING, BUT NOT LIMITED TO, THE IMPLIED WARRANTIES
 * OF MERCHANTABILITY AND FITNESS FOR A PARTICULAR PURPOSE ARE DISCLAIMED.
 * IN NO EVENT SHALL THE AUTHOR BE LIABLE FOR ANY DIRECT, INDIRECT,
 * INCIDENTAL, SPECIAL, EXEMPLARY, OR CONSEQUENTIAL DAMAGES (INCLUDING, BUT
 * NOT LIMITED TO, PROCUREMENT OF SUBSTITUTE GOODS OR SERVICES; LOSS OF USE,
 * DATA, OR PROFITS; OR BUSINESS INTERRUPTION) HOWEVER CAUSED AND ON ANY
 * THEORY OF LIABILITY, WHETHER IN CONTRACT, STRICT LIABILITY, OR TORT
 * (INCLUDING NEGLIGENCE OR OTHERWISE) ARISING IN ANY WAY OUT OF THE USE OF
 * THIS SOFTWARE, EVEN IF ADVISED OF THE POSSIBILITY OF SUCH DAMAGE.
 */

#include "includes.h"

#include <sys/types.h>
#include <sys/ioctl.h>
#ifdef HAVE_SYS_STAT_H
# include <sys/stat.h>
#endif
#ifdef HAVE_SYS_TIME_H
# include <sys/time.h>
#endif
#include <sys/socket.h>

#include <ctype.h>
#include <errno.h>
#ifdef HAVE_PATHS_H
#include <paths.h>
#endif
#include <signal.h>
#include <stdarg.h>
#include <stdio.h>
#include <stdlib.h>
#include <string.h>
#include <termios.h>
#include <pwd.h>
#include <unistd.h>
#include <limits.h>

#include "openbsd-compat/sys-queue.h"
#include "xmalloc.h"
#include "ssh.h"
#include "ssh2.h"
#include "packet.h"
#include "buffer.h"
#include "compat.h"
#include "channels.h"
#include "dispatch.h"
#include "key.h"
#include "cipher.h"
#include "kex.h"
#include "myproposal.h"
#include "log.h"
#include "misc.h"
#include "readconf.h"
#include "clientloop.h"
#include "sshconnect.h"
#include "authfd.h"
#include "atomicio.h"
#include "sshpty.h"
#include "match.h"
#include "msg.h"
#include "ssherr.h"
#include "hostfile.h"

/* import options */
extern Options options;

/* Flag indicating that stdin should be redirected from /dev/null. */
extern int stdin_null_flag;

/* Flag indicating that no shell has been requested */
extern int no_shell_flag;

/* Flag indicating that ssh should daemonise after authentication is complete */
extern int fork_after_authentication_flag;

/* Control socket */
extern int muxserver_sock; /* XXX use mux_client_cleanup() instead */

/*
 * Name of the host we are connecting to.  This is the name given on the
 * command line, or the HostName specified for the user-supplied name in a
 * configuration file.
 */
extern char *host;

/*
 * Flag to indicate that we have received a window change signal which has
 * not yet been processed.  This will cause a message indicating the new
 * window size to be sent to the server a little later.  This is volatile
 * because this is updated in a signal handler.
 */
static volatile sig_atomic_t received_window_change_signal = 0;
static volatile sig_atomic_t received_signal = 0;

/* Flag indicating whether the user's terminal is in non-blocking mode. */
static int in_non_blocking_mode = 0;

/* Time when backgrounded control master using ControlPersist should exit */
static time_t control_persist_exit_time = 0;

/* Common data for the client loop code. */
volatile sig_atomic_t quit_pending; /* Set non-zero to quit the loop. */
static int last_was_cr;		/* Last character was a newline. */
static int exit_status;		/* Used to store the command exit status. */
static Buffer stderr_buffer;	/* Used for final exit message. */
static int connection_in;	/* Connection to server (input). */
static int connection_out;	/* Connection to server (output). */
static int need_rekeying;	/* Set to non-zero if rekeying is requested. */
static int session_closed;	/* In SSH2: login session closed. */
static u_int x11_refuse_time;	/* If >0, refuse x11 opens after this time. */

static void client_init_dispatch(void);
int	session_ident = -1;

/* Track escape per proto2 channel */
struct escape_filter_ctx {
	int escape_pending;
	int escape_char;
};

/* Context for channel confirmation replies */
struct channel_reply_ctx {
	const char *request_type;
	int id;
	enum confirm_action action;
};

/* Global request success/failure callbacks */
/* XXX move to struct ssh? */
struct global_confirm {
	TAILQ_ENTRY(global_confirm) entry;
	global_confirm_cb *cb;
	void *ctx;
	int ref_count;
};
TAILQ_HEAD(global_confirms, global_confirm);
static struct global_confirms global_confirms =
    TAILQ_HEAD_INITIALIZER(global_confirms);

void ssh_process_session2_setup(int, int, int, Buffer *);

/* Restores stdin to blocking mode. */

static void
leave_non_blocking(void)
{
	if (in_non_blocking_mode) {
		unset_nonblock(fileno(stdin));
		in_non_blocking_mode = 0;
	}
}

/*
 * Signal handler for the window change signal (SIGWINCH).  This just sets a
 * flag indicating that the window has changed.
 */
/*ARGSUSED */
static void
window_change_handler(int sig)
{
	received_window_change_signal = 1;
}

/*
 * Signal handler for signals that cause the program to terminate.  These
 * signals must be trapped to restore terminal modes.
 */
/*ARGSUSED */
static void
signal_handler(int sig)
{
	received_signal = sig;
	quit_pending = 1;
}

/*
 * Sets control_persist_exit_time to the absolute time when the
 * backgrounded control master should exit due to expiry of the
 * ControlPersist timeout.  Sets it to 0 if we are not a backgrounded
 * control master process, or if there is no ControlPersist timeout.
 */
static void
set_control_persist_exit_time(struct ssh *ssh)
{
	if (muxserver_sock == -1 || !options.control_persist
	    || options.control_persist_timeout == 0) {
		/* not using a ControlPersist timeout */
		control_persist_exit_time = 0;
	} else if (channel_still_open(ssh)) {
		/* some client connections are still open */
		if (control_persist_exit_time > 0)
			debug2("%s: cancel scheduled exit", __func__);
		control_persist_exit_time = 0;
	} else if (control_persist_exit_time <= 0) {
		/* a client connection has recently closed */
		control_persist_exit_time = monotime() +
			(time_t)options.control_persist_timeout;
		debug2("%s: schedule exit in %d seconds", __func__,
		    options.control_persist_timeout);
	}
	/* else we are already counting down to the timeout */
}

#define SSH_X11_VALID_DISPLAY_CHARS ":/.-_"
static int
client_x11_display_valid(const char *display)
{
	size_t i, dlen;

	if (display == NULL)
		return 0;

	dlen = strlen(display);
	for (i = 0; i < dlen; i++) {
		if (!isalnum((u_char)display[i]) &&
		    strchr(SSH_X11_VALID_DISPLAY_CHARS, display[i]) == NULL) {
			debug("Invalid character '%c' in DISPLAY", display[i]);
			return 0;
		}
	}
	return 1;
}

#define SSH_X11_PROTO		"MIT-MAGIC-COOKIE-1"
#define X11_TIMEOUT_SLACK	60
int
client_x11_get_proto(struct ssh *ssh, const char *display,
    const char *xauth_path, u_int trusted, u_int timeout,
    char **_proto, char **_data)
{
	char cmd[1024], line[512], xdisplay[512];
	char xauthfile[PATH_MAX], xauthdir[PATH_MAX];
	static char proto[512], data[512];
	FILE *f;
	int got_data = 0, generated = 0, do_unlink = 0, r;
	struct stat st;
	u_int now, x11_timeout_real;

	*_proto = proto;
	*_data = data;
	proto[0] = data[0] = xauthfile[0] = xauthdir[0] = '\0';

	if (!client_x11_display_valid(display)) {
		if (display != NULL)
			logit("DISPLAY \"%s\" invalid; disabling X11 forwarding",
			    display);
		return -1;
	}
	if (xauth_path != NULL && stat(xauth_path, &st) == -1) {
		debug("No xauth program.");
		xauth_path = NULL;
	}

	if (xauth_path != NULL) {
		/*
		 * Handle FamilyLocal case where $DISPLAY does
		 * not match an authorization entry.  For this we
		 * just try "xauth list unix:displaynum.screennum".
		 * XXX: "localhost" match to determine FamilyLocal
		 *      is not perfect.
		 */
		if (strncmp(display, "localhost:", 10) == 0) {
			if ((r = snprintf(xdisplay, sizeof(xdisplay), "unix:%s",
			    display + 10)) < 0 ||
			    (size_t)r >= sizeof(xdisplay)) {
				error("%s: display name too long", __func__);
				return -1;
			}
			display = xdisplay;
		}
		if (trusted == 0) {
			/*
			 * Generate an untrusted X11 auth cookie.
			 *
			 * The authentication cookie should briefly outlive
			 * ssh's willingness to forward X11 connections to
			 * avoid nasty fail-open behaviour in the X server.
			 */
			mktemp_proto(xauthdir, sizeof(xauthdir));
			if (mkdtemp(xauthdir) == NULL) {
				error("%s: mkdtemp: %s",
				    __func__, strerror(errno));
				return -1;
			}
			do_unlink = 1;
			if ((r = snprintf(xauthfile, sizeof(xauthfile),
			    "%s/xauthfile", xauthdir)) < 0 ||
			    (size_t)r >= sizeof(xauthfile)) {
				error("%s: xauthfile path too long", __func__);
				unlink(xauthfile);
				rmdir(xauthdir);
				return -1;
			}

			if (timeout >= UINT_MAX - X11_TIMEOUT_SLACK)
				x11_timeout_real = UINT_MAX;
			else
				x11_timeout_real = timeout + X11_TIMEOUT_SLACK;
			if ((r = snprintf(cmd, sizeof(cmd),
			    "%s -f %s generate %s " SSH_X11_PROTO
			    " untrusted timeout %u 2>" _PATH_DEVNULL,
			    xauth_path, xauthfile, display,
			    x11_timeout_real)) < 0 ||
			    (size_t)r >= sizeof(cmd))
				fatal("%s: cmd too long", __func__);
			debug2("%s: %s", __func__, cmd);
			if (x11_refuse_time == 0) {
				now = monotime() + 1;
				if (UINT_MAX - timeout < now)
					x11_refuse_time = UINT_MAX;
				else
					x11_refuse_time = now + timeout;
				channel_set_x11_refuse_time(ssh,
				    x11_refuse_time);
			}
			if (system(cmd) == 0)
				generated = 1;
		}

		/*
		 * When in untrusted mode, we read the cookie only if it was
		 * successfully generated as an untrusted one in the step
		 * above.
		 */
		if (trusted || generated) {
			snprintf(cmd, sizeof(cmd),
			    "%s %s%s list %s 2>" _PATH_DEVNULL,
			    xauth_path,
			    generated ? "-f " : "" ,
			    generated ? xauthfile : "",
			    display);
			debug2("x11_get_proto: %s", cmd);
			f = popen(cmd, "r");
			if (f && fgets(line, sizeof(line), f) &&
			    sscanf(line, "%*s %511s %511s", proto, data) == 2)
				got_data = 1;
			if (f)
				pclose(f);
		}
	}

	if (do_unlink) {
		unlink(xauthfile);
		rmdir(xauthdir);
	}

	/* Don't fall back to fake X11 data for untrusted forwarding */
	if (!trusted && !got_data) {
		error("Warning: untrusted X11 forwarding setup failed: "
		    "xauth key data not generated");
		return -1;
	}

	/*
	 * If we didn't get authentication data, just make up some
	 * data.  The forwarding code will check the validity of the
	 * response anyway, and substitute this data.  The X11
	 * server, however, will ignore this fake data and use
	 * whatever authentication mechanisms it was using otherwise
	 * for the local connection.
	 */
	if (!got_data) {
		u_int8_t rnd[16];
		u_int i;

		logit("Warning: No xauth data; "
		    "using fake authentication data for X11 forwarding.");
		strlcpy(proto, SSH_X11_PROTO, sizeof proto);
		arc4random_buf(rnd, sizeof(rnd));
		for (i = 0; i < sizeof(rnd); i++) {
			snprintf(data + 2 * i, sizeof data - 2 * i, "%02x",
			    rnd[i]);
		}
	}

	return 0;
}

/*
 * Checks if the client window has changed, and sends a packet about it to
 * the server if so.  The actual change is detected elsewhere (by a software
 * interrupt on Unix); this just checks the flag and sends a message if
 * appropriate.
 */

static void
client_check_window_change(struct ssh *ssh)
{
	if (!received_window_change_signal)
		return;
	/** XXX race */
	received_window_change_signal = 0;

	debug2("%s: changed", __func__);

	channel_send_window_changes(ssh);
}

static int
client_global_request_reply(int type, u_int32_t seq, struct ssh *ssh)
{
	struct global_confirm *gc;

	if ((gc = TAILQ_FIRST(&global_confirms)) == NULL)
		return 0;
	if (gc->cb != NULL)
		gc->cb(ssh, type, seq, gc->ctx);
	if (--gc->ref_count <= 0) {
		TAILQ_REMOVE(&global_confirms, gc, entry);
		explicit_bzero(gc, sizeof(*gc));
		free(gc);
	}

	packet_set_alive_timeouts(0);
	return 0;
}

static void
server_alive_check(void)
{
	if (packet_inc_alive_timeouts() > options.server_alive_count_max) {
		logit("Timeout, server %s not responding.", host);
		cleanup_exit(255);
	}
	packet_start(SSH2_MSG_GLOBAL_REQUEST);
	packet_put_cstring("keepalive@openssh.com");
	packet_put_char(1);     /* boolean: want reply */
	packet_send();
	/* Insert an empty placeholder to maintain ordering */
	client_register_global_confirm(NULL, NULL);
}

/*
 * Waits until the client can do something (some data becomes available on
 * one of the file descriptors).
 */
static void
client_wait_until_can_do_something(struct ssh *ssh,
    fd_set **readsetp, fd_set **writesetp,
    int *maxfdp, u_int *nallocp, int rekeying)
{
	struct timeval tv, *tvp;
	int timeout_secs;
	time_t minwait_secs = 0, server_alive_time = 0, now = monotime();
	int ret;

	/* Add any selections by the channel mechanism. */
	channel_prepare_select(active_state, readsetp, writesetp, maxfdp,
	    nallocp, &minwait_secs);

	/* channel_prepare_select could have closed the last channel */
	if (session_closed && !channel_still_open(ssh) &&
	    !packet_have_data_to_write()) {
		/* clear mask since we did not call select() */
		memset(*readsetp, 0, *nallocp);
		memset(*writesetp, 0, *nallocp);
		return;
	}

	FD_SET(connection_in, *readsetp);

	/* Select server connection if have data to write to the server. */
	if (packet_have_data_to_write())
		FD_SET(connection_out, *writesetp);

	/*
	 * Wait for something to happen.  This will suspend the process until
	 * some selected descriptor can be read, written, or has some other
	 * event pending, or a timeout expires.
	 */

	timeout_secs = INT_MAX; /* we use INT_MAX to mean no timeout */
	if (options.server_alive_interval > 0) {
		timeout_secs = options.server_alive_interval;
		server_alive_time = now + options.server_alive_interval;
	}
	if (options.rekey_interval > 0 && !rekeying)
		timeout_secs = MINIMUM(timeout_secs, packet_get_rekey_timeout());
	set_control_persist_exit_time(ssh);
	if (control_persist_exit_time > 0) {
		timeout_secs = MINIMUM(timeout_secs,
			control_persist_exit_time - now);
		if (timeout_secs < 0)
			timeout_secs = 0;
	}
	if (minwait_secs != 0)
		timeout_secs = MINIMUM(timeout_secs, (int)minwait_secs);
	if (timeout_secs == INT_MAX)
		tvp = NULL;
	else {
		tv.tv_sec = timeout_secs;
		tv.tv_usec = 0;
		tvp = &tv;
	}

	ret = select((*maxfdp)+1, *readsetp, *writesetp, NULL, tvp);
	if (ret < 0) {
		char buf[100];

		/*
		 * We have to clear the select masks, because we return.
		 * We have to return, because the mainloop checks for the flags
		 * set by the signal handlers.
		 */
		memset(*readsetp, 0, *nallocp);
		memset(*writesetp, 0, *nallocp);

		if (errno == EINTR)
			return;
		/* Note: we might still have data in the buffers. */
		snprintf(buf, sizeof buf, "select: %s\r\n", strerror(errno));
		buffer_append(&stderr_buffer, buf, strlen(buf));
		quit_pending = 1;
	} else if (ret == 0) {
		/*
		 * Timeout.  Could have been either keepalive or rekeying.
		 * Keepalive we check here, rekeying is checked in clientloop.
		 */
		if (server_alive_time != 0 && server_alive_time <= monotime())
			server_alive_check();
	}

}

static void
client_suspend_self(Buffer *bin, Buffer *bout, Buffer *berr)
{
	/* Flush stdout and stderr buffers. */
	if (buffer_len(bout) > 0)
		atomicio(vwrite, fileno(stdout), buffer_ptr(bout),
		    buffer_len(bout));
	if (buffer_len(berr) > 0)
		atomicio(vwrite, fileno(stderr), buffer_ptr(berr),
		    buffer_len(berr));

	leave_raw_mode(options.request_tty == REQUEST_TTY_FORCE);

	sshbuf_reset(bin);
	sshbuf_reset(bout);
	sshbuf_reset(berr);

	/* Send the suspend signal to the program itself. */
	kill(getpid(), SIGTSTP);

	/* Reset window sizes in case they have changed */
	received_window_change_signal = 1;

	enter_raw_mode(options.request_tty == REQUEST_TTY_FORCE);
}

static void
client_process_net_input(fd_set *readset)
{
	int len;
	char buf[SSH_IOBUFSZ];

	/*
	 * Read input from the server, and add any such data to the buffer of
	 * the packet subsystem.
	 */
	if (FD_ISSET(connection_in, readset)) {
		/* Read as much as possible. */
		len = read(connection_in, buf, sizeof(buf));
		if (len == 0) {
			/*
			 * Received EOF.  The remote host has closed the
			 * connection.
			 */
			snprintf(buf, sizeof buf,
			    "Connection to %.300s closed by remote host.\r\n",
			    host);
			buffer_append(&stderr_buffer, buf, strlen(buf));
			quit_pending = 1;
			return;
		}
		/*
		 * There is a kernel bug on Solaris that causes select to
		 * sometimes wake up even though there is no data available.
		 */
		if (len < 0 &&
		    (errno == EAGAIN || errno == EINTR || errno == EWOULDBLOCK))
			len = 0;

		if (len < 0) {
			/*
			 * An error has encountered.  Perhaps there is a
			 * network problem.
			 */
			snprintf(buf, sizeof buf,
			    "Read from remote host %.300s: %.100s\r\n",
			    host, strerror(errno));
			buffer_append(&stderr_buffer, buf, strlen(buf));
			quit_pending = 1;
			return;
		}
		packet_process_incoming(buf, len);
	}
}

static void
client_status_confirm(struct ssh *ssh, int type, Channel *c, void *ctx)
{
	struct channel_reply_ctx *cr = (struct channel_reply_ctx *)ctx;
	char errmsg[256];
	int tochan;

	/*
	 * If a TTY was explicitly requested, then a failure to allocate
	 * one is fatal.
	 */
	if (cr->action == CONFIRM_TTY &&
	    (options.request_tty == REQUEST_TTY_FORCE ||
	    options.request_tty == REQUEST_TTY_YES))
		cr->action = CONFIRM_CLOSE;

	/* XXX supress on mux _client_ quietmode */
	tochan = options.log_level >= SYSLOG_LEVEL_ERROR &&
	    c->ctl_chan != -1 && c->extended_usage == CHAN_EXTENDED_WRITE;

	if (type == SSH2_MSG_CHANNEL_SUCCESS) {
		debug2("%s request accepted on channel %d",
		    cr->request_type, c->self);
	} else if (type == SSH2_MSG_CHANNEL_FAILURE) {
		if (tochan) {
			snprintf(errmsg, sizeof(errmsg),
			    "%s request failed\r\n", cr->request_type);
		} else {
			snprintf(errmsg, sizeof(errmsg),
			    "%s request failed on channel %d",
			    cr->request_type, c->self);
		}
		/* If error occurred on primary session channel, then exit */
		if (cr->action == CONFIRM_CLOSE && c->self == session_ident)
			fatal("%s", errmsg);
		/*
		 * If error occurred on mux client, append to
		 * their stderr.
		 */
		if (tochan) {
			buffer_append(c->extended, errmsg, strlen(errmsg));
		} else
			error("%s", errmsg);
		if (cr->action == CONFIRM_TTY) {
			/*
			 * If a TTY allocation error occurred, then arrange
			 * for the correct TTY to leave raw mode.
			 */
			if (c->self == session_ident)
				leave_raw_mode(0);
			else
				mux_tty_alloc_failed(ssh, c);
		} else if (cr->action == CONFIRM_CLOSE) {
			chan_read_failed(ssh, c);
			chan_write_failed(ssh, c);
		}
	}
	free(cr);
}

static void
client_abandon_status_confirm(struct ssh *ssh, Channel *c, void *ctx)
{
	free(ctx);
}

void
client_expect_confirm(struct ssh *ssh, int id, const char *request,
    enum confirm_action action)
{
	struct channel_reply_ctx *cr = xcalloc(1, sizeof(*cr));

	cr->request_type = request;
	cr->action = action;

	channel_register_status_confirm(ssh, id, client_status_confirm,
	    client_abandon_status_confirm, cr);
}

void
client_register_global_confirm(global_confirm_cb *cb, void *ctx)
{
	struct global_confirm *gc, *last_gc;

	/* Coalesce identical callbacks */
	last_gc = TAILQ_LAST(&global_confirms, global_confirms);
	if (last_gc && last_gc->cb == cb && last_gc->ctx == ctx) {
		if (++last_gc->ref_count >= INT_MAX)
			fatal("%s: last_gc->ref_count = %d",
			    __func__, last_gc->ref_count);
		return;
	}

	gc = xcalloc(1, sizeof(*gc));
	gc->cb = cb;
	gc->ctx = ctx;
	gc->ref_count = 1;
	TAILQ_INSERT_TAIL(&global_confirms, gc, entry);
}

static void
process_cmdline(struct ssh *ssh)
{
	void (*handler)(int);
	char *s, *cmd;
	int ok, delete = 0, local = 0, remote = 0, dynamic = 0;
	struct Forward fwd;

	memset(&fwd, 0, sizeof(fwd));

	leave_raw_mode(options.request_tty == REQUEST_TTY_FORCE);
	handler = signal(SIGINT, SIG_IGN);
	cmd = s = read_passphrase("\r\nssh> ", RP_ECHO);
	if (s == NULL)
		goto out;
	while (isspace((u_char)*s))
		s++;
	if (*s == '-')
		s++;	/* Skip cmdline '-', if any */
	if (*s == '\0')
		goto out;

	if (*s == 'h' || *s == 'H' || *s == '?') {
		logit("Commands:");
		logit("      -L[bind_address:]port:host:hostport    "
		    "Request local forward");
		logit("      -R[bind_address:]port:host:hostport    "
		    "Request remote forward");
		logit("      -D[bind_address:]port                  "
		    "Request dynamic forward");
		logit("      -KL[bind_address:]port                 "
		    "Cancel local forward");
		logit("      -KR[bind_address:]port                 "
		    "Cancel remote forward");
		logit("      -KD[bind_address:]port                 "
		    "Cancel dynamic forward");
		if (!options.permit_local_command)
			goto out;
		logit("      !args                                  "
		    "Execute local command");
		goto out;
	}

	if (*s == '!' && options.permit_local_command) {
		s++;
		ssh_local_cmd(s);
		goto out;
	}

	if (*s == 'K') {
		delete = 1;
		s++;
	}
	if (*s == 'L')
		local = 1;
	else if (*s == 'R')
		remote = 1;
	else if (*s == 'D')
		dynamic = 1;
	else {
		logit("Invalid command.");
		goto out;
	}

	while (isspace((u_char)*++s))
		;

	/* XXX update list of forwards in options */
	if (delete) {
		/* We pass 1 for dynamicfwd to restrict to 1 or 2 fields. */
		if (!parse_forward(&fwd, s, 1, 0)) {
			logit("Bad forwarding close specification.");
			goto out;
		}
		if (remote)
			ok = channel_request_rforward_cancel(ssh, &fwd) == 0;
		else if (dynamic)
			ok = channel_cancel_lport_listener(ssh, &fwd,
			    0, &options.fwd_opts) > 0;
		else
			ok = channel_cancel_lport_listener(ssh, &fwd,
			    CHANNEL_CANCEL_PORT_STATIC,
			    &options.fwd_opts) > 0;
		if (!ok) {
			logit("Unknown port forwarding.");
			goto out;
		}
		logit("Canceled forwarding.");
	} else {
		if (!parse_forward(&fwd, s, dynamic, remote)) {
			logit("Bad forwarding specification.");
			goto out;
		}
		if (local || dynamic) {
			if (!channel_setup_local_fwd_listener(ssh, &fwd,
			    &options.fwd_opts)) {
				logit("Port forwarding failed.");
				goto out;
			}
		} else {
			if (channel_request_remote_forwarding(ssh, &fwd) < 0) {
				logit("Port forwarding failed.");
				goto out;
			}
		}
		logit("Forwarding port.");
	}

out:
	signal(SIGINT, handler);
	enter_raw_mode(options.request_tty == REQUEST_TTY_FORCE);
	free(cmd);
	free(fwd.listen_host);
	free(fwd.listen_path);
	free(fwd.connect_host);
	free(fwd.connect_path);
}

/* reasons to suppress output of an escape command in help output */
#define SUPPRESS_NEVER		0	/* never suppress, always show */
#define SUPPRESS_MUXCLIENT	1	/* don't show in mux client sessions */
#define SUPPRESS_MUXMASTER	2	/* don't show in mux master sessions */
#define SUPPRESS_SYSLOG		4	/* don't show when logging to syslog */
struct escape_help_text {
	const char *cmd;
	const char *text;
	unsigned int flags;
};
static struct escape_help_text esc_txt[] = {
    {".",  "terminate session", SUPPRESS_MUXMASTER},
    {".",  "terminate connection (and any multiplexed sessions)",
	SUPPRESS_MUXCLIENT},
    {"B",  "send a BREAK to the remote system", SUPPRESS_NEVER},
    {"C",  "open a command line", SUPPRESS_MUXCLIENT},
    {"R",  "request rekey", SUPPRESS_NEVER},
    {"V/v",  "decrease/increase verbosity (LogLevel)", SUPPRESS_MUXCLIENT},
    {"^Z", "suspend ssh", SUPPRESS_MUXCLIENT},
    {"#",  "list forwarded connections", SUPPRESS_NEVER},
    {"&",  "background ssh (when waiting for connections to terminate)",
	SUPPRESS_MUXCLIENT},
    {"?", "this message", SUPPRESS_NEVER},
};

static void
print_escape_help(Buffer *b, int escape_char, int mux_client, int using_stderr)
{
	unsigned int i, suppress_flags;
	char string[1024];

	snprintf(string, sizeof string, "%c?\r\n"
	    "Supported escape sequences:\r\n", escape_char);
	buffer_append(b, string, strlen(string));

	suppress_flags =
	    (mux_client ? SUPPRESS_MUXCLIENT : 0) |
	    (mux_client ? 0 : SUPPRESS_MUXMASTER) |
	    (using_stderr ? 0 : SUPPRESS_SYSLOG);

	for (i = 0; i < sizeof(esc_txt)/sizeof(esc_txt[0]); i++) {
		if (esc_txt[i].flags & suppress_flags)
			continue;
		snprintf(string, sizeof string, " %c%-3s - %s\r\n",
		    escape_char, esc_txt[i].cmd, esc_txt[i].text);
		buffer_append(b, string, strlen(string));
	}

	snprintf(string, sizeof string,
	    " %c%c   - send the escape character by typing it twice\r\n"
	    "(Note that escapes are only recognized immediately after "
	    "newline.)\r\n", escape_char, escape_char);
	buffer_append(b, string, strlen(string));
}

/* 
 * Process the characters one by one.
 */
static int
process_escapes(struct ssh *ssh, Channel *c,
    Buffer *bin, Buffer *bout, Buffer *berr,
    char *buf, int len)
{
	char string[1024];
	pid_t pid;
	int bytes = 0;
	u_int i;
	u_char ch;
	char *s;
	struct escape_filter_ctx *efc = c->filter_ctx == NULL ?
	    NULL : (struct escape_filter_ctx *)c->filter_ctx;

	if (c->filter_ctx == NULL)
		return 0;
	
	if (len <= 0)
		return (0);

	for (i = 0; i < (u_int)len; i++) {
		/* Get one character at a time. */
		ch = buf[i];

		if (efc->escape_pending) {
			/* We have previously seen an escape character. */
			/* Clear the flag now. */
			efc->escape_pending = 0;

			/* Process the escaped character. */
			switch (ch) {
			case '.':
				/* Terminate the connection. */
				snprintf(string, sizeof string, "%c.\r\n",
				    efc->escape_char);
				buffer_append(berr, string, strlen(string));

				if (c && c->ctl_chan != -1) {
					chan_read_failed(ssh, c);
					chan_write_failed(ssh, c);
					if (c->detach_user) {
						c->detach_user(ssh,
						    c->self, NULL);
					}
					c->type = SSH_CHANNEL_ABANDONED;
					buffer_clear(c->input);
					chan_ibuf_empty(ssh, c);
					return 0;
				} else
					quit_pending = 1;
				return -1;

			case 'Z' - 64:
				/* XXX support this for mux clients */
				if (c && c->ctl_chan != -1) {
					char b[16];
 noescape:
					if (ch == 'Z' - 64)
						snprintf(b, sizeof b, "^Z");
					else
						snprintf(b, sizeof b, "%c", ch);
					snprintf(string, sizeof string,
					    "%c%s escape not available to "
					    "multiplexed sessions\r\n",
					    efc->escape_char, b);
					buffer_append(berr, string,
					    strlen(string));
					continue;
				}
				/* Suspend the program. Inform the user */
				snprintf(string, sizeof string,
				    "%c^Z [suspend ssh]\r\n", efc->escape_char);
				buffer_append(berr, string, strlen(string));

				/* Restore terminal modes and suspend. */
				client_suspend_self(bin, bout, berr);

				/* We have been continued. */
				continue;

			case 'B':
				snprintf(string, sizeof string,
				    "%cB\r\n", efc->escape_char);
				buffer_append(berr, string, strlen(string));
				channel_request_start(ssh, c->self, "break", 0);
				packet_put_int(1000);
				packet_send();
				continue;

			case 'R':
				if (datafellows & SSH_BUG_NOREKEY)
					logit("Server does not "
					    "support re-keying");
				else
					need_rekeying = 1;
				continue;

			case 'V':
				/* FALLTHROUGH */
			case 'v':
				if (c && c->ctl_chan != -1)
					goto noescape;
				if (!log_is_on_stderr()) {
					snprintf(string, sizeof string,
					    "%c%c [Logging to syslog]\r\n",
					     efc->escape_char, ch);
					buffer_append(berr, string,
					    strlen(string));
					continue;
				}
				if (ch == 'V' && options.log_level >
				    SYSLOG_LEVEL_QUIET)
					log_change_level(--options.log_level);
				if (ch == 'v' && options.log_level <
				    SYSLOG_LEVEL_DEBUG3)
					log_change_level(++options.log_level);
				snprintf(string, sizeof string,
				    "%c%c [LogLevel %s]\r\n",
				    efc->escape_char, ch,
				    log_level_name(options.log_level));
				buffer_append(berr, string, strlen(string));
				continue;

			case '&':
				if (c && c->ctl_chan != -1)
					goto noescape;
				/*
				 * Detach the program (continue to serve
				 * connections, but put in background and no
				 * more new connections).
				 */
				/* Restore tty modes. */
				leave_raw_mode(
				    options.request_tty == REQUEST_TTY_FORCE);

				/* Stop listening for new connections. */
				channel_stop_listening(ssh);

				snprintf(string, sizeof string,
				    "%c& [backgrounded]\n", efc->escape_char);
				buffer_append(berr, string, strlen(string));

				/* Fork into background. */
				pid = fork();
				if (pid < 0) {
					error("fork: %.100s", strerror(errno));
					continue;
				}
				if (pid != 0) {	/* This is the parent. */
					/* The parent just exits. */
					exit(0);
				}
				/* The child continues serving connections. */
				buffer_append(bin, "\004", 1);
				/* fake EOF on stdin */
				return -1;
			case '?':
				print_escape_help(berr, efc->escape_char,
				    (c && c->ctl_chan != -1),
				    log_is_on_stderr());
				continue;

			case '#':
				snprintf(string, sizeof string, "%c#\r\n",
				    efc->escape_char);
				buffer_append(berr, string, strlen(string));
				s = channel_open_message(ssh);
				buffer_append(berr, s, strlen(s));
				free(s);
				continue;

			case 'C':
				if (c && c->ctl_chan != -1)
					goto noescape;
				process_cmdline(ssh);
				continue;

			default:
				if (ch != efc->escape_char) {
					buffer_put_char(bin, efc->escape_char);
					bytes++;
				}
				/* Escaped characters fall through here */
				break;
			}
		} else {
			/*
			 * The previous character was not an escape char.
			 * Check if this is an escape.
			 */
			if (last_was_cr && ch == efc->escape_char) {
				/*
				 * It is. Set the flag and continue to
				 * next character.
				 */
				efc->escape_pending = 1;
				continue;
			}
		}

		/*
		 * Normal character.  Record whether it was a newline,
		 * and append it to the buffer.
		 */
		last_was_cr = (ch == '\r' || ch == '\n');
		buffer_put_char(bin, ch);
		bytes++;
	}
	return bytes;
}

/*
 * Get packets from the connection input buffer, and process them as long as
 * there are packets available.
 *
 * Any unknown packets received during the actual
 * session cause the session to terminate.  This is
 * intended to make debugging easier since no
 * confirmations are sent.  Any compatible protocol
 * extensions must be negotiated during the
 * preparatory phase.
 */

static void
client_process_buffered_input_packets(void)
{
	ssh_dispatch_run_fatal(active_state, DISPATCH_NONBLOCK, &quit_pending);
}

/* scan buf[] for '~' before sending data to the peer */

/* Helper: allocate a new escape_filter_ctx and fill in its escape char */
void *
client_new_escape_filter_ctx(int escape_char)
{
	struct escape_filter_ctx *ret;

	ret = xcalloc(1, sizeof(*ret));
	ret->escape_pending = 0;
	ret->escape_char = escape_char;
	return (void *)ret;
}

/* Free the escape filter context on channel free */
void
client_filter_cleanup(struct ssh *ssh, int cid, void *ctx)
{
	free(ctx);
}

int
client_simple_escape_filter(struct ssh *ssh, Channel *c, char *buf, int len)
{
	if (c->extended_usage != CHAN_EXTENDED_WRITE)
		return 0;

	return process_escapes(ssh, c, c->input, c->output, c->extended,
	    buf, len);
}

static void
client_channel_closed(struct ssh *ssh, int id, void *arg)
{
	channel_cancel_cleanup(ssh, id);
	session_closed = 1;
	leave_raw_mode(options.request_tty == REQUEST_TTY_FORCE);
}

/*
 * Implements the interactive session with the server.  This is called after
 * the user has been authenticated, and a command has been started on the
 * remote host.  If escape_char != SSH_ESCAPECHAR_NONE, it is the character
 * used as an escape character for terminating or suspending the session.
 */
int
client_loop(struct ssh *ssh, int have_pty, int escape_char_arg,
    int ssh2_chan_id)
{
	fd_set *readset = NULL, *writeset = NULL;
	double start_time, total_time;
	int r, max_fd = 0, max_fd2 = 0, len;
	u_int64_t ibytes, obytes;
	u_int nalloc = 0;
	char buf[100];

	debug("Entering interactive session.");

	if (options.control_master &&
	    !option_clear_or_none(options.control_path)) {
		debug("pledge: id");
		if (pledge("stdio rpath wpath cpath unix inet dns recvfd proc exec id tty",
		    NULL) == -1)
			fatal("%s pledge(): %s", __func__, strerror(errno));

	} else if (options.forward_x11 || options.permit_local_command) {
		debug("pledge: exec");
		if (pledge("stdio rpath wpath cpath unix inet dns proc exec tty",
		    NULL) == -1)
			fatal("%s pledge(): %s", __func__, strerror(errno));

	} else if (options.update_hostkeys) {
		debug("pledge: filesystem full");
		if (pledge("stdio rpath wpath cpath unix inet dns proc tty",
		    NULL) == -1)
			fatal("%s pledge(): %s", __func__, strerror(errno));

	} else if (!option_clear_or_none(options.proxy_command) ||
	    fork_after_authentication_flag) {
		debug("pledge: proc");
		if (pledge("stdio cpath unix inet dns proc tty", NULL) == -1)
			fatal("%s pledge(): %s", __func__, strerror(errno));

	} else {
		debug("pledge: network");
		if (pledge("stdio unix inet dns proc tty", NULL) == -1)
			fatal("%s pledge(): %s", __func__, strerror(errno));
	}

	start_time = monotime_double();

	/* Initialize variables. */
	last_was_cr = 1;
	exit_status = -1;
	connection_in = packet_get_connection_in();
	connection_out = packet_get_connection_out();
	max_fd = MAXIMUM(connection_in, connection_out);

	quit_pending = 0;

	/* Initialize buffers. */
	buffer_init(&stderr_buffer);

	client_init_dispatch();

	/*
	 * Set signal handlers, (e.g. to restore non-blocking mode)
	 * but don't overwrite SIG_IGN, matches behaviour from rsh(1)
	 */
	if (signal(SIGHUP, SIG_IGN) != SIG_IGN)
		signal(SIGHUP, signal_handler);
	if (signal(SIGINT, SIG_IGN) != SIG_IGN)
		signal(SIGINT, signal_handler);
	if (signal(SIGQUIT, SIG_IGN) != SIG_IGN)
		signal(SIGQUIT, signal_handler);
	if (signal(SIGTERM, SIG_IGN) != SIG_IGN)
		signal(SIGTERM, signal_handler);
	signal(SIGWINCH, window_change_handler);

	if (have_pty)
		enter_raw_mode(options.request_tty == REQUEST_TTY_FORCE);

	session_ident = ssh2_chan_id;
	if (session_ident != -1) {
		if (escape_char_arg != SSH_ESCAPECHAR_NONE) {
			channel_register_filter(ssh, session_ident,
			    client_simple_escape_filter, NULL,
			    client_filter_cleanup,
			    client_new_escape_filter_ctx(
			    escape_char_arg));
		}
		channel_register_cleanup(ssh, session_ident,
		    client_channel_closed, 0);
	}

	/* Main loop of the client for the interactive session mode. */
	while (!quit_pending) {

		/* Process buffered packets sent by the server. */
		client_process_buffered_input_packets();

		if (session_closed && !channel_still_open(ssh))
			break;

		if (ssh_packet_is_rekeying(ssh)) {
			debug("rekeying in progress");
		} else if (need_rekeying) {
			/* manual rekey request */
			debug("need rekeying");
			if ((r = kex_start_rekex(ssh)) != 0)
				fatal("%s: kex_start_rekex: %s", __func__,
				    ssh_err(r));
			need_rekeying = 0;
		} else {
			/*
			 * Make packets from buffered channel data, and
			 * enqueue them for sending to the server.
			 */
			if (packet_not_very_much_data_to_write())
				channel_output_poll(ssh);

			/*
			 * Check if the window size has changed, and buffer a
			 * message about it to the server if so.
			 */
			client_check_window_change(ssh);

			if (quit_pending)
				break;
		}
		/*
		 * Wait until we have something to do (something becomes
		 * available on one of the descriptors).
		 */
		max_fd2 = max_fd;
		client_wait_until_can_do_something(ssh, &readset, &writeset,
		    &max_fd2, &nalloc, ssh_packet_is_rekeying(ssh));

		if (quit_pending)
			break;

		/* Do channel operations unless rekeying in progress. */
		if (!ssh_packet_is_rekeying(ssh))
			channel_after_select(ssh, readset, writeset);

		/* Buffer input from the connection.  */
		client_process_net_input(readset);

		if (quit_pending)
			break;

		/*
		 * Send as much buffered packet data as possible to the
		 * sender.
		 */
		if (FD_ISSET(connection_out, writeset))
			packet_write_poll();

		/*
		 * If we are a backgrounded control master, and the
		 * timeout has expired without any active client
		 * connections, then quit.
		 */
		if (control_persist_exit_time > 0) {
			if (monotime() >= control_persist_exit_time) {
				debug("ControlPersist timeout expired");
				break;
			}
		}
	}
	free(readset);
	free(writeset);

	/* Terminate the session. */

	/* Stop watching for window change. */
	signal(SIGWINCH, SIG_DFL);

	packet_start(SSH2_MSG_DISCONNECT);
	packet_put_int(SSH2_DISCONNECT_BY_APPLICATION);
	packet_put_cstring("disconnected by user");
	packet_put_cstring(""); /* language tag */
	packet_send();
	packet_write_wait();

	channel_free_all(ssh);

	if (have_pty)
		leave_raw_mode(options.request_tty == REQUEST_TTY_FORCE);

	/* restore blocking io */
	if (!isatty(fileno(stdin)))
		unset_nonblock(fileno(stdin));
	if (!isatty(fileno(stdout)))
		unset_nonblock(fileno(stdout));
	if (!isatty(fileno(stderr)))
		unset_nonblock(fileno(stderr));

	/*
	 * If there was no shell or command requested, there will be no remote
	 * exit status to be returned.  In that case, clear error code if the
	 * connection was deliberately terminated at this end.
	 */
	if (no_shell_flag && received_signal == SIGTERM) {
		received_signal = 0;
		exit_status = 0;
	}

	if (received_signal) {
		verbose("Killed by signal %d.", (int) received_signal);
		cleanup_exit(0);
	}

	/*
	 * In interactive mode (with pseudo tty) display a message indicating
	 * that the connection has been closed.
	 */
	if (have_pty && options.log_level != SYSLOG_LEVEL_QUIET) {
		snprintf(buf, sizeof buf,
		    "Connection to %.64s closed.\r\n", host);
		buffer_append(&stderr_buffer, buf, strlen(buf));
	}

	/* Output any buffered data for stderr. */
	if (buffer_len(&stderr_buffer) > 0) {
		len = atomicio(vwrite, fileno(stderr),
		    buffer_ptr(&stderr_buffer), buffer_len(&stderr_buffer));
		if (len < 0 || (u_int)len != buffer_len(&stderr_buffer))
			error("Write failed flushing stderr buffer.");
		else
			buffer_consume(&stderr_buffer, len);
	}

	/* Clear and free any buffers. */
	explicit_bzero(buf, sizeof(buf));
	buffer_free(&stderr_buffer);

	/* Report bytes transferred, and transfer rates. */
	total_time = monotime_double() - start_time;
	packet_get_bytes(&ibytes, &obytes);
	verbose("Transferred: sent %llu, received %llu bytes, in %.1f seconds",
	    (unsigned long long)obytes, (unsigned long long)ibytes, total_time);
	if (total_time > 0)
		verbose("Bytes per second: sent %.1f, received %.1f",
		    obytes / total_time, ibytes / total_time);
	/* Return the exit status of the program. */
	debug("Exit status %d", exit_status);
	return exit_status;
}

/*********/

static Channel *
client_request_forwarded_tcpip(struct ssh *ssh, const char *request_type,
    int rchan, u_int rwindow, u_int rmaxpack)
{
	Channel *c = NULL;
	struct sshbuf *b = NULL;
	char *listen_address, *originator_address;
	u_short listen_port, originator_port;
	int r;

	/* Get rest of the packet */
	listen_address = packet_get_string(NULL);
	listen_port = packet_get_int();
	originator_address = packet_get_string(NULL);
	originator_port = packet_get_int();
	packet_check_eom();

	debug("%s: listen %s port %d, originator %s port %d", __func__,
	    listen_address, listen_port, originator_address, originator_port);

	c = channel_connect_by_listen_address(ssh, listen_address, listen_port,
	    "forwarded-tcpip", originator_address);

	if (c != NULL && c->type == SSH_CHANNEL_MUX_CLIENT) {
		if ((b = sshbuf_new()) == NULL) {
			error("%s: alloc reply", __func__);
			goto out;
		}
		/* reconstruct and send to muxclient */
		if ((r = sshbuf_put_u8(b, 0)) != 0 ||	/* padlen */
		    (r = sshbuf_put_u8(b, SSH2_MSG_CHANNEL_OPEN)) != 0 ||
		    (r = sshbuf_put_cstring(b, request_type)) != 0 ||
		    (r = sshbuf_put_u32(b, rchan)) != 0 ||
		    (r = sshbuf_put_u32(b, rwindow)) != 0 ||
		    (r = sshbuf_put_u32(b, rmaxpack)) != 0 ||
		    (r = sshbuf_put_cstring(b, listen_address)) != 0 ||
		    (r = sshbuf_put_u32(b, listen_port)) != 0 ||
		    (r = sshbuf_put_cstring(b, originator_address)) != 0 ||
		    (r = sshbuf_put_u32(b, originator_port)) != 0 ||
		    (r = sshbuf_put_stringb(c->output, b)) != 0) {
			error("%s: compose for muxclient %s", __func__,
			    ssh_err(r));
			goto out;
		}
	}

 out:
	sshbuf_free(b);
	free(originator_address);
	free(listen_address);
	return c;
}

static Channel *
client_request_forwarded_streamlocal(struct ssh *ssh,
    const char *request_type, int rchan)
{
	Channel *c = NULL;
	char *listen_path;

	/* Get the remote path. */
	listen_path = packet_get_string(NULL);
	/* XXX: Skip reserved field for now. */
	if (packet_get_string_ptr(NULL) == NULL)
		fatal("%s: packet_get_string_ptr failed", __func__);
	packet_check_eom();

	debug("%s: %s", __func__, listen_path);

	c = channel_connect_by_listen_path(ssh, listen_path,
	    "forwarded-streamlocal@openssh.com", "forwarded-streamlocal");
	free(listen_path);
	return c;
}

static Channel *
client_request_x11(struct ssh *ssh, const char *request_type, int rchan)
{
	Channel *c = NULL;
	char *originator;
	u_short originator_port;
	int sock;

	if (!options.forward_x11) {
		error("Warning: ssh server tried X11 forwarding.");
		error("Warning: this is probably a break-in attempt by a "
		    "malicious server.");
		return NULL;
	}
	if (x11_refuse_time != 0 && (u_int)monotime() >= x11_refuse_time) {
		verbose("Rejected X11 connection after ForwardX11Timeout "
		    "expired");
		return NULL;
	}
	originator = packet_get_string(NULL);
	originator_port = packet_get_int();
	packet_check_eom();
	/* XXX check permission */
	debug("client_request_x11: request from %s %d", originator,
	    originator_port);
	free(originator);
	sock = x11_connect_display(ssh);
	if (sock < 0)
		return NULL;
<<<<<<< HEAD
	c = channel_new(ssh, "x11",
	    SSH_CHANNEL_X11_OPEN, sock, sock, -1,
	    /* again is this really necessary for X11? */
	    options.hpn_disabled ? CHAN_TCP_WINDOW_DEFAULT : options.hpn_buffer_size,
	    CHAN_X11_PACKET_DEFAULT, 0, "x11", 1);
=======
        c = channel_new(ssh, "x11",
			SSH_CHANNEL_X11_OPEN, sock, sock, -1,
			/* again is this really necessary for X11? */
			options.hpn_disabled ? CHAN_TCP_WINDOW_DEFAULT : options.hpn_buffer_size,
			CHAN_X11_PACKET_DEFAULT, 0, "x11", 1);
>>>>>>> 6bb92b0d
	c->force_drain = 1;
	return c;
}

static Channel *
client_request_agent(struct ssh *ssh, const char *request_type, int rchan)
{
	Channel *c = NULL;
	int r, sock;

	if (!options.forward_agent) {
		error("Warning: ssh server tried agent forwarding.");
		error("Warning: this is probably a break-in attempt by a "
		    "malicious server.");
		return NULL;
	}
	if ((r = ssh_get_authentication_socket(&sock)) != 0) {
		if (r != SSH_ERR_AGENT_NOT_PRESENT)
			debug("%s: ssh_get_authentication_socket: %s",
			    __func__, ssh_err(r));
		return NULL;
	}
	c = channel_new(ssh, "authentication agent connection",
<<<<<<< HEAD
	    SSH_CHANNEL_OPEN, sock, sock, -1,
	    options.hpn_disabled ? CHAN_X11_WINDOW_DEFAULT : options.hpn_buffer_size,
	    CHAN_TCP_PACKET_DEFAULT, 0,
	    "authentication agent connection", 1);
=======
			SSH_CHANNEL_OPEN, sock, sock, -1,
			options.hpn_disabled ? CHAN_X11_WINDOW_DEFAULT : options.hpn_buffer_size,
			CHAN_TCP_PACKET_DEFAULT, 0,
			"authentication agent connection", 1);
>>>>>>> 6bb92b0d
	c->force_drain = 1;
	return c;
}

char *
client_request_tun_fwd(struct ssh *ssh, int tun_mode,
    int local_tun, int remote_tun)
{
	Channel *c;
	int fd;
	char *ifname = NULL;

	if (tun_mode == SSH_TUNMODE_NO)
		return 0;

	debug("Requesting tun unit %d in mode %d", local_tun, tun_mode);

	/* Open local tunnel device */
	if ((fd = tun_open(local_tun, tun_mode, &ifname)) == -1) {
		error("Tunnel device open failed.");
		return NULL;
	}
	debug("Tunnel forwarding using interface %s", ifname);

<<<<<<< HEAD
	c = channel_new(ssh, "tun", SSH_CHANNEL_OPENING, fd, fd, -1,
=======
        c = channel_new(ssh, "tun", SSH_CHANNEL_OPENING, fd, fd, -1,
>>>>>>> 6bb92b0d
	    options.hpn_disabled ? CHAN_TCP_WINDOW_DEFAULT : options.hpn_buffer_size,
	    CHAN_TCP_PACKET_DEFAULT, 0, "tun", 1);
	c->datagram = 1;



#if defined(SSH_TUN_FILTER)
	if (options.tun_open == SSH_TUNMODE_POINTOPOINT)
		channel_register_filter(ssh, c->self, sys_tun_infilter,
		    sys_tun_outfilter, NULL, NULL);
#endif

	packet_start(SSH2_MSG_CHANNEL_OPEN);
	packet_put_cstring("tun@openssh.com");
	packet_put_int(c->self);
	packet_put_int(c->local_window_max);
	packet_put_int(c->local_maxpacket);
	packet_put_int(tun_mode);
	packet_put_int(remote_tun);
	packet_send();

	return ifname;
}

/* XXXX move to generic input handler */
static int
client_input_channel_open(int type, u_int32_t seq, struct ssh *ssh)
{
	Channel *c = NULL;
	char *ctype;
	int rchan;
	u_int rmaxpack, rwindow, len;

	ctype = packet_get_string(&len);
	rchan = packet_get_int();
	rwindow = packet_get_int();
	rmaxpack = packet_get_int();

	debug("client_input_channel_open: ctype %s rchan %d win %d max %d",
	    ctype, rchan, rwindow, rmaxpack);

	if (strcmp(ctype, "forwarded-tcpip") == 0) {
		c = client_request_forwarded_tcpip(ssh, ctype, rchan, rwindow,
		    rmaxpack);
	} else if (strcmp(ctype, "forwarded-streamlocal@openssh.com") == 0) {
		c = client_request_forwarded_streamlocal(ssh, ctype, rchan);
	} else if (strcmp(ctype, "x11") == 0) {
		c = client_request_x11(ssh, ctype, rchan);
	} else if (strcmp(ctype, "auth-agent@openssh.com") == 0) {
		c = client_request_agent(ssh, ctype, rchan);
	}
	if (c != NULL && c->type == SSH_CHANNEL_MUX_CLIENT) {
		debug3("proxied to downstream: %s", ctype);
	} else if (c != NULL) {
		debug("confirm %s", ctype);
		c->remote_id = rchan;
		c->have_remote_id = 1;
		c->remote_window = rwindow;
		c->remote_maxpacket = rmaxpack;
		if (c->type != SSH_CHANNEL_CONNECTING) {
			packet_start(SSH2_MSG_CHANNEL_OPEN_CONFIRMATION);
			packet_put_int(c->remote_id);
			packet_put_int(c->self);
			packet_put_int(c->local_window);
			packet_put_int(c->local_maxpacket);
			packet_send();
		}
	} else {
		debug("failure %s", ctype);
		packet_start(SSH2_MSG_CHANNEL_OPEN_FAILURE);
		packet_put_int(rchan);
		packet_put_int(SSH2_OPEN_ADMINISTRATIVELY_PROHIBITED);
		packet_put_cstring("open failed");
		packet_put_cstring("");
		packet_send();
	}
	free(ctype);
	return 0;
}

static int
client_input_channel_req(int type, u_int32_t seq, struct ssh *ssh)
{
	Channel *c = NULL;
	int exitval, id, reply, success = 0;
	char *rtype;

	id = packet_get_int();
	c = channel_lookup(ssh, id);
	if (channel_proxy_upstream(c, type, seq, ssh))
		return 0;
	rtype = packet_get_string(NULL);
	reply = packet_get_char();

	debug("client_input_channel_req: channel %d rtype %s reply %d",
	    id, rtype, reply);

	if (id == -1) {
		error("client_input_channel_req: request for channel -1");
	} else if (c == NULL) {
		error("client_input_channel_req: channel %d: "
		    "unknown channel", id);
	} else if (strcmp(rtype, "eow@openssh.com") == 0) {
		packet_check_eom();
		chan_rcvd_eow(ssh, c);
	} else if (strcmp(rtype, "exit-status") == 0) {
		exitval = packet_get_int();
		if (c->ctl_chan != -1) {
			mux_exit_message(ssh, c, exitval);
			success = 1;
		} else if (id == session_ident) {
			/* Record exit value of local session */
			success = 1;
			exit_status = exitval;
		} else {
			/* Probably for a mux channel that has already closed */
			debug("%s: no sink for exit-status on channel %d",
			    __func__, id);
		}
		packet_check_eom();
	}
	if (reply && c != NULL && !(c->flags & CHAN_CLOSE_SENT)) {
		if (!c->have_remote_id)
			fatal("%s: channel %d: no remote_id",
			    __func__, c->self);
		packet_start(success ?
		    SSH2_MSG_CHANNEL_SUCCESS : SSH2_MSG_CHANNEL_FAILURE);
		packet_put_int(c->remote_id);
		packet_send();
	}
	free(rtype);
	return 0;
}

struct hostkeys_update_ctx {
	/* The hostname and (optionally) IP address string for the server */
	char *host_str, *ip_str;

	/*
	 * Keys received from the server and a flag for each indicating
	 * whether they already exist in known_hosts.
	 * keys_seen is filled in by hostkeys_find() and later (for new
	 * keys) by client_global_hostkeys_private_confirm().
	 */
	struct sshkey **keys;
	int *keys_seen;
	size_t nkeys, nnew; 

	/*
	 * Keys that are in known_hosts, but were not present in the update
	 * from the server (i.e. scheduled to be deleted).
	 * Filled in by hostkeys_find().
	 */
	struct sshkey **old_keys;
	size_t nold;
};

static void
hostkeys_update_ctx_free(struct hostkeys_update_ctx *ctx)
{
	size_t i;

	if (ctx == NULL)
		return;
	for (i = 0; i < ctx->nkeys; i++)
		sshkey_free(ctx->keys[i]);
	free(ctx->keys);
	free(ctx->keys_seen);
	for (i = 0; i < ctx->nold; i++)
		sshkey_free(ctx->old_keys[i]);
	free(ctx->old_keys);
	free(ctx->host_str);
	free(ctx->ip_str);
	free(ctx);
}

static int
hostkeys_find(struct hostkey_foreach_line *l, void *_ctx)
{
	struct hostkeys_update_ctx *ctx = (struct hostkeys_update_ctx *)_ctx;
	size_t i;
	struct sshkey **tmp;

	if (l->status != HKF_STATUS_MATCHED || l->key == NULL)
		return 0;

	/* Mark off keys we've already seen for this host */
	for (i = 0; i < ctx->nkeys; i++) {
		if (sshkey_equal(l->key, ctx->keys[i])) {
			debug3("%s: found %s key at %s:%ld", __func__,
			    sshkey_ssh_name(ctx->keys[i]), l->path, l->linenum);
			ctx->keys_seen[i] = 1;
			return 0;
		}
	}
	/* This line contained a key that not offered by the server */
	debug3("%s: deprecated %s key at %s:%ld", __func__,
	    sshkey_ssh_name(l->key), l->path, l->linenum);
	if ((tmp = recallocarray(ctx->old_keys, ctx->nold, ctx->nold + 1,
	    sizeof(*ctx->old_keys))) == NULL)
		fatal("%s: recallocarray failed nold = %zu",
		    __func__, ctx->nold);
	ctx->old_keys = tmp;
	ctx->old_keys[ctx->nold++] = l->key;
	l->key = NULL;

	return 0;
}

static void
update_known_hosts(struct hostkeys_update_ctx *ctx)
{
	int r, was_raw = 0;
	int loglevel = options.update_hostkeys == SSH_UPDATE_HOSTKEYS_ASK ?
	    SYSLOG_LEVEL_INFO : SYSLOG_LEVEL_VERBOSE;
	char *fp, *response;
	size_t i;

	for (i = 0; i < ctx->nkeys; i++) {
		if (ctx->keys_seen[i] != 2)
			continue;
		if ((fp = sshkey_fingerprint(ctx->keys[i],
		    options.fingerprint_hash, SSH_FP_DEFAULT)) == NULL)
			fatal("%s: sshkey_fingerprint failed", __func__);
		do_log2(loglevel, "Learned new hostkey: %s %s",
		    sshkey_type(ctx->keys[i]), fp);
		free(fp);
	}
	for (i = 0; i < ctx->nold; i++) {
		if ((fp = sshkey_fingerprint(ctx->old_keys[i],
		    options.fingerprint_hash, SSH_FP_DEFAULT)) == NULL)
			fatal("%s: sshkey_fingerprint failed", __func__);
		do_log2(loglevel, "Deprecating obsolete hostkey: %s %s",
		    sshkey_type(ctx->old_keys[i]), fp);
		free(fp);
	}
	if (options.update_hostkeys == SSH_UPDATE_HOSTKEYS_ASK) {
		if (get_saved_tio() != NULL) {
			leave_raw_mode(1);
			was_raw = 1;
		}
		response = NULL;
		for (i = 0; !quit_pending && i < 3; i++) {
			free(response);
			response = read_passphrase("Accept updated hostkeys? "
			    "(yes/no): ", RP_ECHO);
			if (strcasecmp(response, "yes") == 0)
				break;
			else if (quit_pending || response == NULL ||
			    strcasecmp(response, "no") == 0) {
				options.update_hostkeys = 0;
				break;
			} else {
				do_log2(loglevel, "Please enter "
				    "\"yes\" or \"no\"");
			}
		}
		if (quit_pending || i >= 3 || response == NULL)
			options.update_hostkeys = 0;
		free(response);
		if (was_raw)
			enter_raw_mode(1);
	}

	/*
	 * Now that all the keys are verified, we can go ahead and replace
	 * them in known_hosts (assuming SSH_UPDATE_HOSTKEYS_ASK didn't
	 * cancel the operation).
	 */
	if (options.update_hostkeys != 0 &&
	    (r = hostfile_replace_entries(options.user_hostfiles[0],
	    ctx->host_str, ctx->ip_str, ctx->keys, ctx->nkeys,
	    options.hash_known_hosts, 0,
	    options.fingerprint_hash)) != 0)
		error("%s: hostfile_replace_entries failed: %s",
		    __func__, ssh_err(r));
}

static void
client_global_hostkeys_private_confirm(struct ssh *ssh, int type,
    u_int32_t seq, void *_ctx)
{
	struct hostkeys_update_ctx *ctx = (struct hostkeys_update_ctx *)_ctx;
	size_t i, ndone;
	struct sshbuf *signdata;
	int r, kexsigtype, use_kexsigtype;
	const u_char *sig;
	size_t siglen;

	if (ctx->nnew == 0)
		fatal("%s: ctx->nnew == 0", __func__); /* sanity */
	if (type != SSH2_MSG_REQUEST_SUCCESS) {
		error("Server failed to confirm ownership of "
		    "private host keys");
		hostkeys_update_ctx_free(ctx);
		return;
	}
	kexsigtype = sshkey_type_plain(
	    sshkey_type_from_name(ssh->kex->hostkey_alg));

	if ((signdata = sshbuf_new()) == NULL)
		fatal("%s: sshbuf_new failed", __func__);
	/* Don't want to accidentally accept an unbound signature */
	if (ssh->kex->session_id_len == 0)
		fatal("%s: ssh->kex->session_id_len == 0", __func__);
	/*
	 * Expect a signature for each of the ctx->nnew private keys we
	 * haven't seen before. They will be in the same order as the
	 * ctx->keys where the corresponding ctx->keys_seen[i] == 0.
	 */
	for (ndone = i = 0; i < ctx->nkeys; i++) {
		if (ctx->keys_seen[i])
			continue;
		/* Prepare data to be signed: session ID, unique string, key */
		sshbuf_reset(signdata);
		if ( (r = sshbuf_put_cstring(signdata,
		    "hostkeys-prove-00@openssh.com")) != 0 ||
		    (r = sshbuf_put_string(signdata, ssh->kex->session_id,
		    ssh->kex->session_id_len)) != 0 ||
		    (r = sshkey_puts(ctx->keys[i], signdata)) != 0)
			fatal("%s: failed to prepare signature: %s",
			    __func__, ssh_err(r));
		/* Extract and verify signature */
		if ((r = sshpkt_get_string_direct(ssh, &sig, &siglen)) != 0) {
			error("%s: couldn't parse message: %s",
			    __func__, ssh_err(r));
			goto out;
		}
		/*
		 * For RSA keys, prefer to use the signature type negotiated
		 * during KEX to the default (SHA1).
		 */
		use_kexsigtype = kexsigtype == KEY_RSA &&
		    sshkey_type_plain(ctx->keys[i]->type) == KEY_RSA;
		if ((r = sshkey_verify(ctx->keys[i], sig, siglen,
		    sshbuf_ptr(signdata), sshbuf_len(signdata),
		    use_kexsigtype ? ssh->kex->hostkey_alg : NULL, 0)) != 0) {
			error("%s: server gave bad signature for %s key %zu",
			    __func__, sshkey_type(ctx->keys[i]), i);
			goto out;
		}
		/* Key is good. Mark it as 'seen' */
		ctx->keys_seen[i] = 2;
		ndone++;
	}
	if (ndone != ctx->nnew)
		fatal("%s: ndone != ctx->nnew (%zu / %zu)", __func__,
		    ndone, ctx->nnew);  /* Shouldn't happen */
	ssh_packet_check_eom(ssh);

	/* Make the edits to known_hosts */
	update_known_hosts(ctx);
 out:
	hostkeys_update_ctx_free(ctx);
}

/*
 * Returns non-zero if the key is accepted by HostkeyAlgorithms.
 * Made slightly less trivial by the multiple RSA signature algorithm names.
 */
static int
key_accepted_by_hostkeyalgs(const struct sshkey *key)
{
	const char *ktype = sshkey_ssh_name(key);
	const char *hostkeyalgs = options.hostkeyalgorithms != NULL ?
	    options.hostkeyalgorithms : KEX_DEFAULT_PK_ALG;

	if (key == NULL || key->type == KEY_UNSPEC)
		return 0;
	if (key->type == KEY_RSA &&
	    (match_pattern_list("rsa-sha2-256", hostkeyalgs, 0) == 1 ||
	    match_pattern_list("rsa-sha2-512", hostkeyalgs, 0) == 1))
		return 1;
	return match_pattern_list(ktype, hostkeyalgs, 0) == 1;
}

/*
 * Handle hostkeys-00@openssh.com global request to inform the client of all
 * the server's hostkeys. The keys are checked against the user's
 * HostkeyAlgorithms preference before they are accepted.
 */
static int
client_input_hostkeys(void)
{
	struct ssh *ssh = active_state; /* XXX */
	const u_char *blob = NULL;
	size_t i, len = 0;
	struct sshbuf *buf = NULL;
	struct sshkey *key = NULL, **tmp;
	int r;
	char *fp;
	static int hostkeys_seen = 0; /* XXX use struct ssh */
	extern struct sockaddr_storage hostaddr; /* XXX from ssh.c */
	struct hostkeys_update_ctx *ctx = NULL;

	if (hostkeys_seen)
		fatal("%s: server already sent hostkeys", __func__);
	if (options.update_hostkeys == SSH_UPDATE_HOSTKEYS_ASK &&
	    options.batch_mode)
		return 1; /* won't ask in batchmode, so don't even try */
	if (!options.update_hostkeys || options.num_user_hostfiles <= 0)
		return 1;

	ctx = xcalloc(1, sizeof(*ctx));
	while (ssh_packet_remaining(ssh) > 0) {
		sshkey_free(key);
		key = NULL;
		if ((r = sshpkt_get_string_direct(ssh, &blob, &len)) != 0) {
			error("%s: couldn't parse message: %s",
			    __func__, ssh_err(r));
			goto out;
		}
		if ((r = sshkey_from_blob(blob, len, &key)) != 0) {
			error("%s: parse key: %s", __func__, ssh_err(r));
			goto out;
		}
		fp = sshkey_fingerprint(key, options.fingerprint_hash,
		    SSH_FP_DEFAULT);
		debug3("%s: received %s key %s", __func__,
		    sshkey_type(key), fp);
		free(fp);

		if (!key_accepted_by_hostkeyalgs(key)) {
			debug3("%s: %s key not permitted by HostkeyAlgorithms",
			    __func__, sshkey_ssh_name(key));
			continue;
		}
		/* Skip certs */
		if (sshkey_is_cert(key)) {
			debug3("%s: %s key is a certificate; skipping",
			    __func__, sshkey_ssh_name(key));
			continue;
		}
		/* Ensure keys are unique */
		for (i = 0; i < ctx->nkeys; i++) {
			if (sshkey_equal(key, ctx->keys[i])) {
				error("%s: received duplicated %s host key",
				    __func__, sshkey_ssh_name(key));
				goto out;
			}
		}
		/* Key is good, record it */
		if ((tmp = recallocarray(ctx->keys, ctx->nkeys, ctx->nkeys + 1,
		    sizeof(*ctx->keys))) == NULL)
			fatal("%s: recallocarray failed nkeys = %zu",
			    __func__, ctx->nkeys);
		ctx->keys = tmp;
		ctx->keys[ctx->nkeys++] = key;
		key = NULL;
	}

	if (ctx->nkeys == 0) {
		debug("%s: server sent no hostkeys", __func__);
		goto out;
	}

	if ((ctx->keys_seen = calloc(ctx->nkeys,
	    sizeof(*ctx->keys_seen))) == NULL)
		fatal("%s: calloc failed", __func__);

	get_hostfile_hostname_ipaddr(host,
	    options.check_host_ip ? (struct sockaddr *)&hostaddr : NULL,
	    options.port, &ctx->host_str,
	    options.check_host_ip ? &ctx->ip_str : NULL);

	/* Find which keys we already know about. */
	if ((r = hostkeys_foreach(options.user_hostfiles[0], hostkeys_find,
	    ctx, ctx->host_str, ctx->ip_str,
	    HKF_WANT_PARSE_KEY|HKF_WANT_MATCH)) != 0) {
		error("%s: hostkeys_foreach failed: %s", __func__, ssh_err(r));
		goto out;
	}

	/* Figure out if we have any new keys to add */
	ctx->nnew = 0;
	for (i = 0; i < ctx->nkeys; i++) {
		if (!ctx->keys_seen[i])
			ctx->nnew++;
	}

	debug3("%s: %zu keys from server: %zu new, %zu retained. %zu to remove",
	    __func__, ctx->nkeys, ctx->nnew, ctx->nkeys - ctx->nnew, ctx->nold);

	if (ctx->nnew == 0 && ctx->nold != 0) {
		/* We have some keys to remove. Just do it. */
		update_known_hosts(ctx);
	} else if (ctx->nnew != 0) {
		/*
		 * We have received hitherto-unseen keys from the server.
		 * Ask the server to confirm ownership of the private halves.
		 */
		debug3("%s: asking server to prove ownership for %zu keys",
		    __func__, ctx->nnew);
		if ((r = sshpkt_start(ssh, SSH2_MSG_GLOBAL_REQUEST)) != 0 ||
		    (r = sshpkt_put_cstring(ssh,
		    "hostkeys-prove-00@openssh.com")) != 0 ||
		    (r = sshpkt_put_u8(ssh, 1)) != 0) /* bool: want reply */
			fatal("%s: cannot prepare packet: %s",
			    __func__, ssh_err(r));
		if ((buf = sshbuf_new()) == NULL)
			fatal("%s: sshbuf_new", __func__);
		for (i = 0; i < ctx->nkeys; i++) {
			if (ctx->keys_seen[i])
				continue;
			sshbuf_reset(buf);
			if ((r = sshkey_putb(ctx->keys[i], buf)) != 0)
				fatal("%s: sshkey_putb: %s",
				    __func__, ssh_err(r));
			if ((r = sshpkt_put_stringb(ssh, buf)) != 0)
				fatal("%s: sshpkt_put_string: %s",
				    __func__, ssh_err(r));
		}
		if ((r = sshpkt_send(ssh)) != 0)
			fatal("%s: sshpkt_send: %s", __func__, ssh_err(r));
		client_register_global_confirm(
		    client_global_hostkeys_private_confirm, ctx);
		ctx = NULL;  /* will be freed in callback */
	}

	/* Success */
 out:
	hostkeys_update_ctx_free(ctx);
	sshkey_free(key);
	sshbuf_free(buf);
	/*
	 * NB. Return success for all cases. The server doesn't need to know
	 * what the client does with its hosts file.
	 */
	return 1;
}

static int
client_input_global_request(int type, u_int32_t seq, struct ssh *ssh)
{
	char *rtype;
	int want_reply;
	int success = 0;

	rtype = packet_get_cstring(NULL);
	want_reply = packet_get_char();
	debug("client_input_global_request: rtype %s want_reply %d",
	    rtype, want_reply);
	if (strcmp(rtype, "hostkeys-00@openssh.com") == 0)
		success = client_input_hostkeys();
	if (want_reply) {
		packet_start(success ?
		    SSH2_MSG_REQUEST_SUCCESS : SSH2_MSG_REQUEST_FAILURE);
		packet_send();
		packet_write_wait();
	}
	free(rtype);
	return 0;
}

void
client_session2_setup(struct ssh *ssh, int id, int want_tty, int want_subsystem,
    const char *term, struct termios *tiop, int in_fd, Buffer *cmd, char **env)
{
	int len;
	Channel *c = NULL;

	debug2("%s: id %d", __func__, id);

	if ((c = channel_lookup(ssh, id)) == NULL)
		fatal("%s: channel %d: unknown channel", __func__, id);

	packet_set_interactive(want_tty,
	    options.ip_qos_interactive, options.ip_qos_bulk);

	if (want_tty) {
		struct winsize ws;

		/* Store window size in the packet. */
		if (ioctl(in_fd, TIOCGWINSZ, &ws) < 0)
			memset(&ws, 0, sizeof(ws));

		channel_request_start(ssh, id, "pty-req", 1);
		client_expect_confirm(ssh, id, "PTY allocation", CONFIRM_TTY);
		packet_put_cstring(term != NULL ? term : "");
		packet_put_int((u_int)ws.ws_col);
		packet_put_int((u_int)ws.ws_row);
		packet_put_int((u_int)ws.ws_xpixel);
		packet_put_int((u_int)ws.ws_ypixel);
		if (tiop == NULL)
			tiop = get_saved_tio();
		tty_make_modes(-1, tiop);
		packet_send();
		/* XXX wait for reply */
		c->client_tty = 1;
	}

	/* Transfer any environment variables from client to server */
	if (options.num_send_env != 0 && env != NULL) {
		int i, j, matched;
		char *name, *val;

		debug("Sending environment.");
		for (i = 0; env[i] != NULL; i++) {
			/* Split */
			name = xstrdup(env[i]);
			if ((val = strchr(name, '=')) == NULL) {
				free(name);
				continue;
			}
			*val++ = '\0';

			matched = 0;
			for (j = 0; j < options.num_send_env; j++) {
				if (match_pattern(name, options.send_env[j])) {
					matched = 1;
					break;
				}
			}
			if (!matched) {
				debug3("Ignored env %s", name);
				free(name);
				continue;
			}

			debug("Sending env %s = %s", name, val);
			channel_request_start(ssh, id, "env", 0);
			packet_put_cstring(name);
			packet_put_cstring(val);
			packet_send();
			free(name);
		}
	}

	len = buffer_len(cmd);
	if (len > 0) {
		if (len > 900)
			len = 900;
		if (want_subsystem) {
			debug("Sending subsystem: %.*s",
			    len, (u_char*)buffer_ptr(cmd));
			channel_request_start(ssh, id, "subsystem", 1);
			client_expect_confirm(ssh, id, "subsystem",
			    CONFIRM_CLOSE);
		} else {
			debug("Sending command: %.*s",
			    len, (u_char*)buffer_ptr(cmd));
			channel_request_start(ssh, id, "exec", 1);
			client_expect_confirm(ssh, id, "exec", CONFIRM_CLOSE);
		}
		packet_put_string(buffer_ptr(cmd), buffer_len(cmd));
		packet_send();
	} else {
		channel_request_start(ssh, id, "shell", 1);
		client_expect_confirm(ssh, id, "shell", CONFIRM_CLOSE);
		packet_send();
	}
}

static void
client_init_dispatch(void)
{
	dispatch_init(&dispatch_protocol_error);

	dispatch_set(SSH2_MSG_CHANNEL_CLOSE, &channel_input_oclose);
	dispatch_set(SSH2_MSG_CHANNEL_DATA, &channel_input_data);
	dispatch_set(SSH2_MSG_CHANNEL_EOF, &channel_input_ieof);
	dispatch_set(SSH2_MSG_CHANNEL_EXTENDED_DATA, &channel_input_extended_data);
	dispatch_set(SSH2_MSG_CHANNEL_OPEN, &client_input_channel_open);
	dispatch_set(SSH2_MSG_CHANNEL_OPEN_CONFIRMATION, &channel_input_open_confirmation);
	dispatch_set(SSH2_MSG_CHANNEL_OPEN_FAILURE, &channel_input_open_failure);
	dispatch_set(SSH2_MSG_CHANNEL_REQUEST, &client_input_channel_req);
	dispatch_set(SSH2_MSG_CHANNEL_WINDOW_ADJUST, &channel_input_window_adjust);
	dispatch_set(SSH2_MSG_CHANNEL_SUCCESS, &channel_input_status_confirm);
	dispatch_set(SSH2_MSG_CHANNEL_FAILURE, &channel_input_status_confirm);
	dispatch_set(SSH2_MSG_GLOBAL_REQUEST, &client_input_global_request);

	/* rekeying */
	dispatch_set(SSH2_MSG_KEXINIT, &kex_input_kexinit);

	/* global request reply messages */
	dispatch_set(SSH2_MSG_REQUEST_FAILURE, &client_global_request_reply);
	dispatch_set(SSH2_MSG_REQUEST_SUCCESS, &client_global_request_reply);
}

void
client_stop_mux(void)
{
	if (options.control_path != NULL && muxserver_sock != -1)
		unlink(options.control_path);
	/*
	 * If we are in persist mode, or don't have a shell, signal that we
	 * should close when all active channels are closed.
	 */
	if (options.control_persist || no_shell_flag) {
		session_closed = 1;
		setproctitle("[stopped mux]");
	}
}

/* client specific fatal cleanup */
void
cleanup_exit(int i)
{
	leave_raw_mode(options.request_tty == REQUEST_TTY_FORCE);
	leave_non_blocking();
	if (options.control_path != NULL && muxserver_sock != -1)
		unlink(options.control_path);
	ssh_kill_proxy_command();
	_exit(i);
}<|MERGE_RESOLUTION|>--- conflicted
+++ resolved
@@ -1549,19 +1549,11 @@
 	sock = x11_connect_display(ssh);
 	if (sock < 0)
 		return NULL;
-<<<<<<< HEAD
-	c = channel_new(ssh, "x11",
-	    SSH_CHANNEL_X11_OPEN, sock, sock, -1,
-	    /* again is this really necessary for X11? */
-	    options.hpn_disabled ? CHAN_TCP_WINDOW_DEFAULT : options.hpn_buffer_size,
-	    CHAN_X11_PACKET_DEFAULT, 0, "x11", 1);
-=======
         c = channel_new(ssh, "x11",
 			SSH_CHANNEL_X11_OPEN, sock, sock, -1,
 			/* again is this really necessary for X11? */
 			options.hpn_disabled ? CHAN_TCP_WINDOW_DEFAULT : options.hpn_buffer_size,
 			CHAN_X11_PACKET_DEFAULT, 0, "x11", 1);
->>>>>>> 6bb92b0d
 	c->force_drain = 1;
 	return c;
 }
@@ -1585,17 +1577,10 @@
 		return NULL;
 	}
 	c = channel_new(ssh, "authentication agent connection",
-<<<<<<< HEAD
-	    SSH_CHANNEL_OPEN, sock, sock, -1,
-	    options.hpn_disabled ? CHAN_X11_WINDOW_DEFAULT : options.hpn_buffer_size,
-	    CHAN_TCP_PACKET_DEFAULT, 0,
-	    "authentication agent connection", 1);
-=======
 			SSH_CHANNEL_OPEN, sock, sock, -1,
 			options.hpn_disabled ? CHAN_X11_WINDOW_DEFAULT : options.hpn_buffer_size,
 			CHAN_TCP_PACKET_DEFAULT, 0,
 			"authentication agent connection", 1);
->>>>>>> 6bb92b0d
 	c->force_drain = 1;
 	return c;
 }
@@ -1620,11 +1605,7 @@
 	}
 	debug("Tunnel forwarding using interface %s", ifname);
 
-<<<<<<< HEAD
-	c = channel_new(ssh, "tun", SSH_CHANNEL_OPENING, fd, fd, -1,
-=======
         c = channel_new(ssh, "tun", SSH_CHANNEL_OPENING, fd, fd, -1,
->>>>>>> 6bb92b0d
 	    options.hpn_disabled ? CHAN_TCP_WINDOW_DEFAULT : options.hpn_buffer_size,
 	    CHAN_TCP_PACKET_DEFAULT, 0, "tun", 1);
 	c->datagram = 1;
