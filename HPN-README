--- conflicted
+++ resolved
@@ -48,19 +48,11 @@
 
 Conditions: HPNBufferSize NOT Set, TCPRcvBufPoll disabled, TCPRcvBuf NOT Set
 HPN Buffer Size = TCP receive buffer value.
-<<<<<<< HEAD
 Users on non-autotuning systems should disable TCPRcvBufPoll in the
 ssh_config and sshd_config
 
 Conditions: HPNBufferSize SET, TCPRcvBufPoll disabled, TCPRcvBuf NOT Set
 HPN Buffer Size = minimum of TCP receive buffer and HPNBufferSize.
-=======
-Users on non-autotuning systesm should disable TCPRcvBufPoll in the
-ssh_config and sshd_config
-
-Conditions: HPNBufferSize SET, TCPRcvBufPoll disabled, TCPRcvBuf NOT Set
-HPN Buffer Size = miinmum of TCP receive buffer and HPNBufferSize.
->>>>>>> e50ee71d
 This would be the system defined TCP receive buffer (RWIN).
 
 Conditions: HPNBufferSize SET, TCPRcvBufPoll disabled, TCPRcvBuf SET
