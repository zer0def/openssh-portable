--- conflicted
+++ resolved
@@ -50,13 +50,9 @@
 #include "auth.h"
 #include "dispatch.h"
 #include "pathnames.h"
-<<<<<<< HEAD
 #include "sshbuf.h"
 #include "ssherr.h"
-=======
-#include "buffer.h"
 #include "canohost.h"
->>>>>>> 653acd66
 
 #ifdef GSSAPI
 #include "ssh-gss.h"
