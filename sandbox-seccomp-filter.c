/*
 * Copyright (c) 2012 Will Drewry <wad@dataspill.org>
 *
 * Permission to use, copy, modify, and distribute this software for any
 * purpose with or without fee is hereby granted, provided that the above
 * copyright notice and this permission notice appear in all copies.
 *
 * THE SOFTWARE IS PROVIDED "AS IS" AND THE AUTHOR DISCLAIMS ALL WARRANTIES
 * WITH REGARD TO THIS SOFTWARE INCLUDING ALL IMPLIED WARRANTIES OF
 * MERCHANTABILITY AND FITNESS. IN NO EVENT SHALL THE AUTHOR BE LIABLE FOR
 * ANY SPECIAL, DIRECT, INDIRECT, OR CONSEQUENTIAL DAMAGES OR ANY DAMAGES
 * WHATSOEVER RESULTING FROM LOSS OF USE, DATA OR PROFITS, WHETHER IN AN
 * ACTION OF CONTRACT, NEGLIGENCE OR OTHER TORTIOUS ACTION, ARISING OUT OF
 * OR IN CONNECTION WITH THE USE OR PERFORMANCE OF THIS SOFTWARE.
 */

/*
 * Uncomment the SANDBOX_SECCOMP_FILTER_DEBUG macro below to help diagnose
 * filter breakage during development. *Do not* use this in production,
 * as it relies on making library calls that are unsafe in signal context.
 *
 * Instead, live systems the auditctl(8) may be used to monitor failures.
 * E.g.
 *   auditctl -a task,always -F uid=<privsep uid>
 */
/* #define SANDBOX_SECCOMP_FILTER_DEBUG 1 */

/* XXX it should be possible to do logging via the log socket safely */

#ifdef SANDBOX_SECCOMP_FILTER_DEBUG
/* Use the kernel headers in case of an older toolchain. */
# include <asm/siginfo.h>
# define __have_siginfo_t 1
# define __have_sigval_t 1
# define __have_sigevent_t 1
#endif /* SANDBOX_SECCOMP_FILTER_DEBUG */

#include "includes.h"

#ifdef SANDBOX_SECCOMP_FILTER

#include <sys/types.h>
#include <sys/resource.h>
#include <sys/prctl.h>

#include <linux/net.h>
#include <linux/audit.h>
#include <linux/filter.h>
#include <linux/seccomp.h>
#include <elf.h>

#include <asm/unistd.h>
#ifdef __s390__
#include <asm/zcrypt.h>
#endif

#include <errno.h>
#include <signal.h>
#include <stdarg.h>
#include <stddef.h>  /* for offsetof */
#include <stdio.h>
#include <stdlib.h>
#include <string.h>
#include <unistd.h>

#include "log.h"
#include "ssh-sandbox.h"
#include "xmalloc.h"

/* Linux seccomp_filter sandbox */
#define SECCOMP_FILTER_FAIL SECCOMP_RET_KILL

/* Use a signal handler to emit violations when debugging */
#ifdef SANDBOX_SECCOMP_FILTER_DEBUG
# undef SECCOMP_FILTER_FAIL
# define SECCOMP_FILTER_FAIL SECCOMP_RET_TRAP
#endif /* SANDBOX_SECCOMP_FILTER_DEBUG */

#if __BYTE_ORDER == __LITTLE_ENDIAN
# define ARG_LO_OFFSET  0
# define ARG_HI_OFFSET  sizeof(uint32_t)
#elif __BYTE_ORDER == __BIG_ENDIAN
# define ARG_LO_OFFSET  sizeof(uint32_t)
# define ARG_HI_OFFSET  0
#else
#error "Unknown endianness"
#endif

/* Simple helpers to avoid manual errors (but larger BPF programs). */
#define SC_DENY(_nr, _errno) \
	BPF_JUMP(BPF_JMP+BPF_JEQ+BPF_K, (_nr), 0, 1), \
	BPF_STMT(BPF_RET+BPF_K, SECCOMP_RET_ERRNO|(_errno))
#define SC_ALLOW(_nr) \
	BPF_JUMP(BPF_JMP+BPF_JEQ+BPF_K, (_nr), 0, 1), \
	BPF_STMT(BPF_RET+BPF_K, SECCOMP_RET_ALLOW)
#define SC_ALLOW_ARG(_nr, _arg_nr, _arg_val) \
	BPF_JUMP(BPF_JMP+BPF_JEQ+BPF_K, (_nr), 0, 6), \
	/* load and test first syscall argument, low word */ \
	BPF_STMT(BPF_LD+BPF_W+BPF_ABS, \
	    offsetof(struct seccomp_data, args[(_arg_nr)]) + ARG_LO_OFFSET), \
	BPF_JUMP(BPF_JMP+BPF_JEQ+BPF_K, \
	    ((_arg_val) & 0xFFFFFFFF), 0, 3), \
	/* load and test first syscall argument, high word */ \
	BPF_STMT(BPF_LD+BPF_W+BPF_ABS, \
	    offsetof(struct seccomp_data, args[(_arg_nr)]) + ARG_HI_OFFSET), \
	BPF_JUMP(BPF_JMP+BPF_JEQ+BPF_K, \
	    (((uint32_t)((uint64_t)(_arg_val) >> 32)) & 0xFFFFFFFF), 0, 1), \
	BPF_STMT(BPF_RET+BPF_K, SECCOMP_RET_ALLOW), \
	/* reload syscall number; all rules expect it in accumulator */ \
	BPF_STMT(BPF_LD+BPF_W+BPF_ABS, \
		offsetof(struct seccomp_data, nr))

/* Syscall filtering set for preauth. */
static const struct sock_filter preauth_insns[] = {
	/* Ensure the syscall arch convention is as expected. */
	BPF_STMT(BPF_LD+BPF_W+BPF_ABS,
		offsetof(struct seccomp_data, arch)),
	BPF_JUMP(BPF_JMP+BPF_JEQ+BPF_K, SECCOMP_AUDIT_ARCH, 1, 0),
	BPF_STMT(BPF_RET+BPF_K, SECCOMP_FILTER_FAIL),
	/* Load the syscall number for checking. */
	BPF_STMT(BPF_LD+BPF_W+BPF_ABS,
		offsetof(struct seccomp_data, nr)),

	/* Syscalls to non-fatally deny */
#ifdef __NR_lstat
	SC_DENY(__NR_lstat, EACCES),
#endif
#ifdef __NR_lstat64
	SC_DENY(__NR_lstat64, EACCES),
#endif
#ifdef __NR_fstat
	SC_DENY(__NR_fstat, EACCES),
#endif
#ifdef __NR_fstat64
	SC_DENY(__NR_fstat64, EACCES),
#endif
#ifdef __NR_open
	SC_DENY(__NR_open, EACCES),
#endif
#ifdef __NR_openat
	SC_DENY(__NR_openat, EACCES),
#endif
#ifdef __NR_newfstatat
	SC_DENY(__NR_newfstatat, EACCES),
#endif
#ifdef __NR_stat
	SC_DENY(__NR_stat, EACCES),
#endif
#ifdef __NR_stat64
	SC_DENY(__NR_stat64, EACCES),
#endif

	/* Syscalls to permit */
#ifdef __NR_brk
	SC_ALLOW(__NR_brk),
#endif
#ifdef __NR_clock_gettime
	SC_ALLOW(__NR_clock_gettime),
#endif
#ifdef __NR_close
	SC_ALLOW(__NR_close),
#endif
#ifdef __NR_exit
	SC_ALLOW(__NR_exit),
#endif
#ifdef __NR_exit_group
	SC_ALLOW(__NR_exit_group),
#endif
<<<<<<< HEAD
#ifdef __NR_geteuid
	SC_ALLOW(__NR_geteuid),
#endif
#ifdef __NR_geteuid32
	SC_ALLOW(__NR_geteuid32),
=======
#ifdef __NR_getpeername /* not defined on archs that go via socketcall(2) */
	SC_ALLOW(__NR_getpeername),
>>>>>>> c5e5d838
#endif
#ifdef __NR_getpgid
	SC_ALLOW(__NR_getpgid),
#endif
#ifdef __NR_getpid
	SC_ALLOW(__NR_getpid),
#endif
#ifdef __NR_getrandom
	SC_ALLOW(__NR_getrandom),
#endif
#ifdef __NR_gettimeofday
	SC_ALLOW(__NR_gettimeofday),
#endif
#ifdef __NR_getuid
	SC_ALLOW(__NR_getuid),
#endif
#ifdef __NR_getuid32
	SC_ALLOW(__NR_getuid32),
#endif
#ifdef __NR_madvise
	SC_ALLOW(__NR_madvise),
#endif
#ifdef __NR_mmap
	SC_ALLOW(__NR_mmap),
#endif
#ifdef __NR_mmap2
	SC_ALLOW(__NR_mmap2),
#endif
#ifdef __NR_mremap
	SC_ALLOW(__NR_mremap),
#endif
#ifdef __NR_munmap
	SC_ALLOW(__NR_munmap),
#endif
#ifdef __NR_nanosleep
	SC_ALLOW(__NR_nanosleep),
#endif
#ifdef __NR__newselect
	SC_ALLOW(__NR__newselect),
#endif
#ifdef __NR_poll
	SC_ALLOW(__NR_poll),
#endif
#ifdef __NR_pselect6
	SC_ALLOW(__NR_pselect6),
#endif
#ifdef __NR_read
	SC_ALLOW(__NR_read),
#endif
#ifdef __NR_rt_sigprocmask
	SC_ALLOW(__NR_rt_sigprocmask),
#endif
#ifdef __NR_select
	SC_ALLOW(__NR_select),
#endif
#ifdef __NR_shutdown
	SC_ALLOW(__NR_shutdown),
#endif
#ifdef __NR_sigprocmask
	SC_ALLOW(__NR_sigprocmask),
#endif
#ifdef __NR_time
	SC_ALLOW(__NR_time),
#endif
#ifdef __NR_write
	SC_ALLOW(__NR_write),
#endif
#ifdef __NR_socketcall
	SC_ALLOW_ARG(__NR_socketcall, 0, SYS_SHUTDOWN),
	SC_DENY(__NR_socketcall, EACCES),
#endif
#if defined(__NR_ioctl) && defined(__s390__)
	/* Allow ioctls for ICA crypto card on s390 */
	SC_ALLOW_ARG(__NR_ioctl, 1, Z90STAT_STATUS_MASK),
	SC_ALLOW_ARG(__NR_ioctl, 1, ICARSAMODEXPO),
	SC_ALLOW_ARG(__NR_ioctl, 1, ICARSACRT),
#endif
#if defined(__x86_64__) && defined(__ILP32__) && defined(__X32_SYSCALL_BIT)
	/*
	 * On Linux x32, the clock_gettime VDSO falls back to the
	 * x86-64 syscall under some circumstances, e.g.
	 * https://bugs.debian.org/849923
	 */
	SC_ALLOW(__NR_clock_gettime & ~__X32_SYSCALL_BIT),
#endif

	/* Default deny */
	BPF_STMT(BPF_RET+BPF_K, SECCOMP_FILTER_FAIL),
};

static const struct sock_fprog preauth_program = {
	.len = (unsigned short)(sizeof(preauth_insns)/sizeof(preauth_insns[0])),
	.filter = (struct sock_filter *)preauth_insns,
};

struct ssh_sandbox {
	pid_t child_pid;
};

struct ssh_sandbox *
ssh_sandbox_init(struct monitor *monitor)
{
	struct ssh_sandbox *box;

	/*
	 * Strictly, we don't need to maintain any state here but we need
	 * to return non-NULL to satisfy the API.
	 */
	debug3("%s: preparing seccomp filter sandbox", __func__);
	box = xcalloc(1, sizeof(*box));
	box->child_pid = 0;

	return box;
}

#ifdef SANDBOX_SECCOMP_FILTER_DEBUG
extern struct monitor *pmonitor;
void mm_log_handler(LogLevel level, const char *msg, void *ctx);

static void
ssh_sandbox_violation(int signum, siginfo_t *info, void *void_context)
{
	char msg[256];

	snprintf(msg, sizeof(msg),
	    "%s: unexpected system call (arch:0x%x,syscall:%d @ %p)",
	    __func__, info->si_arch, info->si_syscall, info->si_call_addr);
	mm_log_handler(SYSLOG_LEVEL_FATAL, msg, pmonitor);
	_exit(1);
}

static void
ssh_sandbox_child_debugging(void)
{
	struct sigaction act;
	sigset_t mask;

	debug3("%s: installing SIGSYS handler", __func__);
	memset(&act, 0, sizeof(act));
	sigemptyset(&mask);
	sigaddset(&mask, SIGSYS);

	act.sa_sigaction = &ssh_sandbox_violation;
	act.sa_flags = SA_SIGINFO;
	if (sigaction(SIGSYS, &act, NULL) == -1)
		fatal("%s: sigaction(SIGSYS): %s", __func__, strerror(errno));
	if (sigprocmask(SIG_UNBLOCK, &mask, NULL) == -1)
		fatal("%s: sigprocmask(SIGSYS): %s",
		      __func__, strerror(errno));
}
#endif /* SANDBOX_SECCOMP_FILTER_DEBUG */

void
ssh_sandbox_child(struct ssh_sandbox *box)
{
	struct rlimit rl_zero;
	int nnp_failed = 0;

	/* Set rlimits for completeness if possible. */
	rl_zero.rlim_cur = rl_zero.rlim_max = 0;
	if (setrlimit(RLIMIT_FSIZE, &rl_zero) == -1)
		fatal("%s: setrlimit(RLIMIT_FSIZE, { 0, 0 }): %s",
			__func__, strerror(errno));
	if (setrlimit(RLIMIT_NOFILE, &rl_zero) == -1)
		fatal("%s: setrlimit(RLIMIT_NOFILE, { 0, 0 }): %s",
			__func__, strerror(errno));
	if (setrlimit(RLIMIT_NPROC, &rl_zero) == -1)
		fatal("%s: setrlimit(RLIMIT_NPROC, { 0, 0 }): %s",
			__func__, strerror(errno));

#ifdef SANDBOX_SECCOMP_FILTER_DEBUG
	ssh_sandbox_child_debugging();
#endif /* SANDBOX_SECCOMP_FILTER_DEBUG */

	debug3("%s: setting PR_SET_NO_NEW_PRIVS", __func__);
	if (prctl(PR_SET_NO_NEW_PRIVS, 1, 0, 0, 0) == -1) {
		debug("%s: prctl(PR_SET_NO_NEW_PRIVS): %s",
		      __func__, strerror(errno));
		nnp_failed = 1;
	}
	debug3("%s: attaching seccomp filter program", __func__);
	if (prctl(PR_SET_SECCOMP, SECCOMP_MODE_FILTER, &preauth_program) == -1)
		debug("%s: prctl(PR_SET_SECCOMP): %s",
		      __func__, strerror(errno));
	else if (nnp_failed)
		fatal("%s: SECCOMP_MODE_FILTER activated but "
		    "PR_SET_NO_NEW_PRIVS failed", __func__);
}

void
ssh_sandbox_parent_finish(struct ssh_sandbox *box)
{
	free(box);
	debug3("%s: finished", __func__);
}

void
ssh_sandbox_parent_preauth(struct ssh_sandbox *box, pid_t child_pid)
{
	box->child_pid = child_pid;
}

#endif /* SANDBOX_SECCOMP_FILTER */<|MERGE_RESOLUTION|>--- conflicted
+++ resolved
@@ -166,16 +166,14 @@
 #ifdef __NR_exit_group
 	SC_ALLOW(__NR_exit_group),
 #endif
-<<<<<<< HEAD
 #ifdef __NR_geteuid
 	SC_ALLOW(__NR_geteuid),
 #endif
 #ifdef __NR_geteuid32
 	SC_ALLOW(__NR_geteuid32),
-=======
+#endif
 #ifdef __NR_getpeername /* not defined on archs that go via socketcall(2) */
 	SC_ALLOW(__NR_getpeername),
->>>>>>> c5e5d838
 #endif
 #ifdef __NR_getpgid
 	SC_ALLOW(__NR_getpgid),
