--- conflicted
+++ resolved
@@ -323,15 +323,11 @@
 	{ "ignoreunknown", oIgnoreUnknown },
 	{ "proxyjump", oProxyJump },
 	{ "securitykeyprovider", oSecurityKeyProvider },
-<<<<<<< HEAD
+	{ "knownhostscommand", oKnownHostsCommand },
 	{ "tcprcvbufpoll", oTcpRcvBufPoll },
 	{ "tcprcvbuf", oTcpRcvBuf },
 	{ "hpndisabled", oHPNDisabled },
 	{ "hpnbuffersize", oHPNBufferSize },
-=======
-	{ "knownhostscommand", oKnownHostsCommand },
-
->>>>>>> d2afd717
 	{ NULL, oBadOption }
 };
 
