--- conflicted
+++ resolved
@@ -96,6 +96,7 @@
 #include "sftp.h"
 #include "atomicio.h"
 
+
 #if defined(KRB5) && defined(USE_AFS)
 #include <kafs.h>
 #endif
@@ -223,12 +224,7 @@
 		goto authsock_err;
 
 	/* Allocate a channel for the authentication agent socket. */
-<<<<<<< HEAD
 	nc = channel_new(ssh, "auth socket",
-=======
-	/* this shouldn't matter if its hpn or not - cjr */
-	nc = channel_new("auth socket",
->>>>>>> 4f918482
 	    SSH_CHANNEL_AUTH_SOCKET, sock, sock, -1,
 	    CHAN_X11_WINDOW_DEFAULT, CHAN_X11_PACKET_DEFAULT,
 	    0, "auth socket", 1);
@@ -409,6 +405,21 @@
 	case 0:
 		is_child = 1;
 
+		/* this block should be moved to do_child but at this point I want to preserve as much 
+		   debugging information as possible. After this is validated then move to there*/
+#ifdef WITH_OPENSSL
+	if (options.disable_multithreaded == 0) {
+		/* if we are using aes-ctr there can be issues in either a fork or sandbox                                                                                      		 * so the initial aes-ctr is defined to point ot the original single process                                                                                    		 * evp. After authentication we'll be past the fork and the sandboxed privsep                                                                                   		 * so we repoint the define to the multithreaded evp. To start the threads we                                                                                   		 * then force a rekey                                                                                                                                           		 */
+	  const void *cc = ssh_packet_get_send_context(active_state);
+	  
+	  /* only rekey if necessary. If we don't do this gcm mode cipher breaks */
+	  if (strstr(cipher_ctx_name(cc), "ctr")) {
+		  debug("Single to Multithreaded CTR cipher swap - server request");
+		  cipher_reset_multithreaded();
+		  packet_request_rekeying();
+	  }
+	}
+#endif			
 		/*
 		 * Create a new session and process group since the 4.4BSD
 		 * setlogin() affects the entire process group.
@@ -560,6 +571,23 @@
 	case 0:
 		is_child = 1;
 
+
+		/* this block should be moved to do_child but at this point I want to preserve as much 
+		   debugging information as possible. After this is validated then move to there*/
+#ifdef WITH_OPENSSL
+	if (options.disable_multithreaded == 0) {
+		/* if we are using aes-ctr there can be issues in either a fork or sandbox                                                                                      		 * so the initial aes-ctr is defined to point ot the original single process                                                                                    		 * evp. After authentication we'll be past the fork and the sandboxed privsep                                                                                   		 * so we repoint the define to the multithreaded evp. To start the threads we                                                                                   		 * then force a rekey                                                                                                                                           		 */
+	  const void *cc = ssh_packet_get_send_context(active_state);
+	  
+	  /* only rekey if necessary. If we don't do this gcm mode cipher breaks */
+	  if (strstr(cipher_ctx_name(cc), "ctr")) {
+		  debug("Single to Multithreaded CTR cipher swap - server request");
+		  cipher_reset_multithreaded();
+		  packet_request_rekeying();
+	  }
+	}
+#endif
+	
 		close(fdout);
 		close(ptymaster);
 
