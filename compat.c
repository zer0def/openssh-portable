/* $OpenBSD: compat.c,v 1.117 2021/01/27 09:26:54 djm Exp $ */
/*
 * Copyright (c) 1999, 2000, 2001, 2002 Markus Friedl.  All rights reserved.
 *
 * Redistribution and use in source and binary forms, with or without
 * modification, are permitted provided that the following conditions
 * are met:
 * 1. Redistributions of source code must retain the above copyright
 *    notice, this list of conditions and the following disclaimer.
 * 2. Redistributions in binary form must reproduce the above copyright
 *    notice, this list of conditions and the following disclaimer in the
 *    documentation and/or other materials provided with the distribution.
 *
 * THIS SOFTWARE IS PROVIDED BY THE AUTHOR ``AS IS'' AND ANY EXPRESS OR
 * IMPLIED WARRANTIES, INCLUDING, BUT NOT LIMITED TO, THE IMPLIED WARRANTIES
 * OF MERCHANTABILITY AND FITNESS FOR A PARTICULAR PURPOSE ARE DISCLAIMED.
 * IN NO EVENT SHALL THE AUTHOR BE LIABLE FOR ANY DIRECT, INDIRECT,
 * INCIDENTAL, SPECIAL, EXEMPLARY, OR CONSEQUENTIAL DAMAGES (INCLUDING, BUT
 * NOT LIMITED TO, PROCUREMENT OF SUBSTITUTE GOODS OR SERVICES; LOSS OF USE,
 * DATA, OR PROFITS; OR BUSINESS INTERRUPTION) HOWEVER CAUSED AND ON ANY
 * THEORY OF LIABILITY, WHETHER IN CONTRACT, STRICT LIABILITY, OR TORT
 * (INCLUDING NEGLIGENCE OR OTHERWISE) ARISING IN ANY WAY OUT OF THE USE OF
 * THIS SOFTWARE, EVEN IF ADVISED OF THE POSSIBILITY OF SUCH DAMAGE.
 */

#include "includes.h"

#include <sys/types.h>

#include <stdlib.h>
#include <string.h>
#include <stdarg.h>

#include "xmalloc.h"
#include "packet.h"
#include "compat.h"
#include "log.h"
#include "match.h"
#include "kex.h"

/* determine bug flags from SSH protocol banner */
void
compat_banner(struct ssh *ssh, const char *version)
{
	int i;
	static struct {
		char	*pat;
		int	bugs;
	} check[] = {
		{ "OpenSSH_2.*,"
		  "OpenSSH_3.0*,"
		  "OpenSSH_3.1*",	SSH_BUG_EXTEOF|SSH_OLD_FORWARD_ADDR|
					SSH_BUG_SIGTYPE},
		{ "OpenSSH_3.*",	SSH_OLD_FORWARD_ADDR|SSH_BUG_SIGTYPE },
		{ "Sun_SSH_1.0*",	SSH_BUG_NOREKEY|SSH_BUG_EXTEOF|
					SSH_BUG_SIGTYPE},
		{ "OpenSSH_2*,"
		  "OpenSSH_3*,"
		  "OpenSSH_4*",		SSH_BUG_SIGTYPE },
		{ "OpenSSH_5*",		SSH_NEW_OPENSSH|SSH_BUG_DYNAMIC_RPORT|
					SSH_BUG_SIGTYPE},
		{ "OpenSSH_6.6.1*",	SSH_NEW_OPENSSH|SSH_BUG_SIGTYPE},
		{ "OpenSSH_6.5*,"
		  "OpenSSH_6.6*",	SSH_NEW_OPENSSH|SSH_BUG_CURVE25519PAD|
					SSH_BUG_SIGTYPE},
		{ "OpenSSH_7.0*,"
		  "OpenSSH_7.1*,"
		  "OpenSSH_7.2*,"
		  "OpenSSH_7.3*,"
		  "OpenSSH_7.4*,"
		  "OpenSSH_7.5*,"
		  "OpenSSH_7.6*,"
		  "OpenSSH_7.7*",	SSH_NEW_OPENSSH|SSH_BUG_SIGTYPE},
		{ "OpenSSH*",		SSH_NEW_OPENSSH },
		{ "*MindTerm*",		0 },
		{ "3.0.*",		SSH_BUG_DEBUG },
		{ "3.0 SecureCRT*",	SSH_OLD_SESSIONID },
		{ "1.7 SecureFX*",	SSH_OLD_SESSIONID },
		{ "1.2.18*,"
		  "1.2.19*,"
		  "1.2.20*,"
		  "1.2.21*,"
		  "1.2.22*",		SSH_BUG_IGNOREMSG },
		{ "1.3.2*",		/* F-Secure */
					SSH_BUG_IGNOREMSG },
		{ "Cisco-1.*",		SSH_BUG_DHGEX_LARGE|
					SSH_BUG_HOSTKEYS },
		{ "*SSH Compatible Server*",			/* Netscreen */
					SSH_BUG_PASSWORDPAD },
		{ "*OSU_0*,"
		  "OSU_1.0*,"
		  "OSU_1.1*,"
		  "OSU_1.2*,"
		  "OSU_1.3*,"
		  "OSU_1.4*,"
		  "OSU_1.5alpha1*,"
		  "OSU_1.5alpha2*,"
		  "OSU_1.5alpha3*",	SSH_BUG_PASSWORDPAD },
		{ "*SSH_Version_Mapper*",
					SSH_BUG_SCANNER },
		{ "PuTTY_Local:*,"	/* dev versions < Sep 2014 */
		  "PuTTY-Release-0.5*," /* 0.50-0.57, DH-GEX in >=0.52 */
		  "PuTTY_Release_0.5*,"	/* 0.58-0.59 */
		  "PuTTY_Release_0.60*,"
		  "PuTTY_Release_0.61*,"
		  "PuTTY_Release_0.62*,"
		  "PuTTY_Release_0.63*,"
		  "PuTTY_Release_0.64*",
					SSH_OLD_DHGEX },
		{ "FuTTY*",		SSH_OLD_DHGEX }, /* Putty Fork */
		{ "Probe-*",
					SSH_BUG_PROBE },
		{ "TeraTerm SSH*,"
		  "TTSSH/1.5.*,"
		  "TTSSH/2.1*,"
		  "TTSSH/2.2*,"
		  "TTSSH/2.3*,"
		  "TTSSH/2.4*,"
		  "TTSSH/2.5*,"
		  "TTSSH/2.6*,"
		  "TTSSH/2.70*,"
		  "TTSSH/2.71*,"
		  "TTSSH/2.72*",	SSH_BUG_HOSTKEYS },
		{ "WinSCP_release_4*,"
		  "WinSCP_release_5.0*,"
		  "WinSCP_release_5.1,"
		  "WinSCP_release_5.1.*,"
		  "WinSCP_release_5.5,"
		  "WinSCP_release_5.5.*,"
		  "WinSCP_release_5.6,"
		  "WinSCP_release_5.6.*,"
		  "WinSCP_release_5.7,"
		  "WinSCP_release_5.7.1,"
		  "WinSCP_release_5.7.2,"
		  "WinSCP_release_5.7.3,"
		  "WinSCP_release_5.7.4",
					SSH_OLD_DHGEX },
		{ "ConfD-*",
					SSH_BUG_UTF8TTYMODE },
		{ "Twisted_*",		0 },
		{ "Twisted*",		SSH_BUG_DEBUG },
		{ NULL,			0 }
	};

	/* process table, return first match */
	ssh->compat = 0;
	for (i = 0; check[i].pat; i++) {
		if (match_pattern_list(version, check[i].pat, 0) == 1) {
			debug_f("match: %s pat %s compat 0x%08x",
			    version, check[i].pat, check[i].bugs);
<<<<<<< HEAD
			datafellows = check[i].bugs;	/* XXX for now */
			/* Check to see if the remote side is OpenSSH and not HPN */
			if (strstr(version, "OpenSSH") != NULL) {
				if (strstr(version, "hpn") == NULL) {
					datafellows |= SSH_BUG_LARGEWINDOW;
					debug("Remote is NON-HPN aware");
				}
			}
			return check[i].bugs;
=======
			ssh->compat = check[i].bugs;
			return;
>>>>>>> d2afd717
		}
	}
	debug_f("no match: %s", version);
}

char *
compat_cipher_proposal(struct ssh *ssh, char *cipher_prop)
{
	if (!(ssh->compat & SSH_BUG_BIGENDIANAES))
		return cipher_prop;
	debug2_f("original cipher proposal: %s", cipher_prop);
	if ((cipher_prop = match_filter_denylist(cipher_prop, "aes*")) == NULL)
		fatal("match_filter_denylist failed");
	debug2_f("compat cipher proposal: %s", cipher_prop);
	if (*cipher_prop == '\0')
		fatal("No supported ciphers found");
	return cipher_prop;
}

char *
compat_pkalg_proposal(struct ssh *ssh, char *pkalg_prop)
{
	if (!(ssh->compat & SSH_BUG_RSASIGMD5))
		return pkalg_prop;
	debug2_f("original public key proposal: %s", pkalg_prop);
	if ((pkalg_prop = match_filter_denylist(pkalg_prop, "ssh-rsa")) == NULL)
		fatal("match_filter_denylist failed");
	debug2_f("compat public key proposal: %s", pkalg_prop);
	if (*pkalg_prop == '\0')
		fatal("No supported PK algorithms found");
	return pkalg_prop;
}

char *
compat_kex_proposal(struct ssh *ssh, char *p)
{
	if ((ssh->compat & (SSH_BUG_CURVE25519PAD|SSH_OLD_DHGEX)) == 0)
		return p;
	debug2_f("original KEX proposal: %s", p);
	if ((ssh->compat & SSH_BUG_CURVE25519PAD) != 0)
		if ((p = match_filter_denylist(p,
		    "curve25519-sha256@libssh.org")) == NULL)
			fatal("match_filter_denylist failed");
	if ((ssh->compat & SSH_OLD_DHGEX) != 0) {
		if ((p = match_filter_denylist(p,
		    "diffie-hellman-group-exchange-sha256,"
		    "diffie-hellman-group-exchange-sha1")) == NULL)
			fatal("match_filter_denylist failed");
	}
	debug2_f("compat KEX proposal: %s", p);
	if (*p == '\0')
		fatal("No supported key exchange algorithms found");
	return p;
}
<|MERGE_RESOLUTION|>--- conflicted
+++ resolved
@@ -148,20 +148,16 @@
 		if (match_pattern_list(version, check[i].pat, 0) == 1) {
 			debug_f("match: %s pat %s compat 0x%08x",
 			    version, check[i].pat, check[i].bugs);
-<<<<<<< HEAD
-			datafellows = check[i].bugs;	/* XXX for now */
+			ssh->compat = check[i].bugs;
 			/* Check to see if the remote side is OpenSSH and not HPN */
+			/* TODO: need to use new method to test for this */
 			if (strstr(version, "OpenSSH") != NULL) {
 				if (strstr(version, "hpn") == NULL) {
-					datafellows |= SSH_BUG_LARGEWINDOW;
+					ssh->compat |= SSH_BUG_LARGEWINDOW;
 					debug("Remote is NON-HPN aware");
 				}
 			}
-			return check[i].bugs;
-=======
-			ssh->compat = check[i].bugs;
 			return;
->>>>>>> d2afd717
 		}
 	}
 	debug_f("no match: %s", version);
