--- conflicted
+++ resolved
@@ -451,11 +451,7 @@
 		 * then force a rekey
 		 */
 		const void *cc = ssh_packet_get_send_context(active_state);
-<<<<<<< HEAD
-
-=======
 		
->>>>>>> 6bb92b0d
 		/* only do this for the ctr cipher. otherwise gcm mode breaks. Don't know why though */
 		if (strstr(cipher_ctx_name(cc), "ctr")) {
 			debug("Single to Multithread CTR cipher swap - client request");
