/* $OpenBSD: sshconnect2.c,v 1.251 2016/12/04 23:54:02 djm Exp $ */
/*
 * Copyright (c) 2000 Markus Friedl.  All rights reserved.
 * Copyright (c) 2008 Damien Miller.  All rights reserved.
 *
 * Redistribution and use in source and binary forms, with or without
 * modification, are permitted provided that the following conditions
 * are met:
 * 1. Redistributions of source code must retain the above copyright
 *    notice, this list of conditions and the following disclaimer.
 * 2. Redistributions in binary form must reproduce the above copyright
 *    notice, this list of conditions and the following disclaimer in the
 *    documentation and/or other materials provided with the distribution.
 *
 * THIS SOFTWARE IS PROVIDED BY THE AUTHOR ``AS IS'' AND ANY EXPRESS OR
 * IMPLIED WARRANTIES, INCLUDING, BUT NOT LIMITED TO, THE IMPLIED WARRANTIES
 * OF MERCHANTABILITY AND FITNESS FOR A PARTICULAR PURPOSE ARE DISCLAIMED.
 * IN NO EVENT SHALL THE AUTHOR BE LIABLE FOR ANY DIRECT, INDIRECT,
 * INCIDENTAL, SPECIAL, EXEMPLARY, OR CONSEQUENTIAL DAMAGES (INCLUDING, BUT
 * NOT LIMITED TO, PROCUREMENT OF SUBSTITUTE GOODS OR SERVICES; LOSS OF USE,
 * DATA, OR PROFITS; OR BUSINESS INTERRUPTION) HOWEVER CAUSED AND ON ANY
 * THEORY OF LIABILITY, WHETHER IN CONTRACT, STRICT LIABILITY, OR TORT
 * (INCLUDING NEGLIGENCE OR OTHERWISE) ARISING IN ANY WAY OUT OF THE USE OF
 * THIS SOFTWARE, EVEN IF ADVISED OF THE POSSIBILITY OF SUCH DAMAGE.
 */

#include "includes.h"

#include <sys/types.h>
#include <sys/socket.h>
#include <sys/wait.h>
#include <sys/stat.h>

#include <errno.h>
#include <fcntl.h>
#include <netdb.h>
#include <pwd.h>
#include <signal.h>
#include <stdarg.h>
#include <stdio.h>
#include <string.h>
#include <unistd.h>
#if defined(HAVE_STRNVIS) && defined(HAVE_VIS_H) && !defined(BROKEN_STRNVIS)
#include <vis.h>
#endif

#include "openbsd-compat/sys-queue.h"

#include "xmalloc.h"
#include "ssh.h"
#include "ssh2.h"
#include "buffer.h"
#include "packet.h"
#include "compat.h"
#include "cipher.h"
#include "key.h"
#include "kex.h"
#include "myproposal.h"
#include "sshconnect.h"
#include "authfile.h"
#include "dh.h"
#include "authfd.h"
#include "log.h"
#include "misc.h"
#include "readconf.h"
#include "match.h"
#include "dispatch.h"
#include "canohost.h"
#include "msg.h"
#include "pathnames.h"
#include "uidswap.h"
#include "hostfile.h"
#include "ssherr.h"
#include "utf8.h"

#ifdef GSSAPI
#include "ssh-gss.h"
#endif

/* import */
extern char *client_version_string;
extern char *server_version_string;
extern Options options;

/*
 * SSH2 key exchange
 */

u_char *session_id2 = NULL;
u_int session_id2_len = 0;

char *xxx_host;
struct sockaddr *xxx_hostaddr;

static int
verify_host_key_callback(Key *hostkey, struct ssh *ssh)
{
	if (verify_host_key(xxx_host, xxx_hostaddr, hostkey) == -1)
		fatal("Host key verification failed.");
	return 0;
}

static char *
order_hostkeyalgs(char *host, struct sockaddr *hostaddr, u_short port)
{
	char *oavail, *avail, *first, *last, *alg, *hostname, *ret;
	size_t maxlen;
	struct hostkeys *hostkeys;
	int ktype;
	u_int i;

	/* Find all hostkeys for this hostname */
	get_hostfile_hostname_ipaddr(host, hostaddr, port, &hostname, NULL);
	hostkeys = init_hostkeys();
	for (i = 0; i < options.num_user_hostfiles; i++)
		load_hostkeys(hostkeys, hostname, options.user_hostfiles[i]);
	for (i = 0; i < options.num_system_hostfiles; i++)
		load_hostkeys(hostkeys, hostname, options.system_hostfiles[i]);

	oavail = avail = xstrdup(KEX_DEFAULT_PK_ALG);
	maxlen = strlen(avail) + 1;
	first = xmalloc(maxlen);
	last = xmalloc(maxlen);
	*first = *last = '\0';

#define ALG_APPEND(to, from) \
	do { \
		if (*to != '\0') \
			strlcat(to, ",", maxlen); \
		strlcat(to, from, maxlen); \
	} while (0)

	while ((alg = strsep(&avail, ",")) && *alg != '\0') {
		if ((ktype = sshkey_type_from_name(alg)) == KEY_UNSPEC)
			fatal("%s: unknown alg %s", __func__, alg);
		if (lookup_key_in_hostkeys_by_type(hostkeys,
		    sshkey_type_plain(ktype), NULL))
			ALG_APPEND(first, alg);
		else
			ALG_APPEND(last, alg);
	}
#undef ALG_APPEND
	xasprintf(&ret, "%s%s%s", first,
	    (*first == '\0' || *last == '\0') ? "" : ",", last);
	if (*first != '\0')
		debug3("%s: prefer hostkeyalgs: %s", __func__, first);

	free(first);
	free(last);
	free(hostname);
	free(oavail);
	free_hostkeys(hostkeys);

	return ret;
}

void
ssh_kex2(char *host, struct sockaddr *hostaddr, u_short port)
{
	char *myproposal[PROPOSAL_MAX] = { KEX_CLIENT };
	char *s;
	struct kex *kex;
	int r;

	xxx_host = host;
	xxx_hostaddr = hostaddr;

	if ((s = kex_names_cat(options.kex_algorithms, "ext-info-c")) == NULL)
		fatal("%s: kex_names_cat", __func__);
	myproposal[PROPOSAL_KEX_ALGS] = compat_kex_proposal(s);
	myproposal[PROPOSAL_ENC_ALGS_CTOS] =
	    compat_cipher_proposal(options.ciphers);
	myproposal[PROPOSAL_ENC_ALGS_STOC] =
	    compat_cipher_proposal(options.ciphers);
	myproposal[PROPOSAL_COMP_ALGS_CTOS] =
	    myproposal[PROPOSAL_COMP_ALGS_STOC] = options.compression ?
	    "zlib@openssh.com,zlib,none" : "none,zlib@openssh.com,zlib";
	myproposal[PROPOSAL_MAC_ALGS_CTOS] =
	    myproposal[PROPOSAL_MAC_ALGS_STOC] = options.macs;
	if (options.hostkeyalgorithms != NULL) {
		if (kex_assemble_names(KEX_DEFAULT_PK_ALG,
		    &options.hostkeyalgorithms) != 0)
			fatal("%s: kex_assemble_namelist", __func__);
		myproposal[PROPOSAL_SERVER_HOST_KEY_ALGS] =
		    compat_pkalg_proposal(options.hostkeyalgorithms);
	} else {
		/* Enforce default */
		options.hostkeyalgorithms = xstrdup(KEX_DEFAULT_PK_ALG);
		/* Prefer algorithms that we already have keys for */
		myproposal[PROPOSAL_SERVER_HOST_KEY_ALGS] =
		    compat_pkalg_proposal(
		    order_hostkeyalgs(host, hostaddr, port));
	}

	if (options.rekey_limit || options.rekey_interval)
		packet_set_rekey_limits((u_int32_t)options.rekey_limit,
		    (time_t)options.rekey_interval);

	/* start key exchange */
	if ((r = kex_setup(active_state, myproposal)) != 0)
		fatal("kex_setup: %s", ssh_err(r));
	kex = active_state->kex;
#ifdef WITH_OPENSSL
	kex->kex[KEX_DH_GRP1_SHA1] = kexdh_client;
	kex->kex[KEX_DH_GRP14_SHA1] = kexdh_client;
	kex->kex[KEX_DH_GRP14_SHA256] = kexdh_client;
	kex->kex[KEX_DH_GRP16_SHA512] = kexdh_client;
	kex->kex[KEX_DH_GRP18_SHA512] = kexdh_client;
	kex->kex[KEX_DH_GEX_SHA1] = kexgex_client;
	kex->kex[KEX_DH_GEX_SHA256] = kexgex_client;
# ifdef OPENSSL_HAS_ECC
	kex->kex[KEX_ECDH_SHA2] = kexecdh_client;
# endif
#endif
	kex->kex[KEX_C25519_SHA256] = kexc25519_client;
	kex->client_version_string=client_version_string;
	kex->server_version_string=server_version_string;
	kex->verify_host_key=&verify_host_key_callback;

	dispatch_run(DISPATCH_BLOCK, &kex->done, active_state);

	/* remove ext-info from the KEX proposals for rekeying */
	myproposal[PROPOSAL_KEX_ALGS] =
	    compat_kex_proposal(options.kex_algorithms);
	if ((r = kex_prop2buf(kex->my, myproposal)) != 0)
		fatal("kex_prop2buf: %s", ssh_err(r));

	session_id2 = kex->session_id;
	session_id2_len = kex->session_id_len;

#ifdef DEBUG_KEXDH
	/* send 1st encrypted/maced/compressed message */
	packet_start(SSH2_MSG_IGNORE);
	packet_put_cstring("markus");
	packet_send();
	packet_write_wait();
#endif
}

/*
 * Authenticate user
 */

typedef struct cauthctxt Authctxt;
typedef struct cauthmethod Authmethod;
typedef struct identity Identity;
typedef struct idlist Idlist;

struct identity {
	TAILQ_ENTRY(identity) next;
	int	agent_fd;		/* >=0 if agent supports key */
	struct sshkey	*key;		/* public/private key */
	char	*filename;		/* comment for agent-only keys */
	int	tried;
	int	isprivate;		/* key points to the private key */
	int	userprovided;
};
TAILQ_HEAD(idlist, identity);

struct cauthctxt {
	const char *server_user;
	const char *local_user;
	const char *host;
	const char *service;
	struct cauthmethod *method;
	sig_atomic_t success;
	char *authlist;
	int attempt;
	/* pubkey */
	struct idlist keys;
	int agent_fd;
	/* hostbased */
	Sensitive *sensitive;
	char *oktypes, *ktypes;
	const char *active_ktype;
	/* kbd-interactive */
	int info_req_seen;
	/* generic */
	void *methoddata;
};

struct cauthmethod {
	char	*name;		/* string to compare against server's list */
	int	(*userauth)(Authctxt *authctxt);
	void	(*cleanup)(Authctxt *authctxt);
	int	*enabled;	/* flag in option struct that enables method */
	int	*batch_flag;	/* flag in option struct that disables method */
};

int	input_userauth_service_accept(int, u_int32_t, void *);
int	input_userauth_ext_info(int, u_int32_t, void *);
int	input_userauth_success(int, u_int32_t, void *);
int	input_userauth_success_unexpected(int, u_int32_t, void *);
int	input_userauth_failure(int, u_int32_t, void *);
int	input_userauth_banner(int, u_int32_t, void *);
int	input_userauth_error(int, u_int32_t, void *);
int	input_userauth_info_req(int, u_int32_t, void *);
int	input_userauth_pk_ok(int, u_int32_t, void *);
int	input_userauth_passwd_changereq(int, u_int32_t, void *);

int	userauth_none(Authctxt *);
int	userauth_pubkey(Authctxt *);
int	userauth_passwd(Authctxt *);
int	userauth_kbdint(Authctxt *);
int	userauth_hostbased(Authctxt *);

#ifdef GSSAPI
int	userauth_gssapi(Authctxt *authctxt);
int	input_gssapi_response(int type, u_int32_t, void *);
int	input_gssapi_token(int type, u_int32_t, void *);
int	input_gssapi_hash(int type, u_int32_t, void *);
int	input_gssapi_error(int, u_int32_t, void *);
int	input_gssapi_errtok(int, u_int32_t, void *);
#endif

void	userauth(Authctxt *, char *);

static int sign_and_send_pubkey(Authctxt *, Identity *);
static void pubkey_prepare(Authctxt *);
static void pubkey_cleanup(Authctxt *);
static void pubkey_reset(Authctxt *);
static Key *load_identity_file(Identity *);

static Authmethod *authmethod_get(char *authlist);
static Authmethod *authmethod_lookup(const char *name);
static char *authmethods_get(void);

Authmethod authmethods[] = {
#ifdef GSSAPI
	{"gssapi-with-mic",
		userauth_gssapi,
		NULL,
		&options.gss_authentication,
		NULL},
#endif
	{"hostbased",
		userauth_hostbased,
		NULL,
		&options.hostbased_authentication,
		NULL},
	{"publickey",
		userauth_pubkey,
		NULL,
		&options.pubkey_authentication,
		NULL},
	{"keyboard-interactive",
		userauth_kbdint,
		NULL,
		&options.kbd_interactive_authentication,
		&options.batch_mode},
	{"password",
		userauth_passwd,
		NULL,
		&options.password_authentication,
		&options.batch_mode},
	{"none",
		userauth_none,
		NULL,
		NULL,
		NULL},
	{NULL, NULL, NULL, NULL, NULL}
};

void
ssh_userauth2(const char *local_user, const char *server_user, char *host,
    Sensitive *sensitive)
{
	struct ssh *ssh = active_state;
	Authctxt authctxt;
	int r;

	if (options.challenge_response_authentication)
		options.kbd_interactive_authentication = 1;
	if (options.preferred_authentications == NULL)
		options.preferred_authentications = authmethods_get();

	/* setup authentication context */
	memset(&authctxt, 0, sizeof(authctxt));
	pubkey_prepare(&authctxt);
	authctxt.server_user = server_user;
	authctxt.local_user = local_user;
	authctxt.host = host;
	authctxt.service = "ssh-connection";		/* service name */
	authctxt.success = 0;
	authctxt.method = authmethod_lookup("none");
	authctxt.authlist = NULL;
	authctxt.methoddata = NULL;
	authctxt.sensitive = sensitive;
	authctxt.active_ktype = authctxt.oktypes = authctxt.ktypes = NULL;
	authctxt.info_req_seen = 0;
	authctxt.agent_fd = -1;
	if (authctxt.method == NULL)
		fatal("ssh_userauth2: internal error: cannot send userauth none request");

	if ((r = sshpkt_start(ssh, SSH2_MSG_SERVICE_REQUEST)) != 0 ||
	    (r = sshpkt_put_cstring(ssh, "ssh-userauth")) != 0 ||
	    (r = sshpkt_send(ssh)) != 0)
		fatal("%s: %s", __func__, ssh_err(r));

	ssh_dispatch_init(ssh, &input_userauth_error);
	ssh_dispatch_set(ssh, SSH2_MSG_EXT_INFO, &input_userauth_ext_info);
	ssh_dispatch_set(ssh, SSH2_MSG_SERVICE_ACCEPT, &input_userauth_service_accept);
	ssh_dispatch_run(ssh, DISPATCH_BLOCK, &authctxt.success, &authctxt);	/* loop until success */

	pubkey_cleanup(&authctxt);
	ssh_dispatch_range(ssh, SSH2_MSG_USERAUTH_MIN, SSH2_MSG_USERAUTH_MAX, NULL);

<<<<<<< HEAD
	if (!authctxt.success)
		fatal("Authentication failed.");
=======
#ifdef WITH_OPENSSL
	/* if we are using aes-ctr there can be issues in either a fork or sandbox
	 * so the initial aes-ctr is defined to point to the original single process
	 * evp. After authentication we'll be past the fork and the sandboxed privsep
	 * so we repoint the define to the multithreaded evp. To start the threads we
	 * then force a rekey
	 */
	struct sshcipher_ctx *ccsend = ssh_packet_get_send_context(active_state);

	/* only do this for the ctr cipher. otherwise gcm mode breaks. Don't know why though */
	if (strstr(cipher_return_name(ccsend->cipher), "ctr")) {
		debug("Single to Multithread CTR cipher swap - client request");
		cipher_reset_multithreaded();
		packet_request_rekeying();
	}
#endif

>>>>>>> 2dc1cbeb
	debug("Authentication succeeded (%s).", authctxt.method->name);
}

/* ARGSUSED */
int
input_userauth_service_accept(int type, u_int32_t seqnr, void *ctxt)
{
	Authctxt *authctxt = ctxt;
	struct ssh *ssh = active_state;
	int r;

	if (ssh_packet_remaining(ssh) > 0) {
		char *reply;

		if ((r = sshpkt_get_cstring(ssh, &reply, NULL)) != 0)
			goto out;
		debug2("service_accept: %s", reply);
		free(reply);
	} else {
		debug2("buggy server: service_accept w/o service");
	}
	if ((r = sshpkt_get_end(ssh)) != 0)
		goto out;
	debug("SSH2_MSG_SERVICE_ACCEPT received");

	/* initial userauth request */
	userauth_none(authctxt);

	ssh_dispatch_set(ssh, SSH2_MSG_EXT_INFO, &input_userauth_error);
	ssh_dispatch_set(ssh, SSH2_MSG_USERAUTH_SUCCESS, &input_userauth_success);
	ssh_dispatch_set(ssh, SSH2_MSG_USERAUTH_FAILURE, &input_userauth_failure);
	ssh_dispatch_set(ssh, SSH2_MSG_USERAUTH_BANNER, &input_userauth_banner);
	r = 0;
 out:
	return r;
}

/* ARGSUSED */
int
input_userauth_ext_info(int type, u_int32_t seqnr, void *ctxt)
{
	return kex_input_ext_info(type, seqnr, active_state);
}

void
userauth(Authctxt *authctxt, char *authlist)
{
	if (authctxt->method != NULL && authctxt->method->cleanup != NULL)
		authctxt->method->cleanup(authctxt);

	free(authctxt->methoddata);
	authctxt->methoddata = NULL;
	if (authlist == NULL) {
		authlist = authctxt->authlist;
	} else {
		free(authctxt->authlist);
		authctxt->authlist = authlist;
	}
	for (;;) {
		Authmethod *method = authmethod_get(authlist);
		if (method == NULL)
			fatal("Permission denied (%s).", authlist);
		authctxt->method = method;

		/* reset the per method handler */
		dispatch_range(SSH2_MSG_USERAUTH_PER_METHOD_MIN,
		    SSH2_MSG_USERAUTH_PER_METHOD_MAX, NULL);

		/* and try new method */
		if (method->userauth(authctxt) != 0) {
			debug2("we sent a %s packet, wait for reply", method->name);
			break;
		} else {
			debug2("we did not send a packet, disable method");
			method->enabled = NULL;
		}
	}
}

/* ARGSUSED */
int
input_userauth_error(int type, u_int32_t seq, void *ctxt)
{
	fatal("input_userauth_error: bad message during authentication: "
	    "type %d", type);
	return 0;
}

/* ARGSUSED */
int
input_userauth_banner(int type, u_int32_t seq, void *ctxt)
{
	char *msg, *lang;
	u_int len;

	debug3("%s", __func__);
	msg = packet_get_string(&len);
	lang = packet_get_string(NULL);
	if (len > 0 && options.log_level >= SYSLOG_LEVEL_INFO)
		fmprintf(stderr, "%s", msg);
	free(msg);
	free(lang);
	return 0;
}

/* ARGSUSED */
int
input_userauth_success(int type, u_int32_t seq, void *ctxt)
{
	Authctxt *authctxt = ctxt;

	if (authctxt == NULL)
		fatal("input_userauth_success: no authentication context");
	free(authctxt->authlist);
	authctxt->authlist = NULL;
	if (authctxt->method != NULL && authctxt->method->cleanup != NULL)
		authctxt->method->cleanup(authctxt);
	free(authctxt->methoddata);
	authctxt->methoddata = NULL;
	authctxt->success = 1;			/* break out */
	return 0;
}

int
input_userauth_success_unexpected(int type, u_int32_t seq, void *ctxt)
{
	Authctxt *authctxt = ctxt;

	if (authctxt == NULL)
		fatal("%s: no authentication context", __func__);

	fatal("Unexpected authentication success during %s.",
	    authctxt->method->name);
	return 0;
}

/* ARGSUSED */
int
input_userauth_failure(int type, u_int32_t seq, void *ctxt)
{
	Authctxt *authctxt = ctxt;
	char *authlist = NULL;
	int partial;

	if (authctxt == NULL)
		fatal("input_userauth_failure: no authentication context");

	authlist = packet_get_string(NULL);
	partial = packet_get_char();
	packet_check_eom();

	if (partial != 0) {
		verbose("Authenticated with partial success.");
		/* reset state */
		pubkey_reset(authctxt);
	}
	debug("Authentications that can continue: %s", authlist);

	userauth(authctxt, authlist);
	return 0;
}

/* ARGSUSED */
int
input_userauth_pk_ok(int type, u_int32_t seq, void *ctxt)
{
	Authctxt *authctxt = ctxt;
	Key *key = NULL;
	Identity *id = NULL;
	Buffer b;
	int pktype, sent = 0;
	u_int alen, blen;
	char *pkalg, *fp;
	u_char *pkblob;

	if (authctxt == NULL)
		fatal("input_userauth_pk_ok: no authentication context");
	if (datafellows & SSH_BUG_PKOK) {
		/* this is similar to SSH_BUG_PKAUTH */
		debug2("input_userauth_pk_ok: SSH_BUG_PKOK");
		pkblob = packet_get_string(&blen);
		buffer_init(&b);
		buffer_append(&b, pkblob, blen);
		pkalg = buffer_get_string(&b, &alen);
		buffer_free(&b);
	} else {
		pkalg = packet_get_string(&alen);
		pkblob = packet_get_string(&blen);
	}
	packet_check_eom();

	debug("Server accepts key: pkalg %s blen %u", pkalg, blen);

	if ((pktype = key_type_from_name(pkalg)) == KEY_UNSPEC) {
		debug("unknown pkalg %s", pkalg);
		goto done;
	}
	if ((key = key_from_blob(pkblob, blen)) == NULL) {
		debug("no key from blob. pkalg %s", pkalg);
		goto done;
	}
	if (key->type != pktype) {
		error("input_userauth_pk_ok: type mismatch "
		    "for decoded key (received %d, expected %d)",
		    key->type, pktype);
		goto done;
	}
	if ((fp = sshkey_fingerprint(key, options.fingerprint_hash,
	    SSH_FP_DEFAULT)) == NULL)
		goto done;
	debug2("input_userauth_pk_ok: fp %s", fp);
	free(fp);

	/*
	 * search keys in the reverse order, because last candidate has been
	 * moved to the end of the queue.  this also avoids confusion by
	 * duplicate keys
	 */
	TAILQ_FOREACH_REVERSE(id, &authctxt->keys, idlist, next) {
		if (key_equal(key, id->key)) {
			sent = sign_and_send_pubkey(authctxt, id);
			break;
		}
	}
done:
	if (key != NULL)
		key_free(key);
	free(pkalg);
	free(pkblob);

	/* try another method if we did not send a packet */
	if (sent == 0)
		userauth(authctxt, NULL);
	return 0;
}

#ifdef GSSAPI
int
userauth_gssapi(Authctxt *authctxt)
{
	Gssctxt *gssctxt = NULL;
	static gss_OID_set gss_supported = NULL;
	static u_int mech = 0;
	OM_uint32 min;
	int ok = 0;

	/* Try one GSSAPI method at a time, rather than sending them all at
	 * once. */

	if (gss_supported == NULL)
		gss_indicate_mechs(&min, &gss_supported);

	/* Check to see if the mechanism is usable before we offer it */
	while (mech < gss_supported->count && !ok) {
		/* My DER encoding requires length<128 */
		if (gss_supported->elements[mech].length < 128 &&
		    ssh_gssapi_check_mechanism(&gssctxt, 
		    &gss_supported->elements[mech], authctxt->host)) {
			ok = 1; /* Mechanism works */
		} else {
			mech++;
		}
	}

	if (!ok)
		return 0;

	authctxt->methoddata=(void *)gssctxt;

	packet_start(SSH2_MSG_USERAUTH_REQUEST);
	packet_put_cstring(authctxt->server_user);
	packet_put_cstring(authctxt->service);
	packet_put_cstring(authctxt->method->name);

	packet_put_int(1);

	packet_put_int((gss_supported->elements[mech].length) + 2);
	packet_put_char(SSH_GSS_OIDTYPE);
	packet_put_char(gss_supported->elements[mech].length);
	packet_put_raw(gss_supported->elements[mech].elements,
	    gss_supported->elements[mech].length);

	packet_send();

	dispatch_set(SSH2_MSG_USERAUTH_GSSAPI_RESPONSE, &input_gssapi_response);
	dispatch_set(SSH2_MSG_USERAUTH_GSSAPI_TOKEN, &input_gssapi_token);
	dispatch_set(SSH2_MSG_USERAUTH_GSSAPI_ERROR, &input_gssapi_error);
	dispatch_set(SSH2_MSG_USERAUTH_GSSAPI_ERRTOK, &input_gssapi_errtok);

	mech++; /* Move along to next candidate */

	return 1;
}

static OM_uint32
process_gssapi_token(void *ctxt, gss_buffer_t recv_tok)
{
	Authctxt *authctxt = ctxt;
	Gssctxt *gssctxt = authctxt->methoddata;
	gss_buffer_desc send_tok = GSS_C_EMPTY_BUFFER;
	gss_buffer_desc mic = GSS_C_EMPTY_BUFFER;
	gss_buffer_desc gssbuf;
	OM_uint32 status, ms, flags;
	Buffer b;

	status = ssh_gssapi_init_ctx(gssctxt, options.gss_deleg_creds,
	    recv_tok, &send_tok, &flags);

	if (send_tok.length > 0) {
		if (GSS_ERROR(status))
			packet_start(SSH2_MSG_USERAUTH_GSSAPI_ERRTOK);
		else
			packet_start(SSH2_MSG_USERAUTH_GSSAPI_TOKEN);

		packet_put_string(send_tok.value, send_tok.length);
		packet_send();
		gss_release_buffer(&ms, &send_tok);
	}

	if (status == GSS_S_COMPLETE) {
		/* send either complete or MIC, depending on mechanism */
		if (!(flags & GSS_C_INTEG_FLAG)) {
			packet_start(SSH2_MSG_USERAUTH_GSSAPI_EXCHANGE_COMPLETE);
			packet_send();
		} else {
			ssh_gssapi_buildmic(&b, authctxt->server_user,
			    authctxt->service, "gssapi-with-mic");

			gssbuf.value = buffer_ptr(&b);
			gssbuf.length = buffer_len(&b);

			status = ssh_gssapi_sign(gssctxt, &gssbuf, &mic);

			if (!GSS_ERROR(status)) {
				packet_start(SSH2_MSG_USERAUTH_GSSAPI_MIC);
				packet_put_string(mic.value, mic.length);

				packet_send();
			}

			buffer_free(&b);
			gss_release_buffer(&ms, &mic);
		}
	}

	return status;
}

/* ARGSUSED */
int
input_gssapi_response(int type, u_int32_t plen, void *ctxt)
{
	Authctxt *authctxt = ctxt;
	Gssctxt *gssctxt;
	int oidlen;
	char *oidv;

	if (authctxt == NULL)
		fatal("input_gssapi_response: no authentication context");
	gssctxt = authctxt->methoddata;

	/* Setup our OID */
	oidv = packet_get_string(&oidlen);

	if (oidlen <= 2 ||
	    oidv[0] != SSH_GSS_OIDTYPE ||
	    oidv[1] != oidlen - 2) {
		free(oidv);
		debug("Badly encoded mechanism OID received");
		userauth(authctxt, NULL);
		return 0;
	}

	if (!ssh_gssapi_check_oid(gssctxt, oidv + 2, oidlen - 2))
		fatal("Server returned different OID than expected");

	packet_check_eom();

	free(oidv);

	if (GSS_ERROR(process_gssapi_token(ctxt, GSS_C_NO_BUFFER))) {
		/* Start again with next method on list */
		debug("Trying to start again");
		userauth(authctxt, NULL);
		return 0;
	}
	return 0;
}

/* ARGSUSED */
int
input_gssapi_token(int type, u_int32_t plen, void *ctxt)
{
	Authctxt *authctxt = ctxt;
	gss_buffer_desc recv_tok;
	OM_uint32 status;
	u_int slen;

	if (authctxt == NULL)
		fatal("input_gssapi_response: no authentication context");

	recv_tok.value = packet_get_string(&slen);
	recv_tok.length = slen;	/* safe typecast */

	packet_check_eom();

	status = process_gssapi_token(ctxt, &recv_tok);

	free(recv_tok.value);

	if (GSS_ERROR(status)) {
		/* Start again with the next method in the list */
		userauth(authctxt, NULL);
		return 0;
	}
	return 0;
}

/* ARGSUSED */
int
input_gssapi_errtok(int type, u_int32_t plen, void *ctxt)
{
	Authctxt *authctxt = ctxt;
	Gssctxt *gssctxt;
	gss_buffer_desc send_tok = GSS_C_EMPTY_BUFFER;
	gss_buffer_desc recv_tok;
	OM_uint32 ms;
	u_int len;

	if (authctxt == NULL)
		fatal("input_gssapi_response: no authentication context");
	gssctxt = authctxt->methoddata;

	recv_tok.value = packet_get_string(&len);
	recv_tok.length = len;

	packet_check_eom();

	/* Stick it into GSSAPI and see what it says */
	(void)ssh_gssapi_init_ctx(gssctxt, options.gss_deleg_creds,
	    &recv_tok, &send_tok, NULL);

	free(recv_tok.value);
	gss_release_buffer(&ms, &send_tok);

	/* Server will be returning a failed packet after this one */
	return 0;
}

/* ARGSUSED */
int
input_gssapi_error(int type, u_int32_t plen, void *ctxt)
{
	char *msg;
	char *lang;

	/* maj */(void)packet_get_int();
	/* min */(void)packet_get_int();
	msg=packet_get_string(NULL);
	lang=packet_get_string(NULL);

	packet_check_eom();

	debug("Server GSSAPI Error:\n%s", msg);
	free(msg);
	free(lang);
	return 0;
}
#endif /* GSSAPI */

int
userauth_none(Authctxt *authctxt)
{
	/* initial userauth request */
	packet_start(SSH2_MSG_USERAUTH_REQUEST);
	packet_put_cstring(authctxt->server_user);
	packet_put_cstring(authctxt->service);
	packet_put_cstring(authctxt->method->name);
	packet_send();
	return 1;
}

int
userauth_passwd(Authctxt *authctxt)
{
	static int attempt = 0;
	char prompt[150];
	char *password;
	const char *host = options.host_key_alias ?  options.host_key_alias :
	    authctxt->host;

	if (attempt++ >= options.number_of_password_prompts)
		return 0;

	if (attempt != 1)
		error("Permission denied, please try again.");

	snprintf(prompt, sizeof(prompt), "%.30s@%.128s's password: ",
	    authctxt->server_user, host);
	password = read_passphrase(prompt, 0);
	packet_start(SSH2_MSG_USERAUTH_REQUEST);
	packet_put_cstring(authctxt->server_user);
	packet_put_cstring(authctxt->service);
	packet_put_cstring(authctxt->method->name);
	packet_put_char(0);
	packet_put_cstring(password);
	explicit_bzero(password, strlen(password));
	free(password);
	packet_add_padding(64);
	packet_send();

	dispatch_set(SSH2_MSG_USERAUTH_PASSWD_CHANGEREQ,
	    &input_userauth_passwd_changereq);

	return 1;
}

/*
 * parse PASSWD_CHANGEREQ, prompt user and send SSH2_MSG_USERAUTH_REQUEST
 */
/* ARGSUSED */
int
input_userauth_passwd_changereq(int type, u_int32_t seqnr, void *ctxt)
{
	Authctxt *authctxt = ctxt;
	char *info, *lang, *password = NULL, *retype = NULL;
	char prompt[150];
	const char *host = options.host_key_alias ? options.host_key_alias :
	    authctxt->host;

	debug2("input_userauth_passwd_changereq");

	if (authctxt == NULL)
		fatal("input_userauth_passwd_changereq: "
		    "no authentication context");

	info = packet_get_string(NULL);
	lang = packet_get_string(NULL);
	if (strlen(info) > 0)
		logit("%s", info);
	free(info);
	free(lang);
	packet_start(SSH2_MSG_USERAUTH_REQUEST);
	packet_put_cstring(authctxt->server_user);
	packet_put_cstring(authctxt->service);
	packet_put_cstring(authctxt->method->name);
	packet_put_char(1);			/* additional info */
	snprintf(prompt, sizeof(prompt),
	    "Enter %.30s@%.128s's old password: ",
	    authctxt->server_user, host);
	password = read_passphrase(prompt, 0);
	packet_put_cstring(password);
	explicit_bzero(password, strlen(password));
	free(password);
	password = NULL;
	while (password == NULL) {
		snprintf(prompt, sizeof(prompt),
		    "Enter %.30s@%.128s's new password: ",
		    authctxt->server_user, host);
		password = read_passphrase(prompt, RP_ALLOW_EOF);
		if (password == NULL) {
			/* bail out */
			return 0;
		}
		snprintf(prompt, sizeof(prompt),
		    "Retype %.30s@%.128s's new password: ",
		    authctxt->server_user, host);
		retype = read_passphrase(prompt, 0);
		if (strcmp(password, retype) != 0) {
			explicit_bzero(password, strlen(password));
			free(password);
			logit("Mismatch; try again, EOF to quit.");
			password = NULL;
		}
		explicit_bzero(retype, strlen(retype));
		free(retype);
	}
	packet_put_cstring(password);
	explicit_bzero(password, strlen(password));
	free(password);
	packet_add_padding(64);
	packet_send();

	dispatch_set(SSH2_MSG_USERAUTH_PASSWD_CHANGEREQ,
	    &input_userauth_passwd_changereq);
	return 0;
}

static const char *
identity_sign_encode(struct identity *id)
{
	struct ssh *ssh = active_state;

	if (id->key->type == KEY_RSA) {
		switch (ssh->kex->rsa_sha2) {
		case 256:
			return "rsa-sha2-256";
		case 512:
			return "rsa-sha2-512";
		}
	}
	return key_ssh_name(id->key);
}

static int
identity_sign(struct identity *id, u_char **sigp, size_t *lenp,
    const u_char *data, size_t datalen, u_int compat)
{
	Key *prv;
	int ret;
	const char *alg;

	alg = identity_sign_encode(id);

	/* the agent supports this key */
	if (id->agent_fd != -1)
		return ssh_agent_sign(id->agent_fd, id->key, sigp, lenp,
		    data, datalen, alg, compat);

	/*
	 * we have already loaded the private key or
	 * the private key is stored in external hardware
	 */
	if (id->isprivate || (id->key->flags & SSHKEY_FLAG_EXT))
		return (sshkey_sign(id->key, sigp, lenp, data, datalen, alg,
		    compat));
	/* load the private key from the file */
	if ((prv = load_identity_file(id)) == NULL)
		return SSH_ERR_KEY_NOT_FOUND;
	ret = sshkey_sign(prv, sigp, lenp, data, datalen, alg, compat);
	sshkey_free(prv);
	return (ret);
}

static int
sign_and_send_pubkey(Authctxt *authctxt, Identity *id)
{
	Buffer b;
	Identity *private_id;
	u_char *blob, *signature;
	size_t slen;
	u_int bloblen, skip = 0;
	int matched, ret = -1, have_sig = 1;
	char *fp;

	if ((fp = sshkey_fingerprint(id->key, options.fingerprint_hash,
	    SSH_FP_DEFAULT)) == NULL)
		return 0;
	debug3("%s: %s %s", __func__, key_type(id->key), fp);
	free(fp);

	if (key_to_blob(id->key, &blob, &bloblen) == 0) {
		/* we cannot handle this key */
		debug3("sign_and_send_pubkey: cannot handle key");
		return 0;
	}
	/* data to be signed */
	buffer_init(&b);
	if (datafellows & SSH_OLD_SESSIONID) {
		buffer_append(&b, session_id2, session_id2_len);
		skip = session_id2_len;
	} else {
		buffer_put_string(&b, session_id2, session_id2_len);
		skip = buffer_len(&b);
	}
	buffer_put_char(&b, SSH2_MSG_USERAUTH_REQUEST);
	buffer_put_cstring(&b, authctxt->server_user);
	buffer_put_cstring(&b,
	    datafellows & SSH_BUG_PKSERVICE ?
	    "ssh-userauth" :
	    authctxt->service);
	if (datafellows & SSH_BUG_PKAUTH) {
		buffer_put_char(&b, have_sig);
	} else {
		buffer_put_cstring(&b, authctxt->method->name);
		buffer_put_char(&b, have_sig);
		buffer_put_cstring(&b, identity_sign_encode(id));
	}
	buffer_put_string(&b, blob, bloblen);

	/*
	 * If the key is an certificate, try to find a matching private key
	 * and use it to complete the signature.
	 * If no such private key exists, fall back to trying the certificate
	 * key itself in case it has a private half already loaded.
	 */
	if (key_is_cert(id->key)) {
		matched = 0;
		TAILQ_FOREACH(private_id, &authctxt->keys, next) {
			if (sshkey_equal_public(id->key, private_id->key) &&
			    id->key->type != private_id->key->type) {
				id = private_id;
				matched = 1;
				break;
			}
		}
		if (matched) {
			debug2("%s: using private key \"%s\"%s for "
			    "certificate", __func__, id->filename,
			    id->agent_fd != -1 ? " from agent" : "");
		} else {
			debug("%s: no separate private key for certificate "
			    "\"%s\"", __func__, id->filename);
		}
	}

	/* generate signature */
	ret = identity_sign(id, &signature, &slen,
	    buffer_ptr(&b), buffer_len(&b), datafellows);
	if (ret != 0) {
		if (ret != SSH_ERR_KEY_NOT_FOUND)
			error("%s: signing failed: %s", __func__, ssh_err(ret));
		free(blob);
		buffer_free(&b);
		return 0;
	}
#ifdef DEBUG_PK
	buffer_dump(&b);
#endif
	if (datafellows & SSH_BUG_PKSERVICE) {
		buffer_clear(&b);
		buffer_append(&b, session_id2, session_id2_len);
		skip = session_id2_len;
		buffer_put_char(&b, SSH2_MSG_USERAUTH_REQUEST);
		buffer_put_cstring(&b, authctxt->server_user);
		buffer_put_cstring(&b, authctxt->service);
		buffer_put_cstring(&b, authctxt->method->name);
		buffer_put_char(&b, have_sig);
		if (!(datafellows & SSH_BUG_PKAUTH))
			buffer_put_cstring(&b, key_ssh_name(id->key));
		buffer_put_string(&b, blob, bloblen);
	}
	free(blob);

	/* append signature */
	buffer_put_string(&b, signature, slen);
	free(signature);

	/* skip session id and packet type */
	if (buffer_len(&b) < skip + 1)
		fatal("userauth_pubkey: internal error");
	buffer_consume(&b, skip + 1);

	/* put remaining data from buffer into packet */
	packet_start(SSH2_MSG_USERAUTH_REQUEST);
	packet_put_raw(buffer_ptr(&b), buffer_len(&b));
	buffer_free(&b);
	packet_send();

	return 1;
}

static int
send_pubkey_test(Authctxt *authctxt, Identity *id)
{
	u_char *blob;
	u_int bloblen, have_sig = 0;

	debug3("send_pubkey_test");

	if (key_to_blob(id->key, &blob, &bloblen) == 0) {
		/* we cannot handle this key */
		debug3("send_pubkey_test: cannot handle key");
		return 0;
	}
	/* register callback for USERAUTH_PK_OK message */
	dispatch_set(SSH2_MSG_USERAUTH_PK_OK, &input_userauth_pk_ok);

	packet_start(SSH2_MSG_USERAUTH_REQUEST);
	packet_put_cstring(authctxt->server_user);
	packet_put_cstring(authctxt->service);
	packet_put_cstring(authctxt->method->name);
	packet_put_char(have_sig);
	if (!(datafellows & SSH_BUG_PKAUTH))
		packet_put_cstring(identity_sign_encode(id));
	packet_put_string(blob, bloblen);
	free(blob);
	packet_send();
	return 1;
}

static Key *
load_identity_file(Identity *id)
{
	Key *private = NULL;
	char prompt[300], *passphrase, *comment;
	int r, perm_ok = 0, quit = 0, i;
	struct stat st;

	if (stat(id->filename, &st) < 0) {
		(id->userprovided ? logit : debug3)("no such identity: %s: %s",
		    id->filename, strerror(errno));
		return NULL;
	}
	snprintf(prompt, sizeof prompt,
	    "Enter passphrase for key '%.100s': ", id->filename);
	for (i = 0; i <= options.number_of_password_prompts; i++) {
		if (i == 0)
			passphrase = "";
		else {
			passphrase = read_passphrase(prompt, 0);
			if (*passphrase == '\0') {
				debug2("no passphrase given, try next key");
				free(passphrase);
				break;
			}
		}
		switch ((r = sshkey_load_private_type(KEY_UNSPEC, id->filename,
		    passphrase, &private, &comment, &perm_ok))) {
		case 0:
			break;
		case SSH_ERR_KEY_WRONG_PASSPHRASE:
			if (options.batch_mode) {
				quit = 1;
				break;
			}
			if (i != 0)
				debug2("bad passphrase given, try again...");
			break;
		case SSH_ERR_SYSTEM_ERROR:
			if (errno == ENOENT) {
				debug2("Load key \"%s\": %s",
				    id->filename, ssh_err(r));
				quit = 1;
				break;
			}
			/* FALLTHROUGH */
		default:
			error("Load key \"%s\": %s", id->filename, ssh_err(r));
			quit = 1;
			break;
		}
		if (!quit && private != NULL && id->agent_fd == -1 &&
		    !(id->key && id->isprivate))
			maybe_add_key_to_agent(id->filename, private, comment,
			    passphrase);
		if (i > 0) {
			explicit_bzero(passphrase, strlen(passphrase));
			free(passphrase);
		}
		free(comment);
		if (private != NULL || quit)
			break;
	}
	return private;
}

/*
 * try keys in the following order:
 * 	1. certificates listed in the config file
 * 	2. other input certificates
 *	3. agent keys that are found in the config file
 *	4. other agent keys
 *	5. keys that are only listed in the config file
 */
static void
pubkey_prepare(Authctxt *authctxt)
{
	struct identity *id, *id2, *tmp;
	struct idlist agent, files, *preferred;
	struct sshkey *key;
	int agent_fd = -1, i, r, found;
	size_t j;
	struct ssh_identitylist *idlist;

	TAILQ_INIT(&agent);	/* keys from the agent */
	TAILQ_INIT(&files);	/* keys from the config file */
	preferred = &authctxt->keys;
	TAILQ_INIT(preferred);	/* preferred order of keys */

	/* list of keys stored in the filesystem and PKCS#11 */
	for (i = 0; i < options.num_identity_files; i++) {
		key = options.identity_keys[i];
		if (key && key->type == KEY_RSA1)
			continue;
		if (key && key->cert && key->cert->type != SSH2_CERT_TYPE_USER)
			continue;
		options.identity_keys[i] = NULL;
		id = xcalloc(1, sizeof(*id));
		id->agent_fd = -1;
		id->key = key;
		id->filename = xstrdup(options.identity_files[i]);
		id->userprovided = options.identity_file_userprovided[i];
		TAILQ_INSERT_TAIL(&files, id, next);
	}
	/* list of certificates specified by user */
	for (i = 0; i < options.num_certificate_files; i++) {
		key = options.certificates[i];
		if (!key_is_cert(key) || key->cert == NULL ||
		    key->cert->type != SSH2_CERT_TYPE_USER)
			continue;
		id = xcalloc(1, sizeof(*id));
		id->agent_fd = -1;
		id->key = key;
		id->filename = xstrdup(options.certificate_files[i]);
		id->userprovided = options.certificate_file_userprovided[i];
		TAILQ_INSERT_TAIL(preferred, id, next);
	}
	/* list of keys supported by the agent */
	if ((r = ssh_get_authentication_socket(&agent_fd)) != 0) {
		if (r != SSH_ERR_AGENT_NOT_PRESENT)
			debug("%s: ssh_get_authentication_socket: %s",
			    __func__, ssh_err(r));
	} else if ((r = ssh_fetch_identitylist(agent_fd, 2, &idlist)) != 0) {
		if (r != SSH_ERR_AGENT_NO_IDENTITIES)
			debug("%s: ssh_fetch_identitylist: %s",
			    __func__, ssh_err(r));
		close(agent_fd);
	} else {
		for (j = 0; j < idlist->nkeys; j++) {
			found = 0;
			TAILQ_FOREACH(id, &files, next) {
				/*
				 * agent keys from the config file are
				 * preferred
				 */
				if (sshkey_equal(idlist->keys[j], id->key)) {
					TAILQ_REMOVE(&files, id, next);
					TAILQ_INSERT_TAIL(preferred, id, next);
					id->agent_fd = agent_fd;
					found = 1;
					break;
				}
			}
			if (!found && !options.identities_only) {
				id = xcalloc(1, sizeof(*id));
				/* XXX "steals" key/comment from idlist */
				id->key = idlist->keys[j];
				id->filename = idlist->comments[j];
				idlist->keys[j] = NULL;
				idlist->comments[j] = NULL;
				id->agent_fd = agent_fd;
				TAILQ_INSERT_TAIL(&agent, id, next);
			}
		}
		ssh_free_identitylist(idlist);
		/* append remaining agent keys */
		for (id = TAILQ_FIRST(&agent); id; id = TAILQ_FIRST(&agent)) {
			TAILQ_REMOVE(&agent, id, next);
			TAILQ_INSERT_TAIL(preferred, id, next);
		}
		authctxt->agent_fd = agent_fd;
	}
	/* Prefer PKCS11 keys that are explicitly listed */
	TAILQ_FOREACH_SAFE(id, &files, next, tmp) {
		if (id->key == NULL || (id->key->flags & SSHKEY_FLAG_EXT) == 0)
			continue;
		found = 0;
		TAILQ_FOREACH(id2, &files, next) {
			if (id2->key == NULL ||
			    (id2->key->flags & SSHKEY_FLAG_EXT) == 0)
				continue;
			if (sshkey_equal(id->key, id2->key)) {
				TAILQ_REMOVE(&files, id, next);
				TAILQ_INSERT_TAIL(preferred, id, next);
				found = 1;
				break;
			}
		}
		/* If IdentitiesOnly set and key not found then don't use it */
		if (!found && options.identities_only) {
			TAILQ_REMOVE(&files, id, next);
			explicit_bzero(id, sizeof(*id));
			free(id);
		}
	}
	/* append remaining keys from the config file */
	for (id = TAILQ_FIRST(&files); id; id = TAILQ_FIRST(&files)) {
		TAILQ_REMOVE(&files, id, next);
		TAILQ_INSERT_TAIL(preferred, id, next);
	}
	/* finally, filter by PubkeyAcceptedKeyTypes */
	TAILQ_FOREACH_SAFE(id, preferred, next, id2) {
		if (id->key != NULL &&
		    match_pattern_list(sshkey_ssh_name(id->key),
		    options.pubkey_key_types, 0) != 1) {
			debug("Skipping %s key %s - "
			    "not in PubkeyAcceptedKeyTypes",
			    sshkey_ssh_name(id->key), id->filename);
			TAILQ_REMOVE(preferred, id, next);
			sshkey_free(id->key);
			free(id->filename);
			memset(id, 0, sizeof(*id));
			continue;
		}
		debug2("key: %s (%p)%s%s", id->filename, id->key,
		    id->userprovided ? ", explicit" : "",
		    id->agent_fd != -1 ? ", agent" : "");
	}
}

static void
pubkey_cleanup(Authctxt *authctxt)
{
	Identity *id;

	if (authctxt->agent_fd != -1)
		ssh_close_authentication_socket(authctxt->agent_fd);
	for (id = TAILQ_FIRST(&authctxt->keys); id;
	    id = TAILQ_FIRST(&authctxt->keys)) {
		TAILQ_REMOVE(&authctxt->keys, id, next);
		sshkey_free(id->key);
		free(id->filename);
		free(id);
	}
}

static void
pubkey_reset(Authctxt *authctxt)
{
	Identity *id;

	TAILQ_FOREACH(id, &authctxt->keys, next)
		id->tried = 0;
}

static int
try_identity(Identity *id)
{
	if (!id->key)
		return (0);
	if (key_type_plain(id->key->type) == KEY_RSA &&
	    (datafellows & SSH_BUG_RSASIGMD5) != 0) {
		debug("Skipped %s key %s for RSA/MD5 server",
		    key_type(id->key), id->filename);
		return (0);
	}
	return (id->key->type != KEY_RSA1);
}

int
userauth_pubkey(Authctxt *authctxt)
{
	Identity *id;
	int sent = 0;

	while ((id = TAILQ_FIRST(&authctxt->keys))) {
		if (id->tried++)
			return (0);
		/* move key to the end of the queue */
		TAILQ_REMOVE(&authctxt->keys, id, next);
		TAILQ_INSERT_TAIL(&authctxt->keys, id, next);
		/*
		 * send a test message if we have the public key. for
		 * encrypted keys we cannot do this and have to load the
		 * private key instead
		 */
		if (id->key != NULL) {
			if (try_identity(id)) {
				debug("Offering %s public key: %s",
				    key_type(id->key), id->filename);
				sent = send_pubkey_test(authctxt, id);
			}
		} else {
			debug("Trying private key: %s", id->filename);
			id->key = load_identity_file(id);
			if (id->key != NULL) {
				if (try_identity(id)) {
					id->isprivate = 1;
					sent = sign_and_send_pubkey(
					    authctxt, id);
				}
				key_free(id->key);
				id->key = NULL;
				id->isprivate = 0;
			}
		}
		if (sent)
			return (sent);
	}
	return (0);
}

/*
 * Send userauth request message specifying keyboard-interactive method.
 */
int
userauth_kbdint(Authctxt *authctxt)
{
	static int attempt = 0;

	if (attempt++ >= options.number_of_password_prompts)
		return 0;
	/* disable if no SSH2_MSG_USERAUTH_INFO_REQUEST has been seen */
	if (attempt > 1 && !authctxt->info_req_seen) {
		debug3("userauth_kbdint: disable: no info_req_seen");
		dispatch_set(SSH2_MSG_USERAUTH_INFO_REQUEST, NULL);
		return 0;
	}

	debug2("userauth_kbdint");
	packet_start(SSH2_MSG_USERAUTH_REQUEST);
	packet_put_cstring(authctxt->server_user);
	packet_put_cstring(authctxt->service);
	packet_put_cstring(authctxt->method->name);
	packet_put_cstring("");					/* lang */
	packet_put_cstring(options.kbd_interactive_devices ?
	    options.kbd_interactive_devices : "");
	packet_send();

	dispatch_set(SSH2_MSG_USERAUTH_INFO_REQUEST, &input_userauth_info_req);
	return 1;
}

/*
 * parse INFO_REQUEST, prompt user and send INFO_RESPONSE
 */
int
input_userauth_info_req(int type, u_int32_t seq, void *ctxt)
{
	Authctxt *authctxt = ctxt;
	char *name, *inst, *lang, *prompt, *response;
	u_int num_prompts, i;
	int echo = 0;

	debug2("input_userauth_info_req");

	if (authctxt == NULL)
		fatal("input_userauth_info_req: no authentication context");

	authctxt->info_req_seen = 1;

	name = packet_get_string(NULL);
	inst = packet_get_string(NULL);
	lang = packet_get_string(NULL);
	if (strlen(name) > 0)
		logit("%s", name);
	if (strlen(inst) > 0)
		logit("%s", inst);
	free(name);
	free(inst);
	free(lang);

	num_prompts = packet_get_int();
	/*
	 * Begin to build info response packet based on prompts requested.
	 * We commit to providing the correct number of responses, so if
	 * further on we run into a problem that prevents this, we have to
	 * be sure and clean this up and send a correct error response.
	 */
	packet_start(SSH2_MSG_USERAUTH_INFO_RESPONSE);
	packet_put_int(num_prompts);

	debug2("input_userauth_info_req: num_prompts %d", num_prompts);
	for (i = 0; i < num_prompts; i++) {
		prompt = packet_get_string(NULL);
		echo = packet_get_char();

		response = read_passphrase(prompt, echo ? RP_ECHO : 0);

		packet_put_cstring(response);
		explicit_bzero(response, strlen(response));
		free(response);
		free(prompt);
	}
	packet_check_eom(); /* done with parsing incoming message. */

	packet_add_padding(64);
	packet_send();
	return 0;
}

static int
ssh_keysign(struct sshkey *key, u_char **sigp, size_t *lenp,
    const u_char *data, size_t datalen)
{
	struct sshbuf *b;
	struct stat st;
	pid_t pid;
	int i, r, to[2], from[2], status, sock = packet_get_connection_in();
	u_char rversion = 0, version = 2;
	void (*osigchld)(int);

	*sigp = NULL;
	*lenp = 0;

	if (stat(_PATH_SSH_KEY_SIGN, &st) < 0) {
		error("%s: not installed: %s", __func__, strerror(errno));
		return -1;
	}
	if (fflush(stdout) != 0) {
		error("%s: fflush: %s", __func__, strerror(errno));
		return -1;
	}
	if (pipe(to) < 0) {
		error("%s: pipe: %s", __func__, strerror(errno));
		return -1;
	}
	if (pipe(from) < 0) {
		error("%s: pipe: %s", __func__, strerror(errno));
		return -1;
	}
	if ((pid = fork()) < 0) {
		error("%s: fork: %s", __func__, strerror(errno));
		return -1;
	}
	osigchld = signal(SIGCHLD, SIG_DFL);
	if (pid == 0) {
		/* keep the socket on exec */
		fcntl(sock, F_SETFD, 0);
		permanently_drop_suid(getuid());
		close(from[0]);
		if (dup2(from[1], STDOUT_FILENO) < 0)
			fatal("%s: dup2: %s", __func__, strerror(errno));
		close(to[1]);
		if (dup2(to[0], STDIN_FILENO) < 0)
			fatal("%s: dup2: %s", __func__, strerror(errno));
		close(from[1]);
		close(to[0]);
		/* Close everything but stdio and the socket */
		for (i = STDERR_FILENO + 1; i < sock; i++)
			close(i);
		closefrom(sock + 1);
		debug3("%s: [child] pid=%ld, exec %s",
		    __func__, (long)getpid(), _PATH_SSH_KEY_SIGN);
		execl(_PATH_SSH_KEY_SIGN, _PATH_SSH_KEY_SIGN, (char *)NULL);
		fatal("%s: exec(%s): %s", __func__, _PATH_SSH_KEY_SIGN,
		    strerror(errno));
	}
	close(from[1]);
	close(to[0]);

	if ((b = sshbuf_new()) == NULL)
		fatal("%s: sshbuf_new failed", __func__);
	/* send # of sock, data to be signed */
	if ((r = sshbuf_put_u32(b, sock) != 0) ||
	    (r = sshbuf_put_string(b, data, datalen)) != 0)
		fatal("%s: buffer error: %s", __func__, ssh_err(r));
	if (ssh_msg_send(to[1], version, b) == -1)
		fatal("%s: couldn't send request", __func__);
	sshbuf_reset(b);
	r = ssh_msg_recv(from[0], b);
	close(from[0]);
	close(to[1]);
	if (r < 0) {
		error("%s: no reply", __func__);
		goto fail;
	}

	errno = 0;
	while (waitpid(pid, &status, 0) < 0) {
		if (errno != EINTR) {
			error("%s: waitpid %ld: %s",
			    __func__, (long)pid, strerror(errno));
			goto fail;
		}
	}
	if (!WIFEXITED(status)) {
		error("%s: exited abnormally", __func__);
		goto fail;
	}
	if (WEXITSTATUS(status) != 0) {
		error("%s: exited with status %d",
		    __func__, WEXITSTATUS(status));
		goto fail;
	}
	if ((r = sshbuf_get_u8(b, &rversion)) != 0) {
		error("%s: buffer error: %s", __func__, ssh_err(r));
		goto fail;
	}
	if (rversion != version) {
		error("%s: bad version", __func__);
		goto fail;
	}
	if ((r = sshbuf_get_string(b, sigp, lenp)) != 0) {
		error("%s: buffer error: %s", __func__, ssh_err(r));
 fail:
		signal(SIGCHLD, osigchld);
		sshbuf_free(b);
		return -1;
	}
	signal(SIGCHLD, osigchld);
	sshbuf_free(b);

	return 0;
}

int
userauth_hostbased(Authctxt *authctxt)
{
	struct ssh *ssh = active_state;
	struct sshkey *private = NULL;
	struct sshbuf *b = NULL;
	const char *service;
	u_char *sig = NULL, *keyblob = NULL;
	char *fp = NULL, *chost = NULL, *lname = NULL;
	size_t siglen = 0, keylen = 0;
	int i, r, success = 0;

	if (authctxt->ktypes == NULL) {
		authctxt->oktypes = xstrdup(options.hostbased_key_types);
		authctxt->ktypes = authctxt->oktypes;
	}

	/*
	 * Work through each listed type pattern in HostbasedKeyTypes,
	 * trying each hostkey that matches the type in turn.
	 */
	for (;;) {
		if (authctxt->active_ktype == NULL)
			authctxt->active_ktype = strsep(&authctxt->ktypes, ",");
		if (authctxt->active_ktype == NULL ||
		    *authctxt->active_ktype == '\0')
			break;
		debug3("%s: trying key type %s", __func__,
		    authctxt->active_ktype);

		/* check for a useful key */
		private = NULL;
		for (i = 0; i < authctxt->sensitive->nkeys; i++) {
			if (authctxt->sensitive->keys[i] == NULL ||
			    authctxt->sensitive->keys[i]->type == KEY_RSA1 ||
			    authctxt->sensitive->keys[i]->type == KEY_UNSPEC)
				continue;
			if (match_pattern_list(
			    sshkey_ssh_name(authctxt->sensitive->keys[i]),
			    authctxt->active_ktype, 0) != 1)
				continue;
			/* we take and free the key */
			private = authctxt->sensitive->keys[i];
			authctxt->sensitive->keys[i] = NULL;
			break;
		}
		/* Found one */
		if (private != NULL)
			break;
		/* No more keys of this type; advance */
		authctxt->active_ktype = NULL;
	}
	if (private == NULL) {
		free(authctxt->oktypes);
		authctxt->oktypes = authctxt->ktypes = NULL;
		authctxt->active_ktype = NULL;
		debug("No more client hostkeys for hostbased authentication.");
		goto out;
	}

	if ((fp = sshkey_fingerprint(private, options.fingerprint_hash,
	    SSH_FP_DEFAULT)) == NULL) {
		error("%s: sshkey_fingerprint failed", __func__);
		goto out;
	}
	debug("%s: trying hostkey %s %s",
	    __func__, sshkey_ssh_name(private), fp);

	/* figure out a name for the client host */
	if ((lname = get_local_name(packet_get_connection_in())) == NULL) {
		error("%s: cannot get local ipaddr/name", __func__);
		goto out;
	}

	/* XXX sshbuf_put_stringf? */
	xasprintf(&chost, "%s.", lname);
	debug2("%s: chost %s", __func__, chost);

	service = datafellows & SSH_BUG_HBSERVICE ? "ssh-userauth" :
	    authctxt->service;

	/* construct data */
	if ((b = sshbuf_new()) == NULL) {
		error("%s: sshbuf_new failed", __func__);
		goto out;
	}
	if ((r = sshkey_to_blob(private, &keyblob, &keylen)) != 0) {
		error("%s: sshkey_to_blob: %s", __func__, ssh_err(r));
		goto out;
	}
	if ((r = sshbuf_put_string(b, session_id2, session_id2_len)) != 0 ||
	    (r = sshbuf_put_u8(b, SSH2_MSG_USERAUTH_REQUEST)) != 0 ||
	    (r = sshbuf_put_cstring(b, authctxt->server_user)) != 0 ||
	    (r = sshbuf_put_cstring(b, service)) != 0 ||
	    (r = sshbuf_put_cstring(b, authctxt->method->name)) != 0 ||
	    (r = sshbuf_put_cstring(b, key_ssh_name(private))) != 0 ||
	    (r = sshbuf_put_string(b, keyblob, keylen)) != 0 ||
	    (r = sshbuf_put_cstring(b, chost)) != 0 ||
	    (r = sshbuf_put_cstring(b, authctxt->local_user)) != 0) {
		error("%s: buffer error: %s", __func__, ssh_err(r));
		goto out;
	}

#ifdef DEBUG_PK
	sshbuf_dump(b, stderr);
#endif
	if (authctxt->sensitive->external_keysign)
		r = ssh_keysign(private, &sig, &siglen,
		    sshbuf_ptr(b), sshbuf_len(b));
	else if ((r = sshkey_sign(private, &sig, &siglen,
	    sshbuf_ptr(b), sshbuf_len(b), NULL, datafellows)) != 0)
		debug("%s: sshkey_sign: %s", __func__, ssh_err(r));
	if (r != 0) {
		error("sign using hostkey %s %s failed",
		    sshkey_ssh_name(private), fp);
		goto out;
	}
	if ((r = sshpkt_start(ssh, SSH2_MSG_USERAUTH_REQUEST)) != 0 ||
	    (r = sshpkt_put_cstring(ssh, authctxt->server_user)) != 0 ||
	    (r = sshpkt_put_cstring(ssh, authctxt->service)) != 0 ||
	    (r = sshpkt_put_cstring(ssh, authctxt->method->name)) != 0 ||
	    (r = sshpkt_put_cstring(ssh, key_ssh_name(private))) != 0 ||
	    (r = sshpkt_put_string(ssh, keyblob, keylen)) != 0 ||
	    (r = sshpkt_put_cstring(ssh, chost)) != 0 ||
	    (r = sshpkt_put_cstring(ssh, authctxt->local_user)) != 0 ||
	    (r = sshpkt_put_string(ssh, sig, siglen)) != 0 ||
	    (r = sshpkt_send(ssh)) != 0) {
		error("%s: packet error: %s", __func__, ssh_err(r));
		goto out;
	}
	success = 1;

 out:
	if (sig != NULL) {
		explicit_bzero(sig, siglen);
		free(sig);
	}
	free(keyblob);
	free(lname);
	free(fp);
	free(chost);
	sshkey_free(private);
	sshbuf_free(b);

	return success;
}

/* find auth method */

/*
 * given auth method name, if configurable options permit this method fill
 * in auth_ident field and return true, otherwise return false.
 */
static int
authmethod_is_enabled(Authmethod *method)
{
	if (method == NULL)
		return 0;
	/* return false if options indicate this method is disabled */
	if  (method->enabled == NULL || *method->enabled == 0)
		return 0;
	/* return false if batch mode is enabled but method needs interactive mode */
	if  (method->batch_flag != NULL && *method->batch_flag != 0)
		return 0;
	return 1;
}

static Authmethod *
authmethod_lookup(const char *name)
{
	Authmethod *method = NULL;
	if (name != NULL)
		for (method = authmethods; method->name != NULL; method++)
			if (strcmp(name, method->name) == 0)
				return method;
	debug2("Unrecognized authentication method name: %s", name ? name : "NULL");
	return NULL;
}

/* XXX internal state */
static Authmethod *current = NULL;
static char *supported = NULL;
static char *preferred = NULL;

/*
 * Given the authentication method list sent by the server, return the
 * next method we should try.  If the server initially sends a nil list,
 * use a built-in default list.
 */
static Authmethod *
authmethod_get(char *authlist)
{
	char *name = NULL;
	u_int next;

	/* Use a suitable default if we're passed a nil list.  */
	if (authlist == NULL || strlen(authlist) == 0)
		authlist = options.preferred_authentications;

	if (supported == NULL || strcmp(authlist, supported) != 0) {
		debug3("start over, passed a different list %s", authlist);
		free(supported);
		supported = xstrdup(authlist);
		preferred = options.preferred_authentications;
		debug3("preferred %s", preferred);
		current = NULL;
	} else if (current != NULL && authmethod_is_enabled(current))
		return current;

	for (;;) {
		if ((name = match_list(preferred, supported, &next)) == NULL) {
			debug("No more authentication methods to try.");
			current = NULL;
			return NULL;
		}
		preferred += next;
		debug3("authmethod_lookup %s", name);
		debug3("remaining preferred: %s", preferred);
		if ((current = authmethod_lookup(name)) != NULL &&
		    authmethod_is_enabled(current)) {
			debug3("authmethod_is_enabled %s", name);
			debug("Next authentication method: %s", name);
			free(name);
			return current;
		}
		free(name);
	}
}

static char *
authmethods_get(void)
{
	Authmethod *method = NULL;
	Buffer b;
	char *list;

	buffer_init(&b);
	for (method = authmethods; method->name != NULL; method++) {
		if (authmethod_is_enabled(method)) {
			if (buffer_len(&b) > 0)
				buffer_append(&b, ",", 1);
			buffer_append(&b, method->name, strlen(method->name));
		}
	}
	if ((list = sshbuf_dup_string(&b)) == NULL)
		fatal("%s: sshbuf_dup_string failed", __func__);
	buffer_free(&b);
	return list;
}
<|MERGE_RESOLUTION|>--- conflicted
+++ resolved
@@ -405,10 +405,9 @@
 	pubkey_cleanup(&authctxt);
 	ssh_dispatch_range(ssh, SSH2_MSG_USERAUTH_MIN, SSH2_MSG_USERAUTH_MAX, NULL);
 
-<<<<<<< HEAD
 	if (!authctxt.success)
 		fatal("Authentication failed.");
-=======
+
 #ifdef WITH_OPENSSL
 	/* if we are using aes-ctr there can be issues in either a fork or sandbox
 	 * so the initial aes-ctr is defined to point to the original single process
@@ -426,7 +425,6 @@
 	}
 #endif
 
->>>>>>> 2dc1cbeb
 	debug("Authentication succeeded (%s).", authctxt.method->name);
 }
 
