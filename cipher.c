/* $OpenBSD: cipher.c,v 1.113 2019/09/06 05:23:55 djm Exp $ */
/*
 * Author: Tatu Ylonen <ylo@cs.hut.fi>
 * Copyright (c) 1995 Tatu Ylonen <ylo@cs.hut.fi>, Espoo, Finland
 *                    All rights reserved
 *
 * As far as I am concerned, the code I have written for this software
 * can be used freely for any purpose.  Any derived versions of this
 * software must be clearly marked as such, and if the derived work is
 * incompatible with the protocol description in the RFC file, it must be
 * called by a name other than "ssh" or "Secure Shell".
 *
 *
 * Copyright (c) 1999 Niels Provos.  All rights reserved.
 * Copyright (c) 1999, 2000 Markus Friedl.  All rights reserved.
 *
 * Redistribution and use in source and binary forms, with or without
 * modification, are permitted provided that the following conditions
 * are met:
 * 1. Redistributions of source code must retain the above copyright
 *    notice, this list of conditions and the following disclaimer.
 * 2. Redistributions in binary form must reproduce the above copyright
 *    notice, this list of conditions and the following disclaimer in the
 *    documentation and/or other materials provided with the distribution.
 *
 * THIS SOFTWARE IS PROVIDED BY THE AUTHOR ``AS IS'' AND ANY EXPRESS OR
 * IMPLIED WARRANTIES, INCLUDING, BUT NOT LIMITED TO, THE IMPLIED WARRANTIES
 * OF MERCHANTABILITY AND FITNESS FOR A PARTICULAR PURPOSE ARE DISCLAIMED.
 * IN NO EVENT SHALL THE AUTHOR BE LIABLE FOR ANY DIRECT, INDIRECT,
 * INCIDENTAL, SPECIAL, EXEMPLARY, OR CONSEQUENTIAL DAMAGES (INCLUDING, BUT
 * NOT LIMITED TO, PROCUREMENT OF SUBSTITUTE GOODS OR SERVICES; LOSS OF USE,
 * DATA, OR PROFITS; OR BUSINESS INTERRUPTION) HOWEVER CAUSED AND ON ANY
 * THEORY OF LIABILITY, WHETHER IN CONTRACT, STRICT LIABILITY, OR TORT
 * (INCLUDING NEGLIGENCE OR OTHERWISE) ARISING IN ANY WAY OUT OF THE USE OF
 * THIS SOFTWARE, EVEN IF ADVISED OF THE POSSIBILITY OF SUCH DAMAGE.
 */

#include "includes.h"

#include <sys/types.h>

#include <string.h>
#include <stdarg.h>
#include <stdio.h>

#include "cipher.h"
#include "misc.h"
#include "sshbuf.h"
#include "ssherr.h"
#include "digest.h"

#include "openbsd-compat/openssl-compat.h"

<<<<<<< HEAD
#ifndef WITH_OPENSSL
#define EVP_CIPHER_CTX void
#endif
=======
/* for multi-threaded aes-ctr cipher */
extern const EVP_CIPHER *evp_aes_ctr_mt(void);
>>>>>>> a16253be

struct sshcipher_ctx {
	int	plaintext;
	int	encrypt;
	EVP_CIPHER_CTX *evp;
	struct chachapoly_ctx cp_ctx; /* XXX union with evp? */
	struct aesctr_ctx ac_ctx; /* XXX union with evp? */
	const struct sshcipher *cipher;
};

struct sshcipher {
	char	*name;
	u_int	block_size;
	u_int	key_len;
	u_int	iv_len;		/* defaults to block_size */
	u_int	auth_len;
	u_int	flags;
#define CFLAG_CBC		(1<<0)
#define CFLAG_CHACHAPOLY	(1<<1)
#define CFLAG_AESCTR		(1<<2)
#define CFLAG_NONE		(1<<3)
#define CFLAG_INTERNAL		CFLAG_NONE /* Don't use "none" for packets */
#ifdef WITH_OPENSSL
	const EVP_CIPHER	*(*evptype)(void);
#else
	void	*ignored;
#endif
};

static struct sshcipher ciphers[] = {
#ifdef WITH_OPENSSL
#ifndef OPENSSL_NO_DES
	{ "3des-cbc",		8, 24, 0, 0, CFLAG_CBC, EVP_des_ede3_cbc },
#endif
	{ "aes128-cbc",		16, 16, 0, 0, CFLAG_CBC, EVP_aes_128_cbc },
	{ "aes192-cbc",		16, 24, 0, 0, CFLAG_CBC, EVP_aes_192_cbc },
	{ "aes256-cbc",		16, 32, 0, 0, CFLAG_CBC, EVP_aes_256_cbc },
	{ "rijndael-cbc@lysator.liu.se",
				16, 32, 0, 0, CFLAG_CBC, EVP_aes_256_cbc },
	{ "aes128-ctr",		16, 16, 0, 0, 0, EVP_aes_128_ctr },
	{ "aes192-ctr",		16, 24, 0, 0, 0, EVP_aes_192_ctr },
	{ "aes256-ctr",		16, 32, 0, 0, 0, EVP_aes_256_ctr },
# ifdef OPENSSL_HAVE_EVPGCM
	{ "aes128-gcm@openssh.com",
				16, 16, 12, 16, 0, EVP_aes_128_gcm },
	{ "aes256-gcm@openssh.com",
				16, 32, 12, 16, 0, EVP_aes_256_gcm },
# endif /* OPENSSL_HAVE_EVPGCM */
#else
	{ "aes128-ctr",		16, 16, 0, 0, CFLAG_AESCTR, NULL },
	{ "aes192-ctr",		16, 24, 0, 0, CFLAG_AESCTR, NULL },
	{ "aes256-ctr",		16, 32, 0, 0, CFLAG_AESCTR, NULL },
#endif
	{ "chacha20-poly1305@openssh.com",
				8, 64, 0, 16, CFLAG_CHACHAPOLY, NULL },
	{ "none",		8, 0, 0, 0, CFLAG_NONE, NULL },

	{ NULL,			0, 0, 0, 0, 0, NULL }
};

/*--*/

/* Returns a comma-separated list of supported ciphers. */
char *
cipher_alg_list(char sep, int auth_only)
{
	char *tmp, *ret = NULL;
	size_t nlen, rlen = 0;
	const struct sshcipher *c;

	for (c = ciphers; c->name != NULL; c++) {
		if ((c->flags & CFLAG_INTERNAL) != 0)
			continue;
		if (auth_only && c->auth_len == 0)
			continue;
		if (ret != NULL)
			ret[rlen++] = sep;
		nlen = strlen(c->name);
		if ((tmp = realloc(ret, rlen + nlen + 2)) == NULL) {
			free(ret);
			return NULL;
		}
		ret = tmp;
		memcpy(ret + rlen, c->name, nlen + 1);
		rlen += nlen;
	}
	return ret;
}

/* used to get the cipher name so when force rekeying to handle the
 * single to multithreaded ctr cipher swap we only rekey when appropriate
 */
const char *
cipher_ctx_name(const struct sshcipher_ctx *cc)
{
	return cc->cipher->name;
}

/* in order to get around sandbox and forking issues with a threaded cipher
 * we set the initial pre-auth aes-ctr cipher to the default OpenSSH cipher
 * post auth we set them to the new evp as defined by cipher-ctr-mt
 */
#ifdef WITH_OPENSSL
void
cipher_reset_multithreaded(void)
{
	cipher_by_name("aes128-ctr")->evptype = evp_aes_ctr_mt;
	cipher_by_name("aes192-ctr")->evptype = evp_aes_ctr_mt;
	cipher_by_name("aes256-ctr")->evptype = evp_aes_ctr_mt;
}
#endif

u_int
cipher_blocksize(const struct sshcipher *c)
{
	return (c->block_size);
}

u_int
cipher_keylen(const struct sshcipher *c)
{
	return (c->key_len);
}

u_int
cipher_seclen(const struct sshcipher *c)
{
	if (strcmp("3des-cbc", c->name) == 0)
		return 14;
	return cipher_keylen(c);
}

u_int
cipher_authlen(const struct sshcipher *c)
{
	return (c->auth_len);
}

u_int
cipher_ivlen(const struct sshcipher *c)
{
	/*
	 * Default is cipher block size, except for chacha20+poly1305 that
	 * needs no IV. XXX make iv_len == -1 default?
	 */
	return (c->iv_len != 0 || (c->flags & CFLAG_CHACHAPOLY) != 0) ?
	    c->iv_len : c->block_size;
}

u_int
cipher_is_cbc(const struct sshcipher *c)
{
	return (c->flags & CFLAG_CBC) != 0;
}

u_int
cipher_ctx_is_plaintext(struct sshcipher_ctx *cc)
{
	return cc->plaintext;
}

struct sshcipher *
cipher_by_name(const char *name)
{
	struct sshcipher *c;
	for (c = ciphers; c->name != NULL; c++)
		if (strcmp(c->name, name) == 0)
			return c;
	return NULL;
}

#define	CIPHER_SEP	","
int
ciphers_valid(const char *names)
{
	const struct sshcipher *c;
	char *cipher_list, *cp;
	char *p;

	if (names == NULL || strcmp(names, "") == 0)
		return 0;
	if ((cipher_list = cp = strdup(names)) == NULL)
		return 0;
	for ((p = strsep(&cp, CIPHER_SEP)); p && *p != '\0';
	    (p = strsep(&cp, CIPHER_SEP))) {
		c = cipher_by_name(p);
		  if (c == NULL || ((c->flags & CFLAG_INTERNAL) != 0 &&
				    (c->flags & CFLAG_NONE) != 0)) {
			free(cipher_list);
			return 0;
		}
	}
	free(cipher_list);
	return 1;
}

const char *
cipher_warning_message(const struct sshcipher_ctx *cc)
{
	if (cc == NULL || cc->cipher == NULL)
		return NULL;
	/* XXX repurpose for CBC warning */
	return NULL;
}

int
cipher_init(struct sshcipher_ctx **ccp, const struct sshcipher *cipher,
    const u_char *key, u_int keylen, const u_char *iv, u_int ivlen,
    int do_encrypt)
{
	struct sshcipher_ctx *cc = NULL;
	int ret = SSH_ERR_INTERNAL_ERROR;
#ifdef WITH_OPENSSL
	const EVP_CIPHER *type;
	int klen;
#endif

	*ccp = NULL;
	if ((cc = calloc(sizeof(*cc), 1)) == NULL)
		return SSH_ERR_ALLOC_FAIL;

	cc->plaintext = (cipher->flags & CFLAG_NONE) != 0;
	cc->encrypt = do_encrypt;

	if (keylen < cipher->key_len ||
	    (iv != NULL && ivlen < cipher_ivlen(cipher))) {
		ret = SSH_ERR_INVALID_ARGUMENT;
		goto out;
	}

	cc->cipher = cipher;
	if ((cc->cipher->flags & CFLAG_CHACHAPOLY) != 0) {
		ret = chachapoly_init(&cc->cp_ctx, key, keylen);
		goto out;
	}
	if ((cc->cipher->flags & CFLAG_NONE) != 0) {
		ret = 0;
		goto out;
	}
#ifndef WITH_OPENSSL
	if ((cc->cipher->flags & CFLAG_AESCTR) != 0) {
		aesctr_keysetup(&cc->ac_ctx, key, 8 * keylen, 8 * ivlen);
		aesctr_ivsetup(&cc->ac_ctx, iv);
		ret = 0;
		goto out;
	}
	ret = SSH_ERR_INVALID_ARGUMENT;
	goto out;
#else /* WITH_OPENSSL */
	type = (*cipher->evptype)();
	if ((cc->evp = EVP_CIPHER_CTX_new()) == NULL) {
		ret = SSH_ERR_ALLOC_FAIL;
		goto out;
	}
	if (EVP_CipherInit(cc->evp, type, NULL, (u_char *)iv,
	    (do_encrypt == CIPHER_ENCRYPT)) == 0) {
		ret = SSH_ERR_LIBCRYPTO_ERROR;
		goto out;
	}
	if (cipher_authlen(cipher) &&
	    !EVP_CIPHER_CTX_ctrl(cc->evp, EVP_CTRL_GCM_SET_IV_FIXED,
	    -1, (u_char *)iv)) {
		ret = SSH_ERR_LIBCRYPTO_ERROR;
		goto out;
	}
	klen = EVP_CIPHER_CTX_key_length(cc->evp);
	if (klen > 0 && keylen != (u_int)klen) {
		if (EVP_CIPHER_CTX_set_key_length(cc->evp, keylen) == 0) {
			ret = SSH_ERR_LIBCRYPTO_ERROR;
			goto out;
		}
	}
	if (EVP_CipherInit(cc->evp, NULL, (u_char *)key, NULL, -1) == 0) {
		ret = SSH_ERR_LIBCRYPTO_ERROR;
		goto out;
	}
	ret = 0;
#endif /* WITH_OPENSSL */
 out:
	if (ret == 0) {
		/* success */
		*ccp = cc;
	} else {
		if (cc != NULL) {
#ifdef WITH_OPENSSL
			EVP_CIPHER_CTX_free(cc->evp);
#endif /* WITH_OPENSSL */
			explicit_bzero(cc, sizeof(*cc));
			free(cc);
		}
	}
	return ret;
}

/*
 * cipher_crypt() operates as following:
 * Copy 'aadlen' bytes (without en/decryption) from 'src' to 'dest'.
 * Theses bytes are treated as additional authenticated data for
 * authenticated encryption modes.
 * En/Decrypt 'len' bytes at offset 'aadlen' from 'src' to 'dest'.
 * Use 'authlen' bytes at offset 'len'+'aadlen' as the authentication tag.
 * This tag is written on encryption and verified on decryption.
 * Both 'aadlen' and 'authlen' can be set to 0.
 */
int
cipher_crypt(struct sshcipher_ctx *cc, u_int seqnr, u_char *dest,
   const u_char *src, u_int len, u_int aadlen, u_int authlen)
{
	if ((cc->cipher->flags & CFLAG_CHACHAPOLY) != 0) {
		return chachapoly_crypt(&cc->cp_ctx, seqnr, dest, src,
		    len, aadlen, authlen, cc->encrypt);
	}
	if ((cc->cipher->flags & CFLAG_NONE) != 0) {
		memcpy(dest, src, aadlen + len);
		return 0;
	}
#ifndef WITH_OPENSSL
	if ((cc->cipher->flags & CFLAG_AESCTR) != 0) {
		if (aadlen)
			memcpy(dest, src, aadlen);
		aesctr_encrypt_bytes(&cc->ac_ctx, src + aadlen,
		    dest + aadlen, len);
		return 0;
	}
	return SSH_ERR_INVALID_ARGUMENT;
#else
	if (authlen) {
		u_char lastiv[1];

		if (authlen != cipher_authlen(cc->cipher))
			return SSH_ERR_INVALID_ARGUMENT;
		/* increment IV */
		if (!EVP_CIPHER_CTX_ctrl(cc->evp, EVP_CTRL_GCM_IV_GEN,
		    1, lastiv))
			return SSH_ERR_LIBCRYPTO_ERROR;
		/* set tag on decyption */
		if (!cc->encrypt &&
		    !EVP_CIPHER_CTX_ctrl(cc->evp, EVP_CTRL_GCM_SET_TAG,
		    authlen, (u_char *)src + aadlen + len))
			return SSH_ERR_LIBCRYPTO_ERROR;
	}
	if (aadlen) {
		if (authlen &&
		    EVP_Cipher(cc->evp, NULL, (u_char *)src, aadlen) < 0)
			return SSH_ERR_LIBCRYPTO_ERROR;
		memcpy(dest, src, aadlen);
	}
	if (len % cc->cipher->block_size)
		return SSH_ERR_INVALID_ARGUMENT;
	if (EVP_Cipher(cc->evp, dest + aadlen, (u_char *)src + aadlen,
	    len) < 0)
		return SSH_ERR_LIBCRYPTO_ERROR;
	if (authlen) {
		/* compute tag (on encrypt) or verify tag (on decrypt) */
		if (EVP_Cipher(cc->evp, NULL, NULL, 0) < 0)
			return cc->encrypt ?
			    SSH_ERR_LIBCRYPTO_ERROR : SSH_ERR_MAC_INVALID;
		if (cc->encrypt &&
		    !EVP_CIPHER_CTX_ctrl(cc->evp, EVP_CTRL_GCM_GET_TAG,
		    authlen, dest + aadlen + len))
			return SSH_ERR_LIBCRYPTO_ERROR;
	}
	return 0;
#endif
}

/* Extract the packet length, including any decryption necessary beforehand */
int
cipher_get_length(struct sshcipher_ctx *cc, u_int *plenp, u_int seqnr,
    const u_char *cp, u_int len)
{
	if ((cc->cipher->flags & CFLAG_CHACHAPOLY) != 0)
		return chachapoly_get_length(&cc->cp_ctx, plenp, seqnr,
		    cp, len);
	if (len < 4)
		return SSH_ERR_MESSAGE_INCOMPLETE;
	*plenp = PEEK_U32(cp);
	return 0;
}

void
cipher_free(struct sshcipher_ctx *cc)
{
	if (cc == NULL)
		return;
	if ((cc->cipher->flags & CFLAG_CHACHAPOLY) != 0)
		explicit_bzero(&cc->cp_ctx, sizeof(cc->cp_ctx));
	else if ((cc->cipher->flags & CFLAG_AESCTR) != 0)
		explicit_bzero(&cc->ac_ctx, sizeof(cc->ac_ctx));
#ifdef WITH_OPENSSL
	EVP_CIPHER_CTX_free(cc->evp);
	cc->evp = NULL;
#endif
	explicit_bzero(cc, sizeof(*cc));
	free(cc);
}

/*
 * Exports an IV from the sshcipher_ctx required to export the key
 * state back from the unprivileged child to the privileged parent
 * process.
 */
int
cipher_get_keyiv_len(const struct sshcipher_ctx *cc)
{
	const struct sshcipher *c = cc->cipher;

	if ((c->flags & CFLAG_CHACHAPOLY) != 0)
		return 0;
	else if ((c->flags & CFLAG_AESCTR) != 0)
		return sizeof(cc->ac_ctx.ctr);
#ifdef WITH_OPENSSL
	return EVP_CIPHER_CTX_iv_length(cc->evp);
#else
	return 0;
#endif
}

int
cipher_get_keyiv(struct sshcipher_ctx *cc, u_char *iv, size_t len)
{
#ifdef WITH_OPENSSL
	const struct sshcipher *c = cc->cipher;
	int evplen;
#endif

	if ((cc->cipher->flags & CFLAG_CHACHAPOLY) != 0) {
		if (len != 0)
			return SSH_ERR_INVALID_ARGUMENT;
		return 0;
	}
	if ((cc->cipher->flags & CFLAG_AESCTR) != 0) {
		if (len != sizeof(cc->ac_ctx.ctr))
			return SSH_ERR_INVALID_ARGUMENT;
		memcpy(iv, cc->ac_ctx.ctr, len);
		return 0;
	}
	if ((cc->cipher->flags & CFLAG_NONE) != 0)
		return 0;

#ifdef WITH_OPENSSL
	evplen = EVP_CIPHER_CTX_iv_length(cc->evp);
	if (evplen == 0)
		return 0;
	else if (evplen < 0)
		return SSH_ERR_LIBCRYPTO_ERROR;
	if ((size_t)evplen != len)
		return SSH_ERR_INVALID_ARGUMENT;
#ifndef OPENSSL_HAVE_EVPCTR
	if (c->evptype == evp_aes_128_ctr)
		ssh_aes_ctr_iv(cc->evp, 0, iv, len);
	else
#endif
	if (cipher_authlen(c)) {
		if (!EVP_CIPHER_CTX_ctrl(cc->evp, EVP_CTRL_GCM_IV_GEN,
		   len, iv))
		       return SSH_ERR_LIBCRYPTO_ERROR;
	} else if (!EVP_CIPHER_CTX_get_iv(cc->evp, iv, len))
	       return SSH_ERR_LIBCRYPTO_ERROR;
#endif
	return 0;
}

int
cipher_set_keyiv(struct sshcipher_ctx *cc, const u_char *iv, size_t len)
{
#ifdef WITH_OPENSSL
	const struct sshcipher *c = cc->cipher;
	int evplen = 0;
#endif

	if ((cc->cipher->flags & CFLAG_CHACHAPOLY) != 0)
		return 0;
	if ((cc->cipher->flags & CFLAG_NONE) != 0)
		return 0;

#ifdef WITH_OPENSSL
	evplen = EVP_CIPHER_CTX_iv_length(cc->evp);
	if (evplen <= 0)
		return SSH_ERR_LIBCRYPTO_ERROR;
	if ((size_t)evplen != len)
		return SSH_ERR_INVALID_ARGUMENT;
#ifndef OPENSSL_HAVE_EVPCTR
	/* XXX iv arg is const, but ssh_aes_ctr_iv isn't */
	if (c->evptype == evp_aes_128_ctr)
		ssh_aes_ctr_iv(cc->evp, 1, (u_char *)iv, evplen);
	else
#endif
	if (cipher_authlen(c)) {
		/* XXX iv arg is const, but EVP_CIPHER_CTX_ctrl isn't */
		if (!EVP_CIPHER_CTX_ctrl(cc->evp,
		    EVP_CTRL_GCM_SET_IV_FIXED, -1, (void *)iv))
			return SSH_ERR_LIBCRYPTO_ERROR;
	} else if (!EVP_CIPHER_CTX_set_iv(cc->evp, iv, evplen))
		return SSH_ERR_LIBCRYPTO_ERROR;
#endif
	return 0;
}<|MERGE_RESOLUTION|>--- conflicted
+++ resolved
@@ -51,14 +51,12 @@
 
 #include "openbsd-compat/openssl-compat.h"
 
-<<<<<<< HEAD
 #ifndef WITH_OPENSSL
 #define EVP_CIPHER_CTX void
 #endif
-=======
+
 /* for multi-threaded aes-ctr cipher */
 extern const EVP_CIPHER *evp_aes_ctr_mt(void);
->>>>>>> a16253be
 
 struct sshcipher_ctx {
 	int	plaintext;
