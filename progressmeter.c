--- conflicted
+++ resolved
@@ -173,11 +173,7 @@
 
 	/* filename */
 	buf[0] = '\0';
-<<<<<<< HEAD
-	file_len = win_size - 36;
-=======
 	file_len = win_size - 45;
->>>>>>> f871388c
 	if (file_len > 0) {
 		buf[0] = '\r';
 		snmprintf(buf+1, sizeof(buf)-1 , &file_len, "%*s",
