/* $OpenBSD: kex.c,v 1.159 2020/07/05 23:59:45 djm Exp $ */
/*
 * Copyright (c) 2000, 2001 Markus Friedl.  All rights reserved.
 *
 * Redistribution and use in source and binary forms, with or without
 * modification, are permitted provided that the following conditions
 * are met:
 * 1. Redistributions of source code must retain the above copyright
 *    notice, this list of conditions and the following disclaimer.
 * 2. Redistributions in binary form must reproduce the above copyright
 *    notice, this list of conditions and the following disclaimer in the
 *    documentation and/or other materials provided with the distribution.
 *
 * THIS SOFTWARE IS PROVIDED BY THE AUTHOR ``AS IS'' AND ANY EXPRESS OR
 * IMPLIED WARRANTIES, INCLUDING, BUT NOT LIMITED TO, THE IMPLIED WARRANTIES
 * OF MERCHANTABILITY AND FITNESS FOR A PARTICULAR PURPOSE ARE DISCLAIMED.
 * IN NO EVENT SHALL THE AUTHOR BE LIABLE FOR ANY DIRECT, INDIRECT,
 * INCIDENTAL, SPECIAL, EXEMPLARY, OR CONSEQUENTIAL DAMAGES (INCLUDING, BUT
 * NOT LIMITED TO, PROCUREMENT OF SUBSTITUTE GOODS OR SERVICES; LOSS OF USE,
 * DATA, OR PROFITS; OR BUSINESS INTERRUPTION) HOWEVER CAUSED AND ON ANY
 * THEORY OF LIABILITY, WHETHER IN CONTRACT, STRICT LIABILITY, OR TORT
 * (INCLUDING NEGLIGENCE OR OTHERWISE) ARISING IN ANY WAY OUT OF THE USE OF
 * THIS SOFTWARE, EVEN IF ADVISED OF THE POSSIBILITY OF SUCH DAMAGE.
 */

#include "includes.h"

#include <sys/types.h>
#include <errno.h>
#include <signal.h>
#include <stdarg.h>
#include <stdio.h>
#include <stdlib.h>
#include <string.h>
#include <unistd.h>
#ifdef HAVE_POLL_H
#include <poll.h>
#endif

#ifdef WITH_OPENSSL
#include <openssl/crypto.h>
#include <openssl/dh.h>
#endif

#include "ssh.h"
#include "ssh2.h"
#include "atomicio.h"
#include "version.h"
#include "packet.h"
#include "compat.h"
#include "cipher.h"
#include "sshkey.h"
#include "kex.h"
#include "log.h"
#include "mac.h"
#include "match.h"
#include "misc.h"
#include "dispatch.h"
#include "monitor.h"

#include "ssherr.h"
#include "sshbuf.h"
#include "canohost.h"
#include "digest.h"

/* prototype */
static int kex_choose_conf(struct ssh *);
static int kex_input_newkeys(int, u_int32_t, struct ssh *);

static const char *proposal_names[PROPOSAL_MAX] = {
	"KEX algorithms",
	"host key algorithms",
	"ciphers ctos",
	"ciphers stoc",
	"MACs ctos",
	"MACs stoc",
	"compression ctos",
	"compression stoc",
	"languages ctos",
	"languages stoc",
};

struct kexalg {
	char *name;
	u_int type;
	int ec_nid;
	int hash_alg;
};
static const struct kexalg kexalgs[] = {
#ifdef WITH_OPENSSL
	{ KEX_DH1, KEX_DH_GRP1_SHA1, 0, SSH_DIGEST_SHA1 },
	{ KEX_DH14_SHA1, KEX_DH_GRP14_SHA1, 0, SSH_DIGEST_SHA1 },
	{ KEX_DH14_SHA256, KEX_DH_GRP14_SHA256, 0, SSH_DIGEST_SHA256 },
	{ KEX_DH16_SHA512, KEX_DH_GRP16_SHA512, 0, SSH_DIGEST_SHA512 },
	{ KEX_DH18_SHA512, KEX_DH_GRP18_SHA512, 0, SSH_DIGEST_SHA512 },
	{ KEX_DHGEX_SHA1, KEX_DH_GEX_SHA1, 0, SSH_DIGEST_SHA1 },
#ifdef HAVE_EVP_SHA256
	{ KEX_DHGEX_SHA256, KEX_DH_GEX_SHA256, 0, SSH_DIGEST_SHA256 },
#endif /* HAVE_EVP_SHA256 */
#ifdef OPENSSL_HAS_ECC
	{ KEX_ECDH_SHA2_NISTP256, KEX_ECDH_SHA2,
	    NID_X9_62_prime256v1, SSH_DIGEST_SHA256 },
	{ KEX_ECDH_SHA2_NISTP384, KEX_ECDH_SHA2, NID_secp384r1,
	    SSH_DIGEST_SHA384 },
# ifdef OPENSSL_HAS_NISTP521
	{ KEX_ECDH_SHA2_NISTP521, KEX_ECDH_SHA2, NID_secp521r1,
	    SSH_DIGEST_SHA512 },
# endif /* OPENSSL_HAS_NISTP521 */
#endif /* OPENSSL_HAS_ECC */
#endif /* WITH_OPENSSL */
#if defined(HAVE_EVP_SHA256) || !defined(WITH_OPENSSL)
	{ KEX_CURVE25519_SHA256, KEX_C25519_SHA256, 0, SSH_DIGEST_SHA256 },
	{ KEX_CURVE25519_SHA256_OLD, KEX_C25519_SHA256, 0, SSH_DIGEST_SHA256 },
	{ KEX_SNTRUP4591761X25519_SHA512, KEX_KEM_SNTRUP4591761X25519_SHA512, 0,
	    SSH_DIGEST_SHA512 },
#endif /* HAVE_EVP_SHA256 || !WITH_OPENSSL */
	{ NULL, 0, -1, -1},
};

char *
kex_alg_list(char sep)
{
	char *ret = NULL, *tmp;
	size_t nlen, rlen = 0;
	const struct kexalg *k;

	for (k = kexalgs; k->name != NULL; k++) {
		if (ret != NULL)
			ret[rlen++] = sep;
		nlen = strlen(k->name);
		if ((tmp = realloc(ret, rlen + nlen + 2)) == NULL) {
			free(ret);
			return NULL;
		}
		ret = tmp;
		memcpy(ret + rlen, k->name, nlen + 1);
		rlen += nlen;
	}
	return ret;
}

static const struct kexalg *
kex_alg_by_name(const char *name)
{
	const struct kexalg *k;

	for (k = kexalgs; k->name != NULL; k++) {
		if (strcmp(k->name, name) == 0)
			return k;
	}
	return NULL;
}

/* Validate KEX method name list */
int
kex_names_valid(const char *names)
{
	char *s, *cp, *p;

	if (names == NULL || strcmp(names, "") == 0)
		return 0;
	if ((s = cp = strdup(names)) == NULL)
		return 0;
	for ((p = strsep(&cp, ",")); p && *p != '\0';
	    (p = strsep(&cp, ","))) {
		if (kex_alg_by_name(p) == NULL) {
			error("Unsupported KEX algorithm \"%.100s\"", p);
			free(s);
			return 0;
		}
	}
	debug3("kex names ok: [%s]", names);
	free(s);
	return 1;
}

/*
 * Concatenate algorithm names, avoiding duplicates in the process.
 * Caller must free returned string.
 */
char *
kex_names_cat(const char *a, const char *b)
{
	char *ret = NULL, *tmp = NULL, *cp, *p, *m;
	size_t len;

	if (a == NULL || *a == '\0')
		return strdup(b);
	if (b == NULL || *b == '\0')
		return strdup(a);
	if (strlen(b) > 1024*1024)
		return NULL;
	len = strlen(a) + strlen(b) + 2;
	if ((tmp = cp = strdup(b)) == NULL ||
	    (ret = calloc(1, len)) == NULL) {
		free(tmp);
		return NULL;
	}
	strlcpy(ret, a, len);
	for ((p = strsep(&cp, ",")); p && *p != '\0'; (p = strsep(&cp, ","))) {
		if ((m = match_list(ret, p, NULL)) != NULL) {
			free(m);
			continue; /* Algorithm already present */
		}
		if (strlcat(ret, ",", len) >= len ||
		    strlcat(ret, p, len) >= len) {
			free(tmp);
			free(ret);
			return NULL; /* Shouldn't happen */
		}
	}
	free(tmp);
	return ret;
}

/*
 * Assemble a list of algorithms from a default list and a string from a
 * configuration file. The user-provided string may begin with '+' to
 * indicate that it should be appended to the default, '-' that the
 * specified names should be removed, or '^' that they should be placed
 * at the head.
 */
int
kex_assemble_names(char **listp, const char *def, const char *all)
{
	char *cp, *tmp, *patterns;
	char *list = NULL, *ret = NULL, *matching = NULL, *opatterns = NULL;
	int r = SSH_ERR_INTERNAL_ERROR;

	if (listp == NULL || def == NULL || all == NULL)
		return SSH_ERR_INVALID_ARGUMENT;

	if (*listp == NULL || **listp == '\0') {
		if ((*listp = strdup(def)) == NULL)
			return SSH_ERR_ALLOC_FAIL;
		return 0;
	}

	list = *listp;
	*listp = NULL;
	if (*list == '+') {
		/* Append names to default list */
		if ((tmp = kex_names_cat(def, list + 1)) == NULL) {
			r = SSH_ERR_ALLOC_FAIL;
			goto fail;
		}
		free(list);
		list = tmp;
	} else if (*list == '-') {
		/* Remove names from default list */
		if ((*listp = match_filter_denylist(def, list + 1)) == NULL) {
			r = SSH_ERR_ALLOC_FAIL;
			goto fail;
		}
		free(list);
		/* filtering has already been done */
		return 0;
	} else if (*list == '^') {
		/* Place names at head of default list */
		if ((tmp = kex_names_cat(list + 1, def)) == NULL) {
			r = SSH_ERR_ALLOC_FAIL;
			goto fail;
		}
		free(list);
		list = tmp;
	} else {
		/* Explicit list, overrides default - just use "list" as is */
	}

	/*
	 * The supplied names may be a pattern-list. For the -list case,
	 * the patterns are applied above. For the +list and explicit list
	 * cases we need to do it now.
	 */
	ret = NULL;
	if ((patterns = opatterns = strdup(list)) == NULL) {
		r = SSH_ERR_ALLOC_FAIL;
		goto fail;
	}
	/* Apply positive (i.e. non-negated) patterns from the list */
	while ((cp = strsep(&patterns, ",")) != NULL) {
		if (*cp == '!') {
			/* negated matches are not supported here */
			r = SSH_ERR_INVALID_ARGUMENT;
			goto fail;
		}
		free(matching);
		if ((matching = match_filter_allowlist(all, cp)) == NULL) {
			r = SSH_ERR_ALLOC_FAIL;
			goto fail;
		}
		if ((tmp = kex_names_cat(ret, matching)) == NULL) {
			r = SSH_ERR_ALLOC_FAIL;
			goto fail;
		}
		free(ret);
		ret = tmp;
	}
	if (ret == NULL || *ret == '\0') {
		/* An empty name-list is an error */
		/* XXX better error code? */
		r = SSH_ERR_INVALID_ARGUMENT;
		goto fail;
	}

	/* success */
	*listp = ret;
	ret = NULL;
	r = 0;

 fail:
	free(matching);
	free(opatterns);
	free(list);
	free(ret);
	return r;
}

/* put algorithm proposal into buffer */
int
kex_prop2buf(struct sshbuf *b, char *proposal[PROPOSAL_MAX])
{
	u_int i;
	int r;

	sshbuf_reset(b);

	/*
	 * add a dummy cookie, the cookie will be overwritten by
	 * kex_send_kexinit(), each time a kexinit is set
	 */
	for (i = 0; i < KEX_COOKIE_LEN; i++) {
		if ((r = sshbuf_put_u8(b, 0)) != 0)
			return r;
	}
	for (i = 0; i < PROPOSAL_MAX; i++) {
		if ((r = sshbuf_put_cstring(b, proposal[i])) != 0)
			return r;
	}
	if ((r = sshbuf_put_u8(b, 0)) != 0 ||	/* first_kex_packet_follows */
	    (r = sshbuf_put_u32(b, 0)) != 0)	/* uint32 reserved */
		return r;
	return 0;
}

/* parse buffer and return algorithm proposal */
int
kex_buf2prop(struct sshbuf *raw, int *first_kex_follows, char ***propp)
{
	struct sshbuf *b = NULL;
	u_char v;
	u_int i;
	char **proposal = NULL;
	int r;

	*propp = NULL;
	if ((proposal = calloc(PROPOSAL_MAX, sizeof(char *))) == NULL)
		return SSH_ERR_ALLOC_FAIL;
	if ((b = sshbuf_fromb(raw)) == NULL) {
		r = SSH_ERR_ALLOC_FAIL;
		goto out;
	}
	if ((r = sshbuf_consume(b, KEX_COOKIE_LEN)) != 0) { /* skip cookie */
		error("%s: consume cookie: %s", __func__, ssh_err(r));
		goto out;
	}
	/* extract kex init proposal strings */
	for (i = 0; i < PROPOSAL_MAX; i++) {
		if ((r = sshbuf_get_cstring(b, &(proposal[i]), NULL)) != 0) {
			error("%s: parse proposal %u: %s", __func__,
			    i, ssh_err(r));
			goto out;
		}
		debug2("%s: %s", proposal_names[i], proposal[i]);
	}
	/* first kex follows / reserved */
	if ((r = sshbuf_get_u8(b, &v)) != 0 ||	/* first_kex_follows */
	    (r = sshbuf_get_u32(b, &i)) != 0) {	/* reserved */
		error("%s: parse: %s", __func__, ssh_err(r));
		goto out;
	}
	if (first_kex_follows != NULL)
		*first_kex_follows = v;
	debug2("first_kex_follows %d ", v);
	debug2("reserved %u ", i);
	r = 0;
	*propp = proposal;
 out:
	if (r != 0 && proposal != NULL)
		kex_prop_free(proposal);
	sshbuf_free(b);
	return r;
}

void
kex_prop_free(char **proposal)
{
	u_int i;

	if (proposal == NULL)
		return;
	for (i = 0; i < PROPOSAL_MAX; i++)
		free(proposal[i]);
	free(proposal);
}

/* ARGSUSED */
static int
kex_protocol_error(int type, u_int32_t seq, struct ssh *ssh)
{
	int r;

	error("kex protocol error: type %d seq %u", type, seq);
	if ((r = sshpkt_start(ssh, SSH2_MSG_UNIMPLEMENTED)) != 0 ||
	    (r = sshpkt_put_u32(ssh, seq)) != 0 ||
	    (r = sshpkt_send(ssh)) != 0)
		return r;
	return 0;
}

static void
kex_reset_dispatch(struct ssh *ssh)
{
	ssh_dispatch_range(ssh, SSH2_MSG_TRANSPORT_MIN,
	    SSH2_MSG_TRANSPORT_MAX, &kex_protocol_error);
}

static int
kex_send_ext_info(struct ssh *ssh)
{
	int r;
	char *algs;

	debug("Sending SSH2_MSG_EXT_INFO");
	if ((algs = sshkey_alg_list(0, 1, 1, ',')) == NULL)
		return SSH_ERR_ALLOC_FAIL;
	/* XXX filter algs list by allowed pubkey/hostbased types */
	if ((r = sshpkt_start(ssh, SSH2_MSG_EXT_INFO)) != 0 ||
	    (r = sshpkt_put_u32(ssh, 1)) != 0 ||
	    (r = sshpkt_put_cstring(ssh, "server-sig-algs")) != 0 ||
	    (r = sshpkt_put_cstring(ssh, algs)) != 0 ||
	    (r = sshpkt_send(ssh)) != 0) {
		error("%s: compose: %s", __func__, ssh_err(r));
		goto out;
	}
	/* success */
	r = 0;
 out:
	free(algs);
	return r;
}

int
kex_send_newkeys(struct ssh *ssh)
{
	int r;

	kex_reset_dispatch(ssh);
	if ((r = sshpkt_start(ssh, SSH2_MSG_NEWKEYS)) != 0 ||
	    (r = sshpkt_send(ssh)) != 0)
		return r;
	debug("SSH2_MSG_NEWKEYS sent");
	ssh_dispatch_set(ssh, SSH2_MSG_NEWKEYS, &kex_input_newkeys);
	if (ssh->kex->ext_info_c && (ssh->kex->flags & KEX_INITIAL) != 0)
		if ((r = kex_send_ext_info(ssh)) != 0)
			return r;
	debug("expecting SSH2_MSG_NEWKEYS");
	return 0;
}

int
kex_input_ext_info(int type, u_int32_t seq, struct ssh *ssh)
{
	struct kex *kex = ssh->kex;
	u_int32_t i, ninfo;
	char *name;
	u_char *val;
	size_t vlen;
	int r;

	debug("SSH2_MSG_EXT_INFO received");
	ssh_dispatch_set(ssh, SSH2_MSG_EXT_INFO, &kex_protocol_error);
	if ((r = sshpkt_get_u32(ssh, &ninfo)) != 0)
		return r;
	for (i = 0; i < ninfo; i++) {
		if ((r = sshpkt_get_cstring(ssh, &name, NULL)) != 0)
			return r;
		if ((r = sshpkt_get_string(ssh, &val, &vlen)) != 0) {
			free(name);
			return r;
		}
		if (strcmp(name, "server-sig-algs") == 0) {
			/* Ensure no \0 lurking in value */
			if (memchr(val, '\0', vlen) != NULL) {
				error("%s: nul byte in %s", __func__, name);
				return SSH_ERR_INVALID_FORMAT;
			}
			debug("%s: %s=<%s>", __func__, name, val);
			kex->server_sig_algs = val;
			val = NULL;
		} else
			debug("%s: %s (unrecognised)", __func__, name);
		free(name);
		free(val);
	}
	return sshpkt_get_end(ssh);
}

static int
kex_input_newkeys(int type, u_int32_t seq, struct ssh *ssh)
{
	struct kex *kex = ssh->kex;
	int r;

	debug("SSH2_MSG_NEWKEYS received");
	ssh_dispatch_set(ssh, SSH2_MSG_NEWKEYS, &kex_protocol_error);
	ssh_dispatch_set(ssh, SSH2_MSG_KEXINIT, &kex_input_kexinit);
	if ((r = sshpkt_get_end(ssh)) != 0)
		return r;
	if ((r = ssh_set_newkeys(ssh, MODE_IN)) != 0)
		return r;
	kex->done = 1;
	kex->flags &= ~KEX_INITIAL;
	sshbuf_reset(kex->peer);
	/* sshbuf_reset(kex->my); */
	kex->flags &= ~KEX_INIT_SENT;
	free(kex->name);
	kex->name = NULL;
	return 0;
}

int
kex_send_kexinit(struct ssh *ssh)
{
	u_char *cookie;
	struct kex *kex = ssh->kex;
	int r;

	if (kex == NULL) {
		error("%s: no hex", __func__);
		return SSH_ERR_INTERNAL_ERROR;
	}
	if (kex->flags & KEX_INIT_SENT)
		return 0;
	kex->done = 0;

	/* generate a random cookie */
	if (sshbuf_len(kex->my) < KEX_COOKIE_LEN) {
		error("%s: bad kex length: %zu < %d", __func__,
		    sshbuf_len(kex->my), KEX_COOKIE_LEN);
		return SSH_ERR_INVALID_FORMAT;
	}
	if ((cookie = sshbuf_mutable_ptr(kex->my)) == NULL) {
		error("%s: buffer error", __func__);
		return SSH_ERR_INTERNAL_ERROR;
	}
	arc4random_buf(cookie, KEX_COOKIE_LEN);

	if ((r = sshpkt_start(ssh, SSH2_MSG_KEXINIT)) != 0 ||
	    (r = sshpkt_putb(ssh, kex->my)) != 0 ||
	    (r = sshpkt_send(ssh)) != 0) {
		error("%s: compose reply: %s", __func__, ssh_err(r));
		return r;
	}
	debug("SSH2_MSG_KEXINIT sent");
	kex->flags |= KEX_INIT_SENT;
	return 0;
}

/* ARGSUSED */
int
kex_input_kexinit(int type, u_int32_t seq, struct ssh *ssh)
{
	struct kex *kex = ssh->kex;
	const u_char *ptr;
	u_int i;
	size_t dlen;
	int r;

	debug("SSH2_MSG_KEXINIT received");
	if (kex == NULL) {
		error("%s: no hex", __func__);
		return SSH_ERR_INTERNAL_ERROR;
	}
	ssh_dispatch_set(ssh, SSH2_MSG_KEXINIT, NULL);
	ptr = sshpkt_ptr(ssh, &dlen);
	if ((r = sshbuf_put(kex->peer, ptr, dlen)) != 0)
		return r;

	/* discard packet */
	for (i = 0; i < KEX_COOKIE_LEN; i++) {
		if ((r = sshpkt_get_u8(ssh, NULL)) != 0) {
			error("%s: discard cookie: %s", __func__, ssh_err(r));
			return r;
		}
	}
	for (i = 0; i < PROPOSAL_MAX; i++) {
		if ((r = sshpkt_get_string(ssh, NULL, NULL)) != 0) {
			error("%s: discard proposal: %s", __func__, ssh_err(r));
			return r;
		}
	}
	/*
	 * XXX RFC4253 sec 7: "each side MAY guess" - currently no supported
	 * KEX method has the server move first, but a server might be using
	 * a custom method or one that we otherwise don't support. We should
	 * be prepared to remember first_kex_follows here so we can eat a
	 * packet later.
	 * XXX2 - RFC4253 is kind of ambiguous on what first_kex_follows means
	 * for cases where the server *doesn't* go first. I guess we should
	 * ignore it when it is set for these cases, which is what we do now.
	 */
	if ((r = sshpkt_get_u8(ssh, NULL)) != 0 ||	/* first_kex_follows */
	    (r = sshpkt_get_u32(ssh, NULL)) != 0 ||	/* reserved */
	    (r = sshpkt_get_end(ssh)) != 0)
			return r;

	if (!(kex->flags & KEX_INIT_SENT))
		if ((r = kex_send_kexinit(ssh)) != 0)
			return r;
	if ((r = kex_choose_conf(ssh)) != 0)
		return r;

	if (kex->kex_type < KEX_MAX && kex->kex[kex->kex_type] != NULL)
		return (kex->kex[kex->kex_type])(ssh);

	error("%s: unknown kex type %u", __func__, kex->kex_type);
	return SSH_ERR_INTERNAL_ERROR;
}

struct kex *
kex_new(void)
{
	struct kex *kex;

	if ((kex = calloc(1, sizeof(*kex))) == NULL ||
	    (kex->peer = sshbuf_new()) == NULL ||
	    (kex->my = sshbuf_new()) == NULL ||
	    (kex->client_version = sshbuf_new()) == NULL ||
	    (kex->server_version = sshbuf_new()) == NULL) {
		kex_free(kex);
		return NULL;
	}
	return kex;
}

void
kex_free_newkeys(struct newkeys *newkeys)
{
	if (newkeys == NULL)
		return;
	if (newkeys->enc.key) {
		explicit_bzero(newkeys->enc.key, newkeys->enc.key_len);
		free(newkeys->enc.key);
		newkeys->enc.key = NULL;
	}
	if (newkeys->enc.iv) {
		explicit_bzero(newkeys->enc.iv, newkeys->enc.iv_len);
		free(newkeys->enc.iv);
		newkeys->enc.iv = NULL;
	}
	free(newkeys->enc.name);
	explicit_bzero(&newkeys->enc, sizeof(newkeys->enc));
	free(newkeys->comp.name);
	explicit_bzero(&newkeys->comp, sizeof(newkeys->comp));
	mac_clear(&newkeys->mac);
	if (newkeys->mac.key) {
		explicit_bzero(newkeys->mac.key, newkeys->mac.key_len);
		free(newkeys->mac.key);
		newkeys->mac.key = NULL;
	}
	free(newkeys->mac.name);
	explicit_bzero(&newkeys->mac, sizeof(newkeys->mac));
	freezero(newkeys, sizeof(*newkeys));
}

void
kex_free(struct kex *kex)
{
	u_int mode;

	if (kex == NULL)
		return;

#ifdef WITH_OPENSSL
	DH_free(kex->dh);
#ifdef OPENSSL_HAS_ECC
	EC_KEY_free(kex->ec_client_key);
#endif /* OPENSSL_HAS_ECC */
#endif /* WITH_OPENSSL */
	for (mode = 0; mode < MODE_MAX; mode++) {
		kex_free_newkeys(kex->newkeys[mode]);
		kex->newkeys[mode] = NULL;
	}
	sshbuf_free(kex->peer);
	sshbuf_free(kex->my);
	sshbuf_free(kex->client_version);
	sshbuf_free(kex->server_version);
	sshbuf_free(kex->client_pub);
	free(kex->session_id);
	free(kex->failed_choice);
	free(kex->hostkey_alg);
	free(kex->name);
	free(kex);
}

int
kex_ready(struct ssh *ssh, char *proposal[PROPOSAL_MAX])
{
	int r;

	if ((r = kex_prop2buf(ssh->kex->my, proposal)) != 0)
		return r;
	ssh->kex->flags = KEX_INITIAL;
	kex_reset_dispatch(ssh);
	ssh_dispatch_set(ssh, SSH2_MSG_KEXINIT, &kex_input_kexinit);
	return 0;
}

int
kex_setup(struct ssh *ssh, char *proposal[PROPOSAL_MAX])
{
	int r;

	if ((r = kex_ready(ssh, proposal)) != 0)
		return r;
	if ((r = kex_send_kexinit(ssh)) != 0) {		/* we start */
		kex_free(ssh->kex);
		ssh->kex = NULL;
		return r;
	}
	return 0;
}

/*
 * Request key re-exchange, returns 0 on success or a ssherr.h error
 * code otherwise. Must not be called if KEX is incomplete or in-progress.
 */
int
kex_start_rekex(struct ssh *ssh)
{
	if (ssh->kex == NULL) {
		error("%s: no kex", __func__);
		return SSH_ERR_INTERNAL_ERROR;
	}
	if (ssh->kex->done == 0) {
		error("%s: requested twice", __func__);
		return SSH_ERR_INTERNAL_ERROR;
	}
	ssh->kex->done = 0;
	return kex_send_kexinit(ssh);
}

static int
choose_enc(struct sshenc *enc, char *client, char *server)
{
	char *name = match_list(client, server, NULL);

	if (name == NULL)
		return SSH_ERR_NO_CIPHER_ALG_MATCH;
	if ((enc->cipher = cipher_by_name(name)) == NULL) {
		error("%s: unsupported cipher %s", __func__, name);
		free(name);
		return SSH_ERR_INTERNAL_ERROR;
	}
	enc->name = name;
	enc->enabled = 0;
	enc->iv = NULL;
	enc->iv_len = cipher_ivlen(enc->cipher);
	enc->key = NULL;
	enc->key_len = cipher_keylen(enc->cipher);
	enc->block_size = cipher_blocksize(enc->cipher);
	return 0;
}

static int
choose_mac(struct ssh *ssh, struct sshmac *mac, char *client, char *server)
{
	char *name = match_list(client, server, NULL);

	if (name == NULL)
		return SSH_ERR_NO_MAC_ALG_MATCH;
	if (mac_setup(mac, name) < 0) {
		error("%s: unsupported MAC %s", __func__, name);
		free(name);
		return SSH_ERR_INTERNAL_ERROR;
	}
	mac->name = name;
	mac->key = NULL;
	mac->enabled = 0;
	return 0;
}

static int
choose_comp(struct sshcomp *comp, char *client, char *server)
{
	char *name = match_list(client, server, NULL);

	if (name == NULL)
		return SSH_ERR_NO_COMPRESS_ALG_MATCH;
#ifdef WITH_ZLIB
	if (strcmp(name, "zlib@openssh.com") == 0) {
		comp->type = COMP_DELAYED;
	} else if (strcmp(name, "zlib") == 0) {
		comp->type = COMP_ZLIB;
	} else
#endif	/* WITH_ZLIB */
	if (strcmp(name, "none") == 0) {
		comp->type = COMP_NONE;
	} else {
		error("%s: unsupported compression scheme %s", __func__, name);
		free(name);
		return SSH_ERR_INTERNAL_ERROR;
	}
	comp->name = name;
	return 0;
}

static int
choose_kex(struct kex *k, char *client, char *server)
{
	const struct kexalg *kexalg;

	k->name = match_list(client, server, NULL);

	debug("kex: algorithm: %s", k->name ? k->name : "(no match)");
	if (k->name == NULL)
		return SSH_ERR_NO_KEX_ALG_MATCH;
	if ((kexalg = kex_alg_by_name(k->name)) == NULL) {
		error("%s: unsupported KEX method %s", __func__, k->name);
		return SSH_ERR_INTERNAL_ERROR;
	}
	k->kex_type = kexalg->type;
	k->hash_alg = kexalg->hash_alg;
	k->ec_nid = kexalg->ec_nid;
	return 0;
}

static int
choose_hostkeyalg(struct kex *k, char *client, char *server)
{
	k->hostkey_alg = match_list(client, server, NULL);

	debug("kex: host key algorithm: %s",
	    k->hostkey_alg ? k->hostkey_alg : "(no match)");
	if (k->hostkey_alg == NULL)
		return SSH_ERR_NO_HOSTKEY_ALG_MATCH;
	k->hostkey_type = sshkey_type_from_name(k->hostkey_alg);
	if (k->hostkey_type == KEY_UNSPEC) {
		error("%s: unsupported hostkey algorithm %s", __func__,
		    k->hostkey_alg);
		return SSH_ERR_INTERNAL_ERROR;
	}
	k->hostkey_nid = sshkey_ecdsa_nid_from_name(k->hostkey_alg);
	return 0;
}

static int
proposals_match(char *my[PROPOSAL_MAX], char *peer[PROPOSAL_MAX])
{
	static int check[] = {
		PROPOSAL_KEX_ALGS, PROPOSAL_SERVER_HOST_KEY_ALGS, -1
	};
	int *idx;
	char *p;

	for (idx = &check[0]; *idx != -1; idx++) {
		if ((p = strchr(my[*idx], ',')) != NULL)
			*p = '\0';
		if ((p = strchr(peer[*idx], ',')) != NULL)
			*p = '\0';
		if (strcmp(my[*idx], peer[*idx]) != 0) {
			debug2("proposal mismatch: my %s peer %s",
			    my[*idx], peer[*idx]);
			return (0);
		}
	}
	debug2("proposals match");
	return (1);
}

static int
kex_choose_conf(struct ssh *ssh)
{
	struct kex *kex = ssh->kex;
	struct newkeys *newkeys;
	char **my = NULL, **peer = NULL;
	char **cprop, **sprop;
	int nenc, nmac, ncomp;
	u_int mode, ctos, need, dh_need, authlen;
	int r, first_kex_follows;
	int auth_flag = 0;
	int log_flag = 0;
	
	auth_flag = packet_authentication_state(ssh);
	debug("AUTH STATE IS %d", auth_flag);

	debug2("local %s KEXINIT proposal", kex->server ? "server" : "client");
	if ((r = kex_buf2prop(kex->my, NULL, &my)) != 0)
		goto out;
	debug2("peer %s KEXINIT proposal", kex->server ? "client" : "server");
	if ((r = kex_buf2prop(kex->peer, &first_kex_follows, &peer)) != 0)
		goto out;

	if (kex->server) {
		cprop=peer;
		sprop=my;
	} else {
		cprop=my;
		sprop=peer;
	}

	/* Check whether client supports ext_info_c */
	if (kex->server && (kex->flags & KEX_INITIAL)) {
		char *ext;

		ext = match_list("ext-info-c", peer[PROPOSAL_KEX_ALGS], NULL);
		kex->ext_info_c = (ext != NULL);
		free(ext);
	}

	/* Algorithm Negotiation */
	if ((r = choose_kex(kex, cprop[PROPOSAL_KEX_ALGS],
	    sprop[PROPOSAL_KEX_ALGS])) != 0) {
		kex->failed_choice = peer[PROPOSAL_KEX_ALGS];
		peer[PROPOSAL_KEX_ALGS] = NULL;
		goto out;
	}
	if ((r = choose_hostkeyalg(kex, cprop[PROPOSAL_SERVER_HOST_KEY_ALGS],
	    sprop[PROPOSAL_SERVER_HOST_KEY_ALGS])) != 0) {
		kex->failed_choice = peer[PROPOSAL_SERVER_HOST_KEY_ALGS];
		peer[PROPOSAL_SERVER_HOST_KEY_ALGS] = NULL;
		goto out;
	}
	for (mode = 0; mode < MODE_MAX; mode++) {
		if ((newkeys = calloc(1, sizeof(*newkeys))) == NULL) {
			r = SSH_ERR_ALLOC_FAIL;
			goto out;
		}
		kex->newkeys[mode] = newkeys;
		ctos = (!kex->server && mode == MODE_OUT) ||
		    (kex->server && mode == MODE_IN);
		nenc  = ctos ? PROPOSAL_ENC_ALGS_CTOS  : PROPOSAL_ENC_ALGS_STOC;
		nmac  = ctos ? PROPOSAL_MAC_ALGS_CTOS  : PROPOSAL_MAC_ALGS_STOC;
		ncomp = ctos ? PROPOSAL_COMP_ALGS_CTOS : PROPOSAL_COMP_ALGS_STOC;
		if ((r = choose_enc(&newkeys->enc, cprop[nenc],
		    sprop[nenc])) != 0) {
			kex->failed_choice = peer[nenc];
			peer[nenc] = NULL;
			goto out;
		}
		authlen = cipher_authlen(newkeys->enc.cipher);
		/* ignore mac for authenticated encryption */
		if (authlen == 0 &&
		    (r = choose_mac(ssh, &newkeys->mac, cprop[nmac],
		    sprop[nmac])) != 0) {
			kex->failed_choice = peer[nmac];
			peer[nmac] = NULL;
			goto out;
		}
		if ((r = choose_comp(&newkeys->comp, cprop[ncomp],
		    sprop[ncomp])) != 0) {
			kex->failed_choice = peer[ncomp];
			peer[ncomp] = NULL;
			goto out;
		}
		debug("REQUESTED ENC.NAME is '%s'", newkeys->enc.name);
		debug("REQUESTED MAC.NAME is '%s'", newkeys->mac.name);
		if (strcmp(newkeys->enc.name, "none") == 0) {
<<<<<<< HEAD
			debug("Requesting NONE. Authflag is %d", auth_flag);
=======
>>>>>>> 3f1c027f
			if (auth_flag == 1) {
				debug("None requested post authentication.");
				ssh->none = 1;
			}
			else
				fatal("Pre-authentication none cipher requests are not allowed.");
			if (newkeys->mac.name != NULL && strcmp(newkeys->mac.name, "none") == 0) 
				debug("Requesting: NONEMAC. Authflag is %d", auth_flag);
		}

		debug("kex: %s cipher: %s MAC: %s compression: %s",
		    ctos ? "client->server" : "server->client",
		    newkeys->enc.name,
		    authlen == 0 ? newkeys->mac.name : "<implicit>",
		    newkeys->comp.name);
		/*
		 * client starts with ctos = 0 && log flag = 0 and no log.
		 * 2nd client pass ctos = 1 and flag = 1 so no log.
		 * server starts with ctos = 1 && log_flag = 0 so log.
		 * 2nd sever pass ctos = 1 && log flag = 1 so no log.
		 * -cjr
		 */
		if (ctos && !log_flag) {
			logit("SSH: Server;Ltype: Kex;Remote: %s-%d;Enc: %s;MAC: %s;Comp: %s",
			    ssh_remote_ipaddr(ssh),
			    ssh_remote_port(ssh),
			    newkeys->enc.name,
			    authlen == 0 ? newkeys->mac.name : "<implicit>",
			    newkeys->comp.name);
		}
		log_flag = 1;
	}
	need = dh_need = 0;
	for (mode = 0; mode < MODE_MAX; mode++) {
		newkeys = kex->newkeys[mode];
		need = MAXIMUM(need, newkeys->enc.key_len);
		need = MAXIMUM(need, newkeys->enc.block_size);
		need = MAXIMUM(need, newkeys->enc.iv_len);
		need = MAXIMUM(need, newkeys->mac.key_len);
		dh_need = MAXIMUM(dh_need, cipher_seclen(newkeys->enc.cipher));
		dh_need = MAXIMUM(dh_need, newkeys->enc.block_size);
		dh_need = MAXIMUM(dh_need, newkeys->enc.iv_len);
		dh_need = MAXIMUM(dh_need, newkeys->mac.key_len);
	}
	/* XXX need runden? */
	kex->we_need = need;
	kex->dh_need = dh_need;

	/* ignore the next message if the proposals do not match */
	if (first_kex_follows && !proposals_match(my, peer))
		ssh->dispatch_skip_packets = 1;
	r = 0;
 out:
	kex_prop_free(my);
	kex_prop_free(peer);
	return r;
}

static int
derive_key(struct ssh *ssh, int id, u_int need, u_char *hash, u_int hashlen,
    const struct sshbuf *shared_secret, u_char **keyp)
{
	struct kex *kex = ssh->kex;
	struct ssh_digest_ctx *hashctx = NULL;
	char c = id;
	u_int have;
	size_t mdsz;
	u_char *digest;
	int r;

	if ((mdsz = ssh_digest_bytes(kex->hash_alg)) == 0)
		return SSH_ERR_INVALID_ARGUMENT;
	if ((digest = calloc(1, ROUNDUP(need, mdsz))) == NULL) {
		r = SSH_ERR_ALLOC_FAIL;
		goto out;
	}

	/* K1 = HASH(K || H || "A" || session_id) */
	if ((hashctx = ssh_digest_start(kex->hash_alg)) == NULL ||
	    ssh_digest_update_buffer(hashctx, shared_secret) != 0 ||
	    ssh_digest_update(hashctx, hash, hashlen) != 0 ||
	    ssh_digest_update(hashctx, &c, 1) != 0 ||
	    ssh_digest_update(hashctx, kex->session_id,
	    kex->session_id_len) != 0 ||
	    ssh_digest_final(hashctx, digest, mdsz) != 0) {
		r = SSH_ERR_LIBCRYPTO_ERROR;
		error("%s: KEX hash failed", __func__);
		goto out;
	}
	ssh_digest_free(hashctx);
	hashctx = NULL;

	/*
	 * expand key:
	 * Kn = HASH(K || H || K1 || K2 || ... || Kn-1)
	 * Key = K1 || K2 || ... || Kn
	 */
	for (have = mdsz; need > have; have += mdsz) {
		if ((hashctx = ssh_digest_start(kex->hash_alg)) == NULL ||
		    ssh_digest_update_buffer(hashctx, shared_secret) != 0 ||
		    ssh_digest_update(hashctx, hash, hashlen) != 0 ||
		    ssh_digest_update(hashctx, digest, have) != 0 ||
		    ssh_digest_final(hashctx, digest + have, mdsz) != 0) {
			error("%s: KDF failed", __func__);
			r = SSH_ERR_LIBCRYPTO_ERROR;
			goto out;
		}
		ssh_digest_free(hashctx);
		hashctx = NULL;
	}
#ifdef DEBUG_KEX
	fprintf(stderr, "key '%c'== ", c);
	dump_digest("key", digest, need);
#endif
	*keyp = digest;
	digest = NULL;
	r = 0;
 out:
	free(digest);
	ssh_digest_free(hashctx);
	return r;
}

#define NKEYS	6
int
kex_derive_keys(struct ssh *ssh, u_char *hash, u_int hashlen,
    const struct sshbuf *shared_secret)
{
	struct kex *kex = ssh->kex;
	u_char *keys[NKEYS];
	u_int i, j, mode, ctos;
	int r;

	/* save initial hash as session id */
	if (kex->session_id == NULL) {
		kex->session_id_len = hashlen;
		kex->session_id = malloc(kex->session_id_len);
		if (kex->session_id == NULL)
			return SSH_ERR_ALLOC_FAIL;
		memcpy(kex->session_id, hash, kex->session_id_len);
	}
	for (i = 0; i < NKEYS; i++) {
		if ((r = derive_key(ssh, 'A'+i, kex->we_need, hash, hashlen,
		    shared_secret, &keys[i])) != 0) {
			for (j = 0; j < i; j++)
				free(keys[j]);
			return r;
		}
	}
	for (mode = 0; mode < MODE_MAX; mode++) {
		ctos = (!kex->server && mode == MODE_OUT) ||
		    (kex->server && mode == MODE_IN);
		kex->newkeys[mode]->enc.iv  = keys[ctos ? 0 : 1];
		kex->newkeys[mode]->enc.key = keys[ctos ? 2 : 3];
		kex->newkeys[mode]->mac.key = keys[ctos ? 4 : 5];
	}
	return 0;
}

int
kex_load_hostkey(struct ssh *ssh, struct sshkey **prvp, struct sshkey **pubp)
{
	struct kex *kex = ssh->kex;

	*pubp = NULL;
	*prvp = NULL;
	if (kex->load_host_public_key == NULL ||
	    kex->load_host_private_key == NULL) {
		error("%s: missing hostkey loader", __func__);
		return SSH_ERR_INVALID_ARGUMENT;
	}
	*pubp = kex->load_host_public_key(kex->hostkey_type,
	    kex->hostkey_nid, ssh);
	*prvp = kex->load_host_private_key(kex->hostkey_type,
	    kex->hostkey_nid, ssh);
	if (*pubp == NULL)
		return SSH_ERR_NO_HOSTKEY_LOADED;
	return 0;
}

int
kex_verify_host_key(struct ssh *ssh, struct sshkey *server_host_key)
{
	struct kex *kex = ssh->kex;

	if (kex->verify_host_key == NULL) {
		error("%s: missing hostkey verifier", __func__);
		return SSH_ERR_INVALID_ARGUMENT;
	}
	if (server_host_key->type != kex->hostkey_type ||
	    (kex->hostkey_type == KEY_ECDSA &&
	    server_host_key->ecdsa_nid != kex->hostkey_nid))
		return SSH_ERR_KEY_TYPE_MISMATCH;
	if (kex->verify_host_key(server_host_key, ssh) == -1)
		return  SSH_ERR_SIGNATURE_INVALID;
	return 0;
}

#if defined(DEBUG_KEX) || defined(DEBUG_KEXDH) || defined(DEBUG_KEXECDH)
void
dump_digest(const char *msg, const u_char *digest, int len)
{
	fprintf(stderr, "%s\n", msg);
	sshbuf_dump_data(digest, len, stderr);
}
#endif

/*
 * Send a plaintext error message to the peer, suffixed by \r\n.
 * Only used during banner exchange, and there only for the server.
 */
static void
send_error(struct ssh *ssh, char *msg)
{
	char *crnl = "\r\n";

	if (!ssh->kex->server)
		return;

	if (atomicio(vwrite, ssh_packet_get_connection_out(ssh),
	    msg, strlen(msg)) != strlen(msg) ||
	    atomicio(vwrite, ssh_packet_get_connection_out(ssh),
	    crnl, strlen(crnl)) != strlen(crnl))
		error("%s: write: %.100s", __func__, strerror(errno));
}

/*
 * Sends our identification string and waits for the peer's. Will block for
 * up to timeout_ms (or indefinitely if timeout_ms <= 0).
 * Returns on 0 success or a ssherr.h code on failure.
 */
int
kex_exchange_identification(struct ssh *ssh, int timeout_ms,
    const char *version_addendum)
{
	int remote_major, remote_minor, mismatch, oerrno = 0;
	size_t len, i, n;
	int r, expect_nl;
	u_char c;
	struct sshbuf *our_version = ssh->kex->server ?
	    ssh->kex->server_version : ssh->kex->client_version;
	struct sshbuf *peer_version = ssh->kex->server ?
	    ssh->kex->client_version : ssh->kex->server_version;
	char *our_version_string = NULL, *peer_version_string = NULL;
	char *cp, *remote_version = NULL;

	/* Prepare and send our banner */
	sshbuf_reset(our_version);
	if (version_addendum != NULL && *version_addendum == '\0')
		version_addendum = NULL;
	if ((r = sshbuf_putf(our_version, "SSH-%d.%d-%.100s%s%s\r\n",
	   PROTOCOL_MAJOR_2, PROTOCOL_MINOR_2, SSH_RELEASE,
	    version_addendum == NULL ? "" : " ",
	    version_addendum == NULL ? "" : version_addendum)) != 0) {
		oerrno = errno;
		error("%s: sshbuf_putf: %s", __func__, ssh_err(r));
		goto out;
	}

	if (atomicio(vwrite, ssh_packet_get_connection_out(ssh),
	    sshbuf_mutable_ptr(our_version),
	    sshbuf_len(our_version)) != sshbuf_len(our_version)) {
		oerrno = errno;
		debug("%s: write: %.100s", __func__, strerror(errno));
		r = SSH_ERR_SYSTEM_ERROR;
		goto out;
	}
	if ((r = sshbuf_consume_end(our_version, 2)) != 0) { /* trim \r\n */
		oerrno = errno;
		error("%s: sshbuf_consume_end: %s", __func__, ssh_err(r));
		goto out;
	}
	our_version_string = sshbuf_dup_string(our_version);
	if (our_version_string == NULL) {
		error("%s: sshbuf_dup_string failed", __func__);
		r = SSH_ERR_ALLOC_FAIL;
		goto out;
	}
	debug("Local version string %.100s", our_version_string);

	/* Read other side's version identification. */
	for (n = 0; ; n++) {
		if (n >= SSH_MAX_PRE_BANNER_LINES) {
			send_error(ssh, "No SSH identification string "
			    "received.");
			error("%s: No SSH version received in first %u lines "
			    "from server", __func__, SSH_MAX_PRE_BANNER_LINES);
			r = SSH_ERR_INVALID_FORMAT;
			goto out;
		}
		sshbuf_reset(peer_version);
		expect_nl = 0;
		for (i = 0; ; i++) {
			if (timeout_ms > 0) {
				r = waitrfd(ssh_packet_get_connection_in(ssh),
				    &timeout_ms);
				if (r == -1 && errno == ETIMEDOUT) {
					send_error(ssh, "Timed out waiting "
					    "for SSH identification string.");
					error("Connection timed out during "
					    "banner exchange");
					r = SSH_ERR_CONN_TIMEOUT;
					goto out;
				} else if (r == -1) {
					oerrno = errno;
					error("%s: %s",
					    __func__, strerror(errno));
					r = SSH_ERR_SYSTEM_ERROR;
					goto out;
				}
			}

			len = atomicio(read, ssh_packet_get_connection_in(ssh),
			    &c, 1);
			if (len != 1 && errno == EPIPE) {
				error("%s: Connection closed by remote host",
				    __func__);
				r = SSH_ERR_CONN_CLOSED;
				goto out;
			} else if (len != 1) {
				oerrno = errno;
				error("%s: read: %.100s",
				    __func__, strerror(errno));
				r = SSH_ERR_SYSTEM_ERROR;
				goto out;
			}
			if (c == '\r') {
				expect_nl = 1;
				continue;
			}
			if (c == '\n')
				break;
			if (c == '\0' || expect_nl) {
				error("%s: banner line contains invalid "
				    "characters", __func__);
				goto invalid;
			}
			if ((r = sshbuf_put_u8(peer_version, c)) != 0) {
				oerrno = errno;
				error("%s: sshbuf_put: %s",
				    __func__, ssh_err(r));
				goto out;
			}
			if (sshbuf_len(peer_version) > SSH_MAX_BANNER_LEN) {
				error("%s: banner line too long", __func__);
				goto invalid;
			}
		}
		/* Is this an actual protocol banner? */
		if (sshbuf_len(peer_version) > 4 &&
		    memcmp(sshbuf_ptr(peer_version), "SSH-", 4) == 0)
			break;
		/* If not, then just log the line and continue */
		if ((cp = sshbuf_dup_string(peer_version)) == NULL) {
			error("%s: sshbuf_dup_string failed", __func__);
			r = SSH_ERR_ALLOC_FAIL;
			goto out;
		}
		/* Do not accept lines before the SSH ident from a client */
		if (ssh->kex->server) {
			error("%s: client sent invalid protocol identifier "
			    "\"%.256s\"", __func__, cp);
			free(cp);
			goto invalid;
		}
		debug("%s: banner line %zu: %s", __func__, n, cp);
		free(cp);
	}
	peer_version_string = sshbuf_dup_string(peer_version);
	if (peer_version_string == NULL)
		error("%s: sshbuf_dup_string failed", __func__);
	/* XXX must be same size for sscanf */
	if ((remote_version = calloc(1, sshbuf_len(peer_version))) == NULL) {
		error("%s: calloc failed", __func__);
		r = SSH_ERR_ALLOC_FAIL;
		goto out;
	}

	/*
	 * Check that the versions match.  In future this might accept
	 * several versions and set appropriate flags to handle them.
	 */
	if (sscanf(peer_version_string, "SSH-%d.%d-%[^\n]\n",
	    &remote_major, &remote_minor, remote_version) != 3) {
		error("Bad remote protocol version identification: '%.100s'",
		    peer_version_string);
 invalid:
		send_error(ssh, "Invalid SSH identification string.");
		r = SSH_ERR_INVALID_FORMAT;
		goto out;
	}

	/* report the version information to syslog if this is the server */
        if (timeout_ms == -1) { /* only the server uses this value */
		logit("SSH: Server;Ltype: Version;Remote: %s-%d;Protocol: %d.%d;Client: %.100s",
		      ssh_remote_ipaddr(ssh), ssh_remote_port(ssh),
		      remote_major, remote_minor, remote_version);
	}
	
	debug("Remote protocol version %d.%d, remote software version %.100s",
	    remote_major, remote_minor, remote_version);
	ssh->compat = compat_datafellows(remote_version);

	mismatch = 0;
	switch (remote_major) {
	case 2:
		break;
	case 1:
		if (remote_minor != 99)
			mismatch = 1;
		break;
	default:
		mismatch = 1;
		break;
	}
	if (mismatch) {
		error("Protocol major versions differ: %d vs. %d",
		    PROTOCOL_MAJOR_2, remote_major);
		send_error(ssh, "Protocol major versions differ.");
		r = SSH_ERR_NO_PROTOCOL_VERSION;
		goto out;
	}

	if (ssh->kex->server && (ssh->compat & SSH_BUG_PROBE) != 0) {
		logit("probed from %s port %d with %s.  Don't panic.",
		    ssh_remote_ipaddr(ssh), ssh_remote_port(ssh),
		    peer_version_string);
		r = SSH_ERR_CONN_CLOSED; /* XXX */
		goto out;
	}
	if (ssh->kex->server && (ssh->compat & SSH_BUG_SCANNER) != 0) {
		logit("scanned from %s port %d with %s.  Don't panic.",
		    ssh_remote_ipaddr(ssh), ssh_remote_port(ssh),
		    peer_version_string);
		r = SSH_ERR_CONN_CLOSED; /* XXX */
		goto out;
	}
	if ((ssh->compat & SSH_BUG_RSASIGMD5) != 0) {
		logit("Remote version \"%.100s\" uses unsafe RSA signature "
		    "scheme; disabling use of RSA keys", remote_version);
	}
	/* success */
	r = 0;
 out:
	free(our_version_string);
	free(peer_version_string);
	free(remote_version);
	if (r == SSH_ERR_SYSTEM_ERROR)
		errno = oerrno;
	return r;
}
<|MERGE_RESOLUTION|>--- conflicted
+++ resolved
@@ -967,10 +967,6 @@
 		debug("REQUESTED ENC.NAME is '%s'", newkeys->enc.name);
 		debug("REQUESTED MAC.NAME is '%s'", newkeys->mac.name);
 		if (strcmp(newkeys->enc.name, "none") == 0) {
-<<<<<<< HEAD
-			debug("Requesting NONE. Authflag is %d", auth_flag);
-=======
->>>>>>> 3f1c027f
 			if (auth_flag == 1) {
 				debug("None requested post authentication.");
 				ssh->none = 1;
