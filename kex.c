/* $OpenBSD: kex.c,v 1.136 2018/02/07 02:06:50 jsing Exp $ */
/*
 * Copyright (c) 2000, 2001 Markus Friedl.  All rights reserved.
 *
 * Redistribution and use in source and binary forms, with or without
 * modification, are permitted provided that the following conditions
 * are met:
 * 1. Redistributions of source code must retain the above copyright
 *    notice, this list of conditions and the following disclaimer.
 * 2. Redistributions in binary form must reproduce the above copyright
 *    notice, this list of conditions and the following disclaimer in the
 *    documentation and/or other materials provided with the distribution.
 *
 * THIS SOFTWARE IS PROVIDED BY THE AUTHOR ``AS IS'' AND ANY EXPRESS OR
 * IMPLIED WARRANTIES, INCLUDING, BUT NOT LIMITED TO, THE IMPLIED WARRANTIES
 * OF MERCHANTABILITY AND FITNESS FOR A PARTICULAR PURPOSE ARE DISCLAIMED.
 * IN NO EVENT SHALL THE AUTHOR BE LIABLE FOR ANY DIRECT, INDIRECT,
 * INCIDENTAL, SPECIAL, EXEMPLARY, OR CONSEQUENTIAL DAMAGES (INCLUDING, BUT
 * NOT LIMITED TO, PROCUREMENT OF SUBSTITUTE GOODS OR SERVICES; LOSS OF USE,
 * DATA, OR PROFITS; OR BUSINESS INTERRUPTION) HOWEVER CAUSED AND ON ANY
 * THEORY OF LIABILITY, WHETHER IN CONTRACT, STRICT LIABILITY, OR TORT
 * (INCLUDING NEGLIGENCE OR OTHERWISE) ARISING IN ANY WAY OUT OF THE USE OF
 * THIS SOFTWARE, EVEN IF ADVISED OF THE POSSIBILITY OF SUCH DAMAGE.
 */

#include "includes.h"


#include <signal.h>
#include <stdarg.h>
#include <stdio.h>
#include <stdlib.h>
#include <string.h>

#ifdef WITH_OPENSSL
#include <openssl/crypto.h>
#include <openssl/dh.h>
#endif

#include "ssh2.h"
#include "packet.h"
#include "compat.h"
#include "cipher.h"
#include "sshkey.h"
#include "kex.h"
#include "log.h"
#include "mac.h"
#include "match.h"
#include "misc.h"
#include "dispatch.h"
#include "monitor.h"

#include "ssherr.h"
#include "sshbuf.h"
#include "canohost.h"
#include "digest.h"

/* prototype */
static int kex_choose_conf(struct ssh *);
static int kex_input_newkeys(int, u_int32_t, struct ssh *);

static const char *proposal_names[PROPOSAL_MAX] = {
	"KEX algorithms",
	"host key algorithms",
	"ciphers ctos",
	"ciphers stoc",
	"MACs ctos",
	"MACs stoc",
	"compression ctos",
	"compression stoc",
	"languages ctos",
	"languages stoc",
};

struct kexalg {
	char *name;
	u_int type;
	int ec_nid;
	int hash_alg;
};
static const struct kexalg kexalgs[] = {
#ifdef WITH_OPENSSL
	{ KEX_DH1, KEX_DH_GRP1_SHA1, 0, SSH_DIGEST_SHA1 },
	{ KEX_DH14_SHA1, KEX_DH_GRP14_SHA1, 0, SSH_DIGEST_SHA1 },
	{ KEX_DH14_SHA256, KEX_DH_GRP14_SHA256, 0, SSH_DIGEST_SHA256 },
	{ KEX_DH16_SHA512, KEX_DH_GRP16_SHA512, 0, SSH_DIGEST_SHA512 },
	{ KEX_DH18_SHA512, KEX_DH_GRP18_SHA512, 0, SSH_DIGEST_SHA512 },
	{ KEX_DHGEX_SHA1, KEX_DH_GEX_SHA1, 0, SSH_DIGEST_SHA1 },
#ifdef HAVE_EVP_SHA256
	{ KEX_DHGEX_SHA256, KEX_DH_GEX_SHA256, 0, SSH_DIGEST_SHA256 },
#endif /* HAVE_EVP_SHA256 */
#ifdef OPENSSL_HAS_ECC
	{ KEX_ECDH_SHA2_NISTP256, KEX_ECDH_SHA2,
	    NID_X9_62_prime256v1, SSH_DIGEST_SHA256 },
	{ KEX_ECDH_SHA2_NISTP384, KEX_ECDH_SHA2, NID_secp384r1,
	    SSH_DIGEST_SHA384 },
# ifdef OPENSSL_HAS_NISTP521
	{ KEX_ECDH_SHA2_NISTP521, KEX_ECDH_SHA2, NID_secp521r1,
	    SSH_DIGEST_SHA512 },
# endif /* OPENSSL_HAS_NISTP521 */
#endif /* OPENSSL_HAS_ECC */
#endif /* WITH_OPENSSL */
#if defined(HAVE_EVP_SHA256) || !defined(WITH_OPENSSL)
	{ KEX_CURVE25519_SHA256, KEX_C25519_SHA256, 0, SSH_DIGEST_SHA256 },
	{ KEX_CURVE25519_SHA256_OLD, KEX_C25519_SHA256, 0, SSH_DIGEST_SHA256 },
#endif /* HAVE_EVP_SHA256 || !WITH_OPENSSL */
	{ NULL, -1, -1, -1},
};

char *
kex_alg_list(char sep)
{
	char *ret = NULL, *tmp;
	size_t nlen, rlen = 0;
	const struct kexalg *k;

	for (k = kexalgs; k->name != NULL; k++) {
		if (ret != NULL)
			ret[rlen++] = sep;
		nlen = strlen(k->name);
		if ((tmp = realloc(ret, rlen + nlen + 2)) == NULL) {
			free(ret);
			return NULL;
		}
		ret = tmp;
		memcpy(ret + rlen, k->name, nlen + 1);
		rlen += nlen;
	}
	return ret;
}

static const struct kexalg *
kex_alg_by_name(const char *name)
{
	const struct kexalg *k;

	for (k = kexalgs; k->name != NULL; k++) {
		if (strcmp(k->name, name) == 0)
			return k;
	}
	return NULL;
}

/* Validate KEX method name list */
int
kex_names_valid(const char *names)
{
	char *s, *cp, *p;

	if (names == NULL || strcmp(names, "") == 0)
		return 0;
	if ((s = cp = strdup(names)) == NULL)
		return 0;
	for ((p = strsep(&cp, ",")); p && *p != '\0';
	    (p = strsep(&cp, ","))) {
		if (kex_alg_by_name(p) == NULL) {
			error("Unsupported KEX algorithm \"%.100s\"", p);
			free(s);
			return 0;
		}
	}
	debug3("kex names ok: [%s]", names);
	free(s);
	return 1;
}

/*
 * Concatenate algorithm names, avoiding duplicates in the process.
 * Caller must free returned string.
 */
char *
kex_names_cat(const char *a, const char *b)
{
	char *ret = NULL, *tmp = NULL, *cp, *p, *m;
	size_t len;

	if (a == NULL || *a == '\0')
		return NULL;
	if (b == NULL || *b == '\0')
		return strdup(a);
	if (strlen(b) > 1024*1024)
		return NULL;
	len = strlen(a) + strlen(b) + 2;
	if ((tmp = cp = strdup(b)) == NULL ||
	    (ret = calloc(1, len)) == NULL) {
		free(tmp);
		return NULL;
	}
	strlcpy(ret, a, len);
	for ((p = strsep(&cp, ",")); p && *p != '\0'; (p = strsep(&cp, ","))) {
		if ((m = match_list(ret, p, NULL)) != NULL) {
			free(m);
			continue; /* Algorithm already present */
		}
		if (strlcat(ret, ",", len) >= len ||
		    strlcat(ret, p, len) >= len) {
			free(tmp);
			free(ret);
			return NULL; /* Shouldn't happen */
		}
	}
	free(tmp);
	return ret;
}

/*
 * Assemble a list of algorithms from a default list and a string from a
 * configuration file. The user-provided string may begin with '+' to
 * indicate that it should be appended to the default or '-' that the
 * specified names should be removed.
 */
int
kex_assemble_names(const char *def, char **list)
{
	char *ret;

	if (list == NULL || *list == NULL || **list == '\0') {
		*list = strdup(def);
		return 0;
	}
	if (**list == '+') {
		if ((ret = kex_names_cat(def, *list + 1)) == NULL)
			return SSH_ERR_ALLOC_FAIL;
		free(*list);
		*list = ret;
	} else if (**list == '-') {
		if ((ret = match_filter_list(def, *list + 1)) == NULL)
			return SSH_ERR_ALLOC_FAIL;
		free(*list);
		*list = ret;
	}

	return 0;
}

/* put algorithm proposal into buffer */
int
kex_prop2buf(struct sshbuf *b, char *proposal[PROPOSAL_MAX])
{
	u_int i;
	int r;

	sshbuf_reset(b);

	/*
	 * add a dummy cookie, the cookie will be overwritten by
	 * kex_send_kexinit(), each time a kexinit is set
	 */
	for (i = 0; i < KEX_COOKIE_LEN; i++) {
		if ((r = sshbuf_put_u8(b, 0)) != 0)
			return r;
	}
	for (i = 0; i < PROPOSAL_MAX; i++) {
		if ((r = sshbuf_put_cstring(b, proposal[i])) != 0)
			return r;
	}
	if ((r = sshbuf_put_u8(b, 0)) != 0 ||	/* first_kex_packet_follows */
	    (r = sshbuf_put_u32(b, 0)) != 0)	/* uint32 reserved */
		return r;
	return 0;
}

/* parse buffer and return algorithm proposal */
int
kex_buf2prop(struct sshbuf *raw, int *first_kex_follows, char ***propp)
{
	struct sshbuf *b = NULL;
	u_char v;
	u_int i;
	char **proposal = NULL;
	int r;

	*propp = NULL;
	if ((proposal = calloc(PROPOSAL_MAX, sizeof(char *))) == NULL)
		return SSH_ERR_ALLOC_FAIL;
	if ((b = sshbuf_fromb(raw)) == NULL) {
		r = SSH_ERR_ALLOC_FAIL;
		goto out;
	}
	if ((r = sshbuf_consume(b, KEX_COOKIE_LEN)) != 0) /* skip cookie */
		goto out;
	/* extract kex init proposal strings */
	for (i = 0; i < PROPOSAL_MAX; i++) {
		if ((r = sshbuf_get_cstring(b, &(proposal[i]), NULL)) != 0)
			goto out;
		debug2("%s: %s", proposal_names[i], proposal[i]);
	}
	/* first kex follows / reserved */
	if ((r = sshbuf_get_u8(b, &v)) != 0 ||	/* first_kex_follows */
	    (r = sshbuf_get_u32(b, &i)) != 0)	/* reserved */
		goto out;
	if (first_kex_follows != NULL)
		*first_kex_follows = v;
	debug2("first_kex_follows %d ", v);
	debug2("reserved %u ", i);
	r = 0;
	*propp = proposal;
 out:
	if (r != 0 && proposal != NULL)
		kex_prop_free(proposal);
	sshbuf_free(b);
	return r;
}

void
kex_prop_free(char **proposal)
{
	u_int i;

	if (proposal == NULL)
		return;
	for (i = 0; i < PROPOSAL_MAX; i++)
		free(proposal[i]);
	free(proposal);
}

/* ARGSUSED */
static int
kex_protocol_error(int type, u_int32_t seq, struct ssh *ssh)
{
	int r;

	error("kex protocol error: type %d seq %u", type, seq);
	if ((r = sshpkt_start(ssh, SSH2_MSG_UNIMPLEMENTED)) != 0 ||
	    (r = sshpkt_put_u32(ssh, seq)) != 0 ||
	    (r = sshpkt_send(ssh)) != 0)
		return r;
	return 0;
}

static void
kex_reset_dispatch(struct ssh *ssh)
{
	ssh_dispatch_range(ssh, SSH2_MSG_TRANSPORT_MIN,
	    SSH2_MSG_TRANSPORT_MAX, &kex_protocol_error);
}

static int
kex_send_ext_info(struct ssh *ssh)
{
	int r;
	char *algs;

	if ((algs = sshkey_alg_list(0, 1, 1, ',')) == NULL)
		return SSH_ERR_ALLOC_FAIL;
	if ((r = sshpkt_start(ssh, SSH2_MSG_EXT_INFO)) != 0 ||
	    (r = sshpkt_put_u32(ssh, 1)) != 0 ||
	    (r = sshpkt_put_cstring(ssh, "server-sig-algs")) != 0 ||
	    (r = sshpkt_put_cstring(ssh, algs)) != 0 ||
	    (r = sshpkt_send(ssh)) != 0)
		goto out;
	/* success */
	r = 0;
 out:
	free(algs);
	return r;
}

int
kex_send_newkeys(struct ssh *ssh)
{
	int r;

	kex_reset_dispatch(ssh);
	if ((r = sshpkt_start(ssh, SSH2_MSG_NEWKEYS)) != 0 ||
	    (r = sshpkt_send(ssh)) != 0)
		return r;
	debug("SSH2_MSG_NEWKEYS sent");
	debug("expecting SSH2_MSG_NEWKEYS");
	ssh_dispatch_set(ssh, SSH2_MSG_NEWKEYS, &kex_input_newkeys);
	if (ssh->kex->ext_info_c)
		if ((r = kex_send_ext_info(ssh)) != 0)
			return r;
	return 0;
}

int
kex_input_ext_info(int type, u_int32_t seq, struct ssh *ssh)
{
	struct kex *kex = ssh->kex;
	u_int32_t i, ninfo;
	char *name, *found;
	u_char *val;
	size_t vlen;
	int r;

	debug("SSH2_MSG_EXT_INFO received");
	ssh_dispatch_set(ssh, SSH2_MSG_EXT_INFO, &kex_protocol_error);
	if ((r = sshpkt_get_u32(ssh, &ninfo)) != 0)
		return r;
	for (i = 0; i < ninfo; i++) {
		if ((r = sshpkt_get_cstring(ssh, &name, NULL)) != 0)
			return r;
		if ((r = sshpkt_get_string(ssh, &val, &vlen)) != 0) {
			free(name);
			return r;
		}
		if (strcmp(name, "server-sig-algs") == 0) {
			/* Ensure no \0 lurking in value */
			if (memchr(val, '\0', vlen) != NULL) {
				error("%s: nul byte in %s", __func__, name);
				return SSH_ERR_INVALID_FORMAT;
			}
			debug("%s: %s=<%s>", __func__, name, val);
			found = match_list("rsa-sha2-256", val, NULL);
			if (found) {
				kex->rsa_sha2 = 256;
				free(found);
			}
			found = match_list("rsa-sha2-512", val, NULL);
			if (found) {
				kex->rsa_sha2 = 512;
				free(found);
			}
		} else
			debug("%s: %s (unrecognised)", __func__, name);
		free(name);
		free(val);
	}
	return sshpkt_get_end(ssh);
}

static int
kex_input_newkeys(int type, u_int32_t seq, struct ssh *ssh)
{
	struct kex *kex = ssh->kex;
	int r;

	debug("SSH2_MSG_NEWKEYS received");
	ssh_dispatch_set(ssh, SSH2_MSG_NEWKEYS, &kex_protocol_error);
	ssh_dispatch_set(ssh, SSH2_MSG_KEXINIT, &kex_input_kexinit);
	if ((r = sshpkt_get_end(ssh)) != 0)
		return r;
	if ((r = ssh_set_newkeys(ssh, MODE_IN)) != 0)
		return r;
	kex->done = 1;
	sshbuf_reset(kex->peer);
	/* sshbuf_reset(kex->my); */
	kex->flags &= ~KEX_INIT_SENT;
	free(kex->name);
	kex->name = NULL;
	return 0;
}

int
kex_send_kexinit(struct ssh *ssh)
{
	u_char *cookie;
	struct kex *kex = ssh->kex;
	int r;

	if (kex == NULL)
		return SSH_ERR_INTERNAL_ERROR;
	if (kex->flags & KEX_INIT_SENT)
		return 0;
	kex->done = 0;

	/* generate a random cookie */
	if (sshbuf_len(kex->my) < KEX_COOKIE_LEN)
		return SSH_ERR_INVALID_FORMAT;
	if ((cookie = sshbuf_mutable_ptr(kex->my)) == NULL)
		return SSH_ERR_INTERNAL_ERROR;
	arc4random_buf(cookie, KEX_COOKIE_LEN);

	if ((r = sshpkt_start(ssh, SSH2_MSG_KEXINIT)) != 0 ||
	    (r = sshpkt_putb(ssh, kex->my)) != 0 ||
	    (r = sshpkt_send(ssh)) != 0)
		return r;
	debug("SSH2_MSG_KEXINIT sent");
	kex->flags |= KEX_INIT_SENT;
	return 0;
}

/* ARGSUSED */
int
kex_input_kexinit(int type, u_int32_t seq, struct ssh *ssh)
{
	struct kex *kex = ssh->kex;
	const u_char *ptr;
	u_int i;
	size_t dlen;
	int r;

	debug("SSH2_MSG_KEXINIT received");
	if (kex == NULL)
		return SSH_ERR_INVALID_ARGUMENT;

	ssh_dispatch_set(ssh, SSH2_MSG_KEXINIT, NULL);
	ptr = sshpkt_ptr(ssh, &dlen);
	if ((r = sshbuf_put(kex->peer, ptr, dlen)) != 0)
		return r;

	/* discard packet */
	for (i = 0; i < KEX_COOKIE_LEN; i++)
		if ((r = sshpkt_get_u8(ssh, NULL)) != 0)
			return r;
	for (i = 0; i < PROPOSAL_MAX; i++)
		if ((r = sshpkt_get_string(ssh, NULL, NULL)) != 0)
			return r;
	/*
	 * XXX RFC4253 sec 7: "each side MAY guess" - currently no supported
	 * KEX method has the server move first, but a server might be using
	 * a custom method or one that we otherwise don't support. We should
	 * be prepared to remember first_kex_follows here so we can eat a
	 * packet later.
	 * XXX2 - RFC4253 is kind of ambiguous on what first_kex_follows means
	 * for cases where the server *doesn't* go first. I guess we should
	 * ignore it when it is set for these cases, which is what we do now.
	 */
	if ((r = sshpkt_get_u8(ssh, NULL)) != 0 ||	/* first_kex_follows */
	    (r = sshpkt_get_u32(ssh, NULL)) != 0 ||	/* reserved */
	    (r = sshpkt_get_end(ssh)) != 0)
			return r;

	if (!(kex->flags & KEX_INIT_SENT))
		if ((r = kex_send_kexinit(ssh)) != 0)
			return r;
	if ((r = kex_choose_conf(ssh)) != 0)
		return r;

	if (kex->kex_type < KEX_MAX && kex->kex[kex->kex_type] != NULL)
		return (kex->kex[kex->kex_type])(ssh);

	return SSH_ERR_INTERNAL_ERROR;
}

int
kex_new(struct ssh *ssh, char *proposal[PROPOSAL_MAX], struct kex **kexp)
{
	struct kex *kex;
	int r;

	*kexp = NULL;
	if ((kex = calloc(1, sizeof(*kex))) == NULL)
		return SSH_ERR_ALLOC_FAIL;
	if ((kex->peer = sshbuf_new()) == NULL ||
	    (kex->my = sshbuf_new()) == NULL) {
		r = SSH_ERR_ALLOC_FAIL;
		goto out;
	}
	if ((r = kex_prop2buf(kex->my, proposal)) != 0)
		goto out;
	kex->done = 0;
	kex_reset_dispatch(ssh);
	ssh_dispatch_set(ssh, SSH2_MSG_KEXINIT, &kex_input_kexinit);
	r = 0;
	*kexp = kex;
 out:
	if (r != 0)
		kex_free(kex);
	return r;
}

void
kex_free_newkeys(struct newkeys *newkeys)
{
	if (newkeys == NULL)
		return;
	if (newkeys->enc.key) {
		explicit_bzero(newkeys->enc.key, newkeys->enc.key_len);
		free(newkeys->enc.key);
		newkeys->enc.key = NULL;
	}
	if (newkeys->enc.iv) {
		explicit_bzero(newkeys->enc.iv, newkeys->enc.iv_len);
		free(newkeys->enc.iv);
		newkeys->enc.iv = NULL;
	}
	free(newkeys->enc.name);
	explicit_bzero(&newkeys->enc, sizeof(newkeys->enc));
	free(newkeys->comp.name);
	explicit_bzero(&newkeys->comp, sizeof(newkeys->comp));
	mac_clear(&newkeys->mac);
	if (newkeys->mac.key) {
		explicit_bzero(newkeys->mac.key, newkeys->mac.key_len);
		free(newkeys->mac.key);
		newkeys->mac.key = NULL;
	}
	free(newkeys->mac.name);
	explicit_bzero(&newkeys->mac, sizeof(newkeys->mac));
	explicit_bzero(newkeys, sizeof(*newkeys));
	free(newkeys);
}

void
kex_free(struct kex *kex)
{
	u_int mode;

#ifdef WITH_OPENSSL
	DH_free(kex->dh);
#ifdef OPENSSL_HAS_ECC
	EC_KEY_free(kex->ec_client_key);
#endif /* OPENSSL_HAS_ECC */
#endif /* WITH_OPENSSL */
	for (mode = 0; mode < MODE_MAX; mode++) {
		kex_free_newkeys(kex->newkeys[mode]);
		kex->newkeys[mode] = NULL;
	}
	sshbuf_free(kex->peer);
	sshbuf_free(kex->my);
	free(kex->session_id);
	free(kex->client_version_string);
	free(kex->server_version_string);
	free(kex->failed_choice);
	free(kex->hostkey_alg);
	free(kex->name);
	free(kex);
}

int
kex_setup(struct ssh *ssh, char *proposal[PROPOSAL_MAX])
{
	int r;

	if ((r = kex_new(ssh, proposal, &ssh->kex)) != 0)
		return r;
	if ((r = kex_send_kexinit(ssh)) != 0) {		/* we start */
		kex_free(ssh->kex);
		ssh->kex = NULL;
		return r;
	}
	return 0;
}

/*
 * Request key re-exchange, returns 0 on success or a ssherr.h error
 * code otherwise. Must not be called if KEX is incomplete or in-progress.
 */
int
kex_start_rekex(struct ssh *ssh)
{
	if (ssh->kex == NULL) {
		error("%s: no kex", __func__);
		return SSH_ERR_INTERNAL_ERROR;
	}
	if (ssh->kex->done == 0) {
		error("%s: requested twice", __func__);
		return SSH_ERR_INTERNAL_ERROR;
	}
	ssh->kex->done = 0;
	return kex_send_kexinit(ssh);
}

static int
choose_enc(struct sshenc *enc, char *client, char *server)
{
	char *name = match_list(client, server, NULL);

	if (name == NULL)
		return SSH_ERR_NO_CIPHER_ALG_MATCH;
	if ((enc->cipher = cipher_by_name(name)) == NULL) {
		free(name);
		return SSH_ERR_INTERNAL_ERROR;
	}
	enc->name = name;
	enc->enabled = 0;
	enc->iv = NULL;
	enc->iv_len = cipher_ivlen(enc->cipher);
	enc->key = NULL;
	enc->key_len = cipher_keylen(enc->cipher);
	enc->block_size = cipher_blocksize(enc->cipher);
	return 0;
}

static int
choose_mac(struct ssh *ssh, struct sshmac *mac, char *client, char *server)
{
	char *name = match_list(client, server, NULL);

	if (name == NULL)
		return SSH_ERR_NO_MAC_ALG_MATCH;
	if (mac_setup(mac, name) < 0) {
		free(name);
		return SSH_ERR_INTERNAL_ERROR;
	}
	mac->name = name;
	mac->key = NULL;
	mac->enabled = 0;
	return 0;
}

static int
choose_comp(struct sshcomp *comp, char *client, char *server)
{
	char *name = match_list(client, server, NULL);

	if (name == NULL)
		return SSH_ERR_NO_COMPRESS_ALG_MATCH;
	if (strcmp(name, "zlib@openssh.com") == 0) {
		comp->type = COMP_DELAYED;
	} else if (strcmp(name, "zlib") == 0) {
		comp->type = COMP_ZLIB;
	} else if (strcmp(name, "none") == 0) {
		comp->type = COMP_NONE;
	} else {
		free(name);
		return SSH_ERR_INTERNAL_ERROR;
	}
	comp->name = name;
	return 0;
}

static int
choose_kex(struct kex *k, char *client, char *server)
{
	const struct kexalg *kexalg;

	k->name = match_list(client, server, NULL);

	debug("kex: algorithm: %s", k->name ? k->name : "(no match)");
	if (k->name == NULL)
		return SSH_ERR_NO_KEX_ALG_MATCH;
	if ((kexalg = kex_alg_by_name(k->name)) == NULL)
		return SSH_ERR_INTERNAL_ERROR;
	k->kex_type = kexalg->type;
	k->hash_alg = kexalg->hash_alg;
	k->ec_nid = kexalg->ec_nid;
	return 0;
}

static int
choose_hostkeyalg(struct kex *k, char *client, char *server)
{
	k->hostkey_alg = match_list(client, server, NULL);

	debug("kex: host key algorithm: %s",
	    k->hostkey_alg ? k->hostkey_alg : "(no match)");
	if (k->hostkey_alg == NULL)
		return SSH_ERR_NO_HOSTKEY_ALG_MATCH;
	k->hostkey_type = sshkey_type_from_name(k->hostkey_alg);
	if (k->hostkey_type == KEY_UNSPEC)
		return SSH_ERR_INTERNAL_ERROR;
	k->hostkey_nid = sshkey_ecdsa_nid_from_name(k->hostkey_alg);
	return 0;
}

static int
proposals_match(char *my[PROPOSAL_MAX], char *peer[PROPOSAL_MAX])
{
	static int check[] = {
		PROPOSAL_KEX_ALGS, PROPOSAL_SERVER_HOST_KEY_ALGS, -1
	};
	int *idx;
	char *p;

	for (idx = &check[0]; *idx != -1; idx++) {
		if ((p = strchr(my[*idx], ',')) != NULL)
			*p = '\0';
		if ((p = strchr(peer[*idx], ',')) != NULL)
			*p = '\0';
		if (strcmp(my[*idx], peer[*idx]) != 0) {
			debug2("proposal mismatch: my %s peer %s",
			    my[*idx], peer[*idx]);
			return (0);
		}
	}
	debug2("proposals match");
	return (1);
}

static int
kex_choose_conf(struct ssh *ssh)
{
	struct kex *kex = ssh->kex;
	struct newkeys *newkeys;
	char **my = NULL, **peer = NULL;
	char **cprop, **sprop;
	int nenc, nmac, ncomp;
	u_int mode, ctos, need, dh_need, authlen;
	int r, first_kex_follows;
<<<<<<< HEAD
	int auth_flag;

	auth_flag = packet_authentication_state(ssh);
	debug("AUTH STATE IS %d", auth_flag);
=======
	int log_flag = 0;
>>>>>>> ee8177f4

	debug2("local %s KEXINIT proposal", kex->server ? "server" : "client");
	if ((r = kex_buf2prop(kex->my, NULL, &my)) != 0)
		goto out;
	debug2("peer %s KEXINIT proposal", kex->server ? "client" : "server");
	if ((r = kex_buf2prop(kex->peer, &first_kex_follows, &peer)) != 0)
		goto out;

	if (kex->server) {
		cprop=peer;
		sprop=my;
	} else {
		cprop=my;
		sprop=peer;
	}

	/* Check whether client supports ext_info_c */
	if (kex->server) {
		char *ext;

		ext = match_list("ext-info-c", peer[PROPOSAL_KEX_ALGS], NULL);
		kex->ext_info_c = (ext != NULL);
		free(ext);
	}

	/* Algorithm Negotiation */
	if ((r = choose_kex(kex, cprop[PROPOSAL_KEX_ALGS],
	    sprop[PROPOSAL_KEX_ALGS])) != 0) {
		kex->failed_choice = peer[PROPOSAL_KEX_ALGS];
		peer[PROPOSAL_KEX_ALGS] = NULL;
		goto out;
	}
	if ((r = choose_hostkeyalg(kex, cprop[PROPOSAL_SERVER_HOST_KEY_ALGS],
	    sprop[PROPOSAL_SERVER_HOST_KEY_ALGS])) != 0) {
		kex->failed_choice = peer[PROPOSAL_SERVER_HOST_KEY_ALGS];
		peer[PROPOSAL_SERVER_HOST_KEY_ALGS] = NULL;
		goto out;
	}
	for (mode = 0; mode < MODE_MAX; mode++) {
		if ((newkeys = calloc(1, sizeof(*newkeys))) == NULL) {
			r = SSH_ERR_ALLOC_FAIL;
			goto out;
		}
		kex->newkeys[mode] = newkeys;
		ctos = (!kex->server && mode == MODE_OUT) ||
		    (kex->server && mode == MODE_IN);
		nenc  = ctos ? PROPOSAL_ENC_ALGS_CTOS  : PROPOSAL_ENC_ALGS_STOC;
		nmac  = ctos ? PROPOSAL_MAC_ALGS_CTOS  : PROPOSAL_MAC_ALGS_STOC;
		ncomp = ctos ? PROPOSAL_COMP_ALGS_CTOS : PROPOSAL_COMP_ALGS_STOC;
		if ((r = choose_enc(&newkeys->enc, cprop[nenc],
		    sprop[nenc])) != 0) {
			kex->failed_choice = peer[nenc];
			peer[nenc] = NULL;
			goto out;
		}
		authlen = cipher_authlen(newkeys->enc.cipher);
		/* ignore mac for authenticated encryption */
		if (authlen == 0 &&
		    (r = choose_mac(ssh, &newkeys->mac, cprop[nmac],
		    sprop[nmac])) != 0) {
			kex->failed_choice = peer[nmac];
			peer[nmac] = NULL;
			goto out;
		}
		if ((r = choose_comp(&newkeys->comp, cprop[ncomp],
		    sprop[ncomp])) != 0) {
			kex->failed_choice = peer[ncomp];
			peer[ncomp] = NULL;
			goto out;
		}
		debug("REQUESTED ENC.NAME is '%s'", newkeys->enc.name);
		if (strcmp(newkeys->enc.name, "none") == 0) {
			debug("Requesting NONE. Authflag is %d", auth_flag);
			if (auth_flag == 1)
				debug("None requested post authentication.");
			else
				fatal("Pre-authentication none cipher requests are not allowed.");
		}
		debug("kex: %s cipher: %s MAC: %s compression: %s",
		    ctos ? "client->server" : "server->client",
		    newkeys->enc.name,
		    authlen == 0 ? newkeys->mac.name : "<implicit>",
		    newkeys->comp.name);
		/*
		 * client starts with ctos = 0 && log flag = 0 and no log.
		 * 2nd client pass ctos = 1 and flag = 1 so no log.
		 * server starts with ctos = 1 && log_flag = 0 so log.
		 * 2nd sever pass ctos = 1 && log flag = 1 so no log.
		 * -cjr
		 */
		if (ctos && !log_flag) {
			logit("SSH: Server;Ltype: Kex;Remote: %s-%d;Enc: %s;MAC: %s;Comp: %s",
			    ssh_remote_ipaddr(ssh),
			    ssh_remote_port(ssh),
			    newkeys->enc.name,
			    authlen == 0 ? newkeys->mac.name : "<implicit>",
			    newkeys->comp.name);
		}
		log_flag = 1;
	}
	need = dh_need = 0;
	for (mode = 0; mode < MODE_MAX; mode++) {
		newkeys = kex->newkeys[mode];
		need = MAXIMUM(need, newkeys->enc.key_len);
		need = MAXIMUM(need, newkeys->enc.block_size);
		need = MAXIMUM(need, newkeys->enc.iv_len);
		need = MAXIMUM(need, newkeys->mac.key_len);
		dh_need = MAXIMUM(dh_need, cipher_seclen(newkeys->enc.cipher));
		dh_need = MAXIMUM(dh_need, newkeys->enc.block_size);
		dh_need = MAXIMUM(dh_need, newkeys->enc.iv_len);
		dh_need = MAXIMUM(dh_need, newkeys->mac.key_len);
	}
	/* XXX need runden? */
	kex->we_need = need;
	kex->dh_need = dh_need;

	/* ignore the next message if the proposals do not match */
	if (first_kex_follows && !proposals_match(my, peer))
		ssh->dispatch_skip_packets = 1;
	r = 0;
 out:
	kex_prop_free(my);
	kex_prop_free(peer);
	return r;
}

static int
derive_key(struct ssh *ssh, int id, u_int need, u_char *hash, u_int hashlen,
    const struct sshbuf *shared_secret, u_char **keyp)
{
	struct kex *kex = ssh->kex;
	struct ssh_digest_ctx *hashctx = NULL;
	char c = id;
	u_int have;
	size_t mdsz;
	u_char *digest;
	int r;

	if ((mdsz = ssh_digest_bytes(kex->hash_alg)) == 0)
		return SSH_ERR_INVALID_ARGUMENT;
	if ((digest = calloc(1, ROUNDUP(need, mdsz))) == NULL) {
		r = SSH_ERR_ALLOC_FAIL;
		goto out;
	}

	/* K1 = HASH(K || H || "A" || session_id) */
	if ((hashctx = ssh_digest_start(kex->hash_alg)) == NULL ||
	    ssh_digest_update_buffer(hashctx, shared_secret) != 0 ||
	    ssh_digest_update(hashctx, hash, hashlen) != 0 ||
	    ssh_digest_update(hashctx, &c, 1) != 0 ||
	    ssh_digest_update(hashctx, kex->session_id,
	    kex->session_id_len) != 0 ||
	    ssh_digest_final(hashctx, digest, mdsz) != 0) {
		r = SSH_ERR_LIBCRYPTO_ERROR;
		goto out;
	}
	ssh_digest_free(hashctx);
	hashctx = NULL;

	/*
	 * expand key:
	 * Kn = HASH(K || H || K1 || K2 || ... || Kn-1)
	 * Key = K1 || K2 || ... || Kn
	 */
	for (have = mdsz; need > have; have += mdsz) {
		if ((hashctx = ssh_digest_start(kex->hash_alg)) == NULL ||
		    ssh_digest_update_buffer(hashctx, shared_secret) != 0 ||
		    ssh_digest_update(hashctx, hash, hashlen) != 0 ||
		    ssh_digest_update(hashctx, digest, have) != 0 ||
		    ssh_digest_final(hashctx, digest + have, mdsz) != 0) {
			r = SSH_ERR_LIBCRYPTO_ERROR;
			goto out;
		}
		ssh_digest_free(hashctx);
		hashctx = NULL;
	}
#ifdef DEBUG_KEX
	fprintf(stderr, "key '%c'== ", c);
	dump_digest("key", digest, need);
#endif
	*keyp = digest;
	digest = NULL;
	r = 0;
 out:
	free(digest);
	ssh_digest_free(hashctx);
	return r;
}

#define NKEYS	6
int
kex_derive_keys(struct ssh *ssh, u_char *hash, u_int hashlen,
    const struct sshbuf *shared_secret)
{
	struct kex *kex = ssh->kex;
	u_char *keys[NKEYS];
	u_int i, j, mode, ctos;
	int r;

	for (i = 0; i < NKEYS; i++) {
		if ((r = derive_key(ssh, 'A'+i, kex->we_need, hash, hashlen,
		    shared_secret, &keys[i])) != 0) {
			for (j = 0; j < i; j++)
				free(keys[j]);
			return r;
		}
	}
	for (mode = 0; mode < MODE_MAX; mode++) {
		ctos = (!kex->server && mode == MODE_OUT) ||
		    (kex->server && mode == MODE_IN);
		kex->newkeys[mode]->enc.iv  = keys[ctos ? 0 : 1];
		kex->newkeys[mode]->enc.key = keys[ctos ? 2 : 3];
		kex->newkeys[mode]->mac.key = keys[ctos ? 4 : 5];
	}
	return 0;
}

#ifdef WITH_OPENSSL
int
kex_derive_keys_bn(struct ssh *ssh, u_char *hash, u_int hashlen,
    const BIGNUM *secret)
{
	struct sshbuf *shared_secret;
	int r;

	if ((shared_secret = sshbuf_new()) == NULL)
		return SSH_ERR_ALLOC_FAIL;
	if ((r = sshbuf_put_bignum2(shared_secret, secret)) == 0)
		r = kex_derive_keys(ssh, hash, hashlen, shared_secret);
	sshbuf_free(shared_secret);
	return r;
}
#endif


#if defined(DEBUG_KEX) || defined(DEBUG_KEXDH) || defined(DEBUG_KEXECDH)
void
dump_digest(char *msg, u_char *digest, int len)
{
	fprintf(stderr, "%s\n", msg);
	sshbuf_dump_data(digest, len, stderr);
}
#endif<|MERGE_RESOLUTION|>--- conflicted
+++ resolved
@@ -769,14 +769,11 @@
 	int nenc, nmac, ncomp;
 	u_int mode, ctos, need, dh_need, authlen;
 	int r, first_kex_follows;
-<<<<<<< HEAD
 	int auth_flag;
-
+	int log_flag = 0;
+	
 	auth_flag = packet_authentication_state(ssh);
 	debug("AUTH STATE IS %d", auth_flag);
-=======
-	int log_flag = 0;
->>>>>>> ee8177f4
 
 	debug2("local %s KEXINIT proposal", kex->server ? "server" : "client");
 	if ((r = kex_buf2prop(kex->my, NULL, &my)) != 0)
