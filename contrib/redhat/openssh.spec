--- conflicted
+++ resolved
@@ -1,8 +1,4 @@
-<<<<<<< HEAD
-%define ver 7.2p2
-=======
 %define ver 7.3p1
->>>>>>> 99522ba7
 %define rel 1
 
 # OpenSSH privilege separation requires a user & group ID
