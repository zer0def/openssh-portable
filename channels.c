/* $OpenBSD: channels.c,v 1.405 2021/02/15 20:43:15 markus Exp $ */
/*
 * Author: Tatu Ylonen <ylo@cs.hut.fi>
 * Copyright (c) 1995 Tatu Ylonen <ylo@cs.hut.fi>, Espoo, Finland
 *                    All rights reserved
 * This file contains functions for generic socket connection forwarding.
 * There is also code for initiating connection forwarding for X11 connections,
 * arbitrary tcp/ip connections, and the authentication agent connection.
 *
 * As far as I am concerned, the code I have written for this software
 * can be used freely for any purpose.  Any derived versions of this
 * software must be clearly marked as such, and if the derived work is
 * incompatible with the protocol description in the RFC file, it must be
 * called by a name other than "ssh" or "Secure Shell".
 *
 * SSH2 support added by Markus Friedl.
 * Copyright (c) 1999, 2000, 2001, 2002 Markus Friedl.  All rights reserved.
 * Copyright (c) 1999 Dug Song.  All rights reserved.
 * Copyright (c) 1999 Theo de Raadt.  All rights reserved.
 *
 * Redistribution and use in source and binary forms, with or without
 * modification, are permitted provided that the following conditions
 * are met:
 * 1. Redistributions of source code must retain the above copyright
 *    notice, this list of conditions and the following disclaimer.
 * 2. Redistributions in binary form must reproduce the above copyright
 *    notice, this list of conditions and the following disclaimer in the
 *    documentation and/or other materials provided with the distribution.
 *
 * THIS SOFTWARE IS PROVIDED BY THE AUTHOR ``AS IS'' AND ANY EXPRESS OR
 * IMPLIED WARRANTIES, INCLUDING, BUT NOT LIMITED TO, THE IMPLIED WARRANTIES
 * OF MERCHANTABILITY AND FITNESS FOR A PARTICULAR PURPOSE ARE DISCLAIMED.
 * IN NO EVENT SHALL THE AUTHOR BE LIABLE FOR ANY DIRECT, INDIRECT,
 * INCIDENTAL, SPECIAL, EXEMPLARY, OR CONSEQUENTIAL DAMAGES (INCLUDING, BUT
 * NOT LIMITED TO, PROCUREMENT OF SUBSTITUTE GOODS OR SERVICES; LOSS OF USE,
 * DATA, OR PROFITS; OR BUSINESS INTERRUPTION) HOWEVER CAUSED AND ON ANY
 * THEORY OF LIABILITY, WHETHER IN CONTRACT, STRICT LIABILITY, OR TORT
 * (INCLUDING NEGLIGENCE OR OTHERWISE) ARISING IN ANY WAY OUT OF THE USE OF
 * THIS SOFTWARE, EVEN IF ADVISED OF THE POSSIBILITY OF SUCH DAMAGE.
 */

#include "includes.h"

#include <sys/types.h>
#include <sys/stat.h>
#include <sys/ioctl.h>
#include <sys/un.h>
#include <sys/socket.h>
#ifdef HAVE_SYS_TIME_H
# include <sys/time.h>
#endif

#include <netinet/in.h>
#include <arpa/inet.h>

#include <errno.h>
#include <fcntl.h>
#include <limits.h>
#include <netdb.h>
#include <stdarg.h>
#ifdef HAVE_STDINT_H
# include <stdint.h>
#endif
#include <stdio.h>
#include <stdlib.h>
#include <string.h>
#include <termios.h>
#include <unistd.h>

#include "openbsd-compat/sys-queue.h"
#include "xmalloc.h"
#include "ssh.h"
#include "ssh2.h"
#include "ssherr.h"
#include "sshbuf.h"
#include "packet.h"
#include "log.h"
#include "misc.h"
#include "channels.h"
#include "compat.h"
#include "canohost.h"
#include "sshkey.h"
#include "authfd.h"
#include "pathnames.h"
#include "match.h"

/* -- agent forwarding */
#define	NUM_SOCKS	10

/* -- tcp forwarding */
/* special-case port number meaning allow any port */
#define FWD_PERMIT_ANY_PORT	0

/* special-case wildcard meaning allow any host */
#define FWD_PERMIT_ANY_HOST	"*"

/* -- X11 forwarding */
/* Maximum number of fake X11 displays to try. */
#define MAX_DISPLAYS  1000

/* Per-channel callback for pre/post select() actions */
typedef void chan_fn(struct ssh *, Channel *c,
    fd_set *readset, fd_set *writeset);

/*
 * Data structure for storing which hosts are permitted for forward requests.
 * The local sides of any remote forwards are stored in this array to prevent
 * a corrupt remote server from accessing arbitrary TCP/IP ports on our local
 * network (which might be behind a firewall).
 */
/* XXX: streamlocal wants a path instead of host:port */
/*      Overload host_to_connect; we could just make this match Forward */
/*	XXX - can we use listen_host instead of listen_path? */
struct permission {
	char *host_to_connect;		/* Connect to 'host'. */
	int port_to_connect;		/* Connect to 'port'. */
	char *listen_host;		/* Remote side should listen address. */
	char *listen_path;		/* Remote side should listen path. */
	int listen_port;		/* Remote side should listen port. */
	Channel *downstream;		/* Downstream mux*/
};

/*
 * Stores the forwarding permission state for a single direction (local or
 * remote).
 */
struct permission_set {
	/*
	 * List of all local permitted host/port pairs to allow for the
	 * user.
	 */
	u_int num_permitted_user;
	struct permission *permitted_user;

	/*
	 * List of all permitted host/port pairs to allow for the admin.
	 */
	u_int num_permitted_admin;
	struct permission *permitted_admin;

	/*
	 * If this is true, all opens/listens are permitted.  This is the
	 * case on the server on which we have to trust the client anyway,
	 * and the user could do anything after logging in.
	 */
	int all_permitted;
};

/* Master structure for channels state */
struct ssh_channels {
	/*
	 * Pointer to an array containing all allocated channels.  The array
	 * is dynamically extended as needed.
	 */
	Channel **channels;

	/*
	 * Size of the channel array.  All slots of the array must always be
	 * initialized (at least the type field); unused slots set to NULL
	 */
	u_int channels_alloc;

	/*
	 * Maximum file descriptor value used in any of the channels.  This is
	 * updated in channel_new.
	 */
	int channel_max_fd;

	/*
	 * 'channel_pre*' are called just before select() to add any bits
	 * relevant to channels in the select bitmasks.
	 *
	 * 'channel_post*': perform any appropriate operations for
	 * channels which have events pending.
	 */
	chan_fn **channel_pre;
	chan_fn **channel_post;

	/* -- tcp forwarding */
	struct permission_set local_perms;
	struct permission_set remote_perms;

	/* -- X11 forwarding */

	/* Saved X11 local (client) display. */
	char *x11_saved_display;

	/* Saved X11 authentication protocol name. */
	char *x11_saved_proto;

	/* Saved X11 authentication data.  This is the real data. */
	char *x11_saved_data;
	u_int x11_saved_data_len;

	/* Deadline after which all X11 connections are refused */
	u_int x11_refuse_time;

	/*
	 * Fake X11 authentication data.  This is what the server will be
	 * sending us; we should replace any occurrences of this by the
	 * real data.
	 */
	u_char *x11_fake_data;
	u_int x11_fake_data_len;

	/* AF_UNSPEC or AF_INET or AF_INET6 */
	int IPv4or6;
};

/* helper */
static void port_open_helper(struct ssh *ssh, Channel *c, char *rtype);
static const char *channel_rfwd_bind_host(const char *listen_host);

/* non-blocking connect helpers */
static int connect_next(struct channel_connect *);
static void channel_connect_ctx_free(struct channel_connect *);
static Channel *rdynamic_connect_prepare(struct ssh *, char *, char *);
static int rdynamic_connect_finish(struct ssh *, Channel *);

/* Setup helper */
static void channel_handler_init(struct ssh_channels *sc);


static int hpn_disabled = 0;
static int hpn_buffer_size = 2 * 1024 * 1024;

/* -- channel core */

void
channel_init_channels(struct ssh *ssh)
{
	struct ssh_channels *sc;

	if ((sc = calloc(1, sizeof(*sc))) == NULL)
		fatal_f("allocation failed");
	sc->channels_alloc = 10;
	sc->channels = xcalloc(sc->channels_alloc, sizeof(*sc->channels));
	sc->IPv4or6 = AF_UNSPEC;
	channel_handler_init(sc);

	ssh->chanctxt = sc;
}

Channel *
channel_by_id(struct ssh *ssh, int id)
{
	Channel *c;

	if (id < 0 || (u_int)id >= ssh->chanctxt->channels_alloc) {
		logit_f("%d: bad id", id);
		return NULL;
	}
	c = ssh->chanctxt->channels[id];
	if (c == NULL) {
		logit_f("%d: bad id: channel free", id);
		return NULL;
	}
	return c;
}

Channel *
channel_by_remote_id(struct ssh *ssh, u_int remote_id)
{
	Channel *c;
	u_int i;

	for (i = 0; i < ssh->chanctxt->channels_alloc; i++) {
		c = ssh->chanctxt->channels[i];
		if (c != NULL && c->have_remote_id && c->remote_id == remote_id)
			return c;
	}
	return NULL;
}

/*
 * Returns the channel if it is allowed to receive protocol messages.
 * Private channels, like listening sockets, may not receive messages.
 */
Channel *
channel_lookup(struct ssh *ssh, int id)
{
	Channel *c;

	if ((c = channel_by_id(ssh, id)) == NULL)
		return NULL;

	switch (c->type) {
	case SSH_CHANNEL_X11_OPEN:
	case SSH_CHANNEL_LARVAL:
	case SSH_CHANNEL_CONNECTING:
	case SSH_CHANNEL_DYNAMIC:
	case SSH_CHANNEL_RDYNAMIC_OPEN:
	case SSH_CHANNEL_RDYNAMIC_FINISH:
	case SSH_CHANNEL_OPENING:
	case SSH_CHANNEL_OPEN:
	case SSH_CHANNEL_ABANDONED:
	case SSH_CHANNEL_MUX_PROXY:
		return c;
	}
	logit("Non-public channel %d, type %d.", id, c->type);
	return NULL;
}

/*
 * Register filedescriptors for a channel, used when allocating a channel or
 * when the channel consumer/producer is ready, e.g. shell exec'd
 */
static void
channel_register_fds(struct ssh *ssh, Channel *c, int rfd, int wfd, int efd,
    int extusage, int nonblock, int is_tty)
{
	struct ssh_channels *sc = ssh->chanctxt;

	/* Update the maximum file descriptor value. */
	sc->channel_max_fd = MAXIMUM(sc->channel_max_fd, rfd);
	sc->channel_max_fd = MAXIMUM(sc->channel_max_fd, wfd);
	sc->channel_max_fd = MAXIMUM(sc->channel_max_fd, efd);

	if (rfd != -1)
		fcntl(rfd, F_SETFD, FD_CLOEXEC);
	if (wfd != -1 && wfd != rfd)
		fcntl(wfd, F_SETFD, FD_CLOEXEC);
	if (efd != -1 && efd != rfd && efd != wfd)
		fcntl(efd, F_SETFD, FD_CLOEXEC);

	c->rfd = rfd;
	c->wfd = wfd;
	c->sock = (rfd == wfd) ? rfd : -1;
	c->efd = efd;
	c->extended_usage = extusage;

	if ((c->isatty = is_tty) != 0)
		debug2("channel %d: rfd %d isatty", c->self, c->rfd);
#ifdef _AIX
	/* XXX: Later AIX versions can't push as much data to tty */
	c->wfd_isatty = is_tty || isatty(c->wfd);
#endif

	/* enable nonblocking mode */
	if (nonblock) {
		if (rfd != -1)
			set_nonblock(rfd);
		if (wfd != -1)
			set_nonblock(wfd);
		if (efd != -1)
			set_nonblock(efd);
	}
}

/*
 * Allocate a new channel object and set its type and socket. This will cause
 * remote_name to be freed.
 */
Channel *
channel_new(struct ssh *ssh, char *ctype, int type, int rfd, int wfd, int efd,
    u_int window, u_int maxpack, int extusage, char *remote_name, int nonblock)
{
	struct ssh_channels *sc = ssh->chanctxt;
	u_int i, found;
	Channel *c;
	int r;

	/* Try to find a free slot where to put the new channel. */
	for (i = 0; i < sc->channels_alloc; i++) {
		if (sc->channels[i] == NULL) {
			/* Found a free slot. */
			found = i;
			break;
		}
	}
	if (i >= sc->channels_alloc) {
		/*
		 * There are no free slots. Take last+1 slot and expand
		 * the array.
		 */
		found = sc->channels_alloc;
		if (sc->channels_alloc > CHANNELS_MAX_CHANNELS)
			fatal_f("internal error: channels_alloc %d too big",
			    sc->channels_alloc);
		sc->channels = xrecallocarray(sc->channels, sc->channels_alloc,
		    sc->channels_alloc + 10, sizeof(*sc->channels));
		sc->channels_alloc += 10;
		debug2("channel: expanding %d", sc->channels_alloc);
	}
	/* Initialize and return new channel. */
	c = sc->channels[found] = xcalloc(1, sizeof(Channel));
	if ((c->input = sshbuf_new()) == NULL ||
	    (c->output = sshbuf_new()) == NULL ||
	    (c->extended = sshbuf_new()) == NULL)
		fatal_f("sshbuf_new failed");
	if ((r = sshbuf_set_max_size(c->input, CHAN_INPUT_MAX)) != 0)
		fatal_fr(r, "sshbuf_set_max_size");
	c->ostate = CHAN_OUTPUT_OPEN;
	c->istate = CHAN_INPUT_OPEN;
	channel_register_fds(ssh, c, rfd, wfd, efd, extusage, nonblock, 0);
	c->self = found;
	c->type = type;
	c->ctype = ctype;
	c->local_window = window;
	c->local_window_max = window;
	c->local_maxpacket = maxpack;
	c->dynamic_window = 0;
	c->remote_name = xstrdup(remote_name);
	c->ctl_chan = -1;
	c->delayed = 1;		/* prevent call to channel_post handler */
	TAILQ_INIT(&c->status_confirms);
	debug("channel %d: new [%s]", found, remote_name);
	return c;
}

static void
channel_find_maxfd(struct ssh_channels *sc)
{
	u_int i;
	int max = 0;
	Channel *c;

	for (i = 0; i < sc->channels_alloc; i++) {
		c = sc->channels[i];
		if (c != NULL) {
			max = MAXIMUM(max, c->rfd);
			max = MAXIMUM(max, c->wfd);
			max = MAXIMUM(max, c->efd);
		}
	}
	sc->channel_max_fd = max;
}

int
channel_close_fd(struct ssh *ssh, int *fdp)
{
	struct ssh_channels *sc = ssh->chanctxt;
	int ret = 0, fd = *fdp;

	if (fd != -1) {
		ret = close(fd);
		*fdp = -1;
		if (fd == sc->channel_max_fd)
			channel_find_maxfd(sc);
	}
	return ret;
}

/* Close all channel fd/socket. */
static void
channel_close_fds(struct ssh *ssh, Channel *c)
{
	int sock = c->sock, rfd = c->rfd, wfd = c->wfd, efd = c->efd;

	channel_close_fd(ssh, &c->sock);
	if (rfd != sock)
		channel_close_fd(ssh, &c->rfd);
	if (wfd != sock && wfd != rfd)
		channel_close_fd(ssh, &c->wfd);
	if (efd != sock && efd != rfd && efd != wfd)
		channel_close_fd(ssh, &c->efd);
}

static void
fwd_perm_clear(struct permission *perm)
{
	free(perm->host_to_connect);
	free(perm->listen_host);
	free(perm->listen_path);
	memset(perm, 0, sizeof(*perm));
}

/* Returns an printable name for the specified forwarding permission list */
static const char *
fwd_ident(int who, int where)
{
	if (who == FORWARD_ADM) {
		if (where == FORWARD_LOCAL)
			return "admin local";
		else if (where == FORWARD_REMOTE)
			return "admin remote";
	} else if (who == FORWARD_USER) {
		if (where == FORWARD_LOCAL)
			return "user local";
		else if (where == FORWARD_REMOTE)
			return "user remote";
	}
	fatal("Unknown forward permission list %d/%d", who, where);
}

/* Returns the forwarding permission list for the specified direction */
static struct permission_set *
permission_set_get(struct ssh *ssh, int where)
{
	struct ssh_channels *sc = ssh->chanctxt;

	switch (where) {
	case FORWARD_LOCAL:
		return &sc->local_perms;
		break;
	case FORWARD_REMOTE:
		return &sc->remote_perms;
		break;
	default:
		fatal_f("invalid forwarding direction %d", where);
	}
}

/* Returns pointers to the specified forwarding list and its element count */
static void
permission_set_get_array(struct ssh *ssh, int who, int where,
    struct permission ***permpp, u_int **npermpp)
{
	struct permission_set *pset = permission_set_get(ssh, where);

	switch (who) {
	case FORWARD_USER:
		*permpp = &pset->permitted_user;
		*npermpp = &pset->num_permitted_user;
		break;
	case FORWARD_ADM:
		*permpp = &pset->permitted_admin;
		*npermpp = &pset->num_permitted_admin;
		break;
	default:
		fatal_f("invalid forwarding client %d", who);
	}
}

/* Adds an entry to the spcified forwarding list */
static int
permission_set_add(struct ssh *ssh, int who, int where,
    const char *host_to_connect, int port_to_connect,
    const char *listen_host, const char *listen_path, int listen_port,
    Channel *downstream)
{
	struct permission **permp;
	u_int n, *npermp;

	permission_set_get_array(ssh, who, where, &permp, &npermp);

	if (*npermp >= INT_MAX)
		fatal_f("%s overflow", fwd_ident(who, where));

	*permp = xrecallocarray(*permp, *npermp, *npermp + 1, sizeof(**permp));
	n = (*npermp)++;
#define MAYBE_DUP(s) ((s == NULL) ? NULL : xstrdup(s))
	(*permp)[n].host_to_connect = MAYBE_DUP(host_to_connect);
	(*permp)[n].port_to_connect = port_to_connect;
	(*permp)[n].listen_host = MAYBE_DUP(listen_host);
	(*permp)[n].listen_path = MAYBE_DUP(listen_path);
	(*permp)[n].listen_port = listen_port;
	(*permp)[n].downstream = downstream;
#undef MAYBE_DUP
	return (int)n;
}

static void
mux_remove_remote_forwardings(struct ssh *ssh, Channel *c)
{
	struct ssh_channels *sc = ssh->chanctxt;
	struct permission_set *pset = &sc->local_perms;
	struct permission *perm;
	int r;
	u_int i;

	for (i = 0; i < pset->num_permitted_user; i++) {
		perm = &pset->permitted_user[i];
		if (perm->downstream != c)
			continue;

		/* cancel on the server, since mux client is gone */
		debug("channel %d: cleanup remote forward for %s:%u",
		    c->self, perm->listen_host, perm->listen_port);
		if ((r = sshpkt_start(ssh, SSH2_MSG_GLOBAL_REQUEST)) != 0 ||
		    (r = sshpkt_put_cstring(ssh,
		    "cancel-tcpip-forward")) != 0 ||
		    (r = sshpkt_put_u8(ssh, 0)) != 0 ||
		    (r = sshpkt_put_cstring(ssh,
		    channel_rfwd_bind_host(perm->listen_host))) != 0 ||
		    (r = sshpkt_put_u32(ssh, perm->listen_port)) != 0 ||
		    (r = sshpkt_send(ssh)) != 0) {
			fatal_fr(r, "channel %i", c->self);
		}
		fwd_perm_clear(perm); /* unregister */
	}
}

/* Free the channel and close its fd/socket. */
void
channel_free(struct ssh *ssh, Channel *c)
{
	struct ssh_channels *sc = ssh->chanctxt;
	char *s;
	u_int i, n;
	Channel *other;
	struct channel_confirm *cc;

	for (n = 0, i = 0; i < sc->channels_alloc; i++) {
		if ((other = sc->channels[i]) == NULL)
			continue;
		n++;
		/* detach from mux client and prepare for closing */
		if (c->type == SSH_CHANNEL_MUX_CLIENT &&
		    other->type == SSH_CHANNEL_MUX_PROXY &&
		    other->mux_ctx == c) {
			other->mux_ctx = NULL;
			other->type = SSH_CHANNEL_OPEN;
			other->istate = CHAN_INPUT_CLOSED;
			other->ostate = CHAN_OUTPUT_CLOSED;
		}
	}
	debug("channel %d: free: %s, nchannels %u", c->self,
	    c->remote_name ? c->remote_name : "???", n);

	if (c->type == SSH_CHANNEL_MUX_CLIENT)
		mux_remove_remote_forwardings(ssh, c);
	else if (c->type == SSH_CHANNEL_MUX_LISTENER) {
		free(c->mux_ctx);
		c->mux_ctx = NULL;
	}

	if (log_level_get() >= SYSLOG_LEVEL_DEBUG3) {
		s = channel_open_message(ssh);
		debug3("channel %d: status: %s", c->self, s);
		free(s);
	}

	channel_close_fds(ssh, c);
	sshbuf_free(c->input);
	sshbuf_free(c->output);
	sshbuf_free(c->extended);
	c->input = c->output = c->extended = NULL;
	free(c->remote_name);
	c->remote_name = NULL;
	free(c->path);
	c->path = NULL;
	free(c->listening_addr);
	c->listening_addr = NULL;
	while ((cc = TAILQ_FIRST(&c->status_confirms)) != NULL) {
		if (cc->abandon_cb != NULL)
			cc->abandon_cb(ssh, c, cc->ctx);
		TAILQ_REMOVE(&c->status_confirms, cc, entry);
		freezero(cc, sizeof(*cc));
	}
	if (c->filter_cleanup != NULL && c->filter_ctx != NULL)
		c->filter_cleanup(ssh, c->self, c->filter_ctx);
	sc->channels[c->self] = NULL;
	freezero(c, sizeof(*c));
}

void
channel_free_all(struct ssh *ssh)
{
	u_int i;
	struct ssh_channels *sc = ssh->chanctxt;

	for (i = 0; i < sc->channels_alloc; i++)
		if (sc->channels[i] != NULL)
			channel_free(ssh, sc->channels[i]);

	free(sc->channels);
	sc->channels = NULL;
	sc->channels_alloc = 0;
	sc->channel_max_fd = 0;

	free(sc->x11_saved_display);
	sc->x11_saved_display = NULL;

	free(sc->x11_saved_proto);
	sc->x11_saved_proto = NULL;

	free(sc->x11_saved_data);
	sc->x11_saved_data = NULL;
	sc->x11_saved_data_len = 0;

	free(sc->x11_fake_data);
	sc->x11_fake_data = NULL;
	sc->x11_fake_data_len = 0;
}

/*
 * Closes the sockets/fds of all channels.  This is used to close extra file
 * descriptors after a fork.
 */
void
channel_close_all(struct ssh *ssh)
{
	u_int i;

	for (i = 0; i < ssh->chanctxt->channels_alloc; i++)
		if (ssh->chanctxt->channels[i] != NULL)
			channel_close_fds(ssh, ssh->chanctxt->channels[i]);
}

/*
 * Stop listening to channels.
 */
void
channel_stop_listening(struct ssh *ssh)
{
	u_int i;
	Channel *c;

	for (i = 0; i < ssh->chanctxt->channels_alloc; i++) {
		c = ssh->chanctxt->channels[i];
		if (c != NULL) {
			switch (c->type) {
			case SSH_CHANNEL_AUTH_SOCKET:
			case SSH_CHANNEL_PORT_LISTENER:
			case SSH_CHANNEL_RPORT_LISTENER:
			case SSH_CHANNEL_X11_LISTENER:
			case SSH_CHANNEL_UNIX_LISTENER:
			case SSH_CHANNEL_RUNIX_LISTENER:
				channel_close_fd(ssh, &c->sock);
				channel_free(ssh, c);
				break;
			}
		}
	}
}

/*
 * Returns true if no channel has too much buffered data, and false if one or
 * more channel is overfull.
 */
int
channel_not_very_much_buffered_data(struct ssh *ssh)
{
	u_int i;
	u_int maxsize = ssh_packet_get_maxsize(ssh);
	Channel *c;

	for (i = 0; i < ssh->chanctxt->channels_alloc; i++) {
		c = ssh->chanctxt->channels[i];
		if (c == NULL || c->type != SSH_CHANNEL_OPEN)
			continue;
		if (sshbuf_len(c->output) > maxsize) {
			debug2("channel %d: big output buffer %zu > %u",
			    c->self, sshbuf_len(c->output), maxsize);
			return 0;
		}
	}
	return 1;
}

/* Returns true if any channel is still open. */
int
channel_still_open(struct ssh *ssh)
{
	u_int i;
	Channel *c;

	for (i = 0; i < ssh->chanctxt->channels_alloc; i++) {
		c = ssh->chanctxt->channels[i];
		if (c == NULL)
			continue;
		switch (c->type) {
		case SSH_CHANNEL_X11_LISTENER:
		case SSH_CHANNEL_PORT_LISTENER:
		case SSH_CHANNEL_RPORT_LISTENER:
		case SSH_CHANNEL_MUX_LISTENER:
		case SSH_CHANNEL_CLOSED:
		case SSH_CHANNEL_AUTH_SOCKET:
		case SSH_CHANNEL_DYNAMIC:
		case SSH_CHANNEL_RDYNAMIC_OPEN:
		case SSH_CHANNEL_CONNECTING:
		case SSH_CHANNEL_ZOMBIE:
		case SSH_CHANNEL_ABANDONED:
		case SSH_CHANNEL_UNIX_LISTENER:
		case SSH_CHANNEL_RUNIX_LISTENER:
			continue;
		case SSH_CHANNEL_LARVAL:
			continue;
		case SSH_CHANNEL_OPENING:
		case SSH_CHANNEL_OPEN:
		case SSH_CHANNEL_RDYNAMIC_FINISH:
		case SSH_CHANNEL_X11_OPEN:
		case SSH_CHANNEL_MUX_CLIENT:
		case SSH_CHANNEL_MUX_PROXY:
			return 1;
		default:
			fatal_f("bad channel type %d", c->type);
			/* NOTREACHED */
		}
	}
	return 0;
}

/* Returns the id of an open channel suitable for keepaliving */
int
channel_find_open(struct ssh *ssh)
{
	u_int i;
	Channel *c;

	for (i = 0; i < ssh->chanctxt->channels_alloc; i++) {
		c = ssh->chanctxt->channels[i];
		if (c == NULL || !c->have_remote_id)
			continue;
		switch (c->type) {
		case SSH_CHANNEL_CLOSED:
		case SSH_CHANNEL_DYNAMIC:
		case SSH_CHANNEL_RDYNAMIC_OPEN:
		case SSH_CHANNEL_RDYNAMIC_FINISH:
		case SSH_CHANNEL_X11_LISTENER:
		case SSH_CHANNEL_PORT_LISTENER:
		case SSH_CHANNEL_RPORT_LISTENER:
		case SSH_CHANNEL_MUX_LISTENER:
		case SSH_CHANNEL_MUX_CLIENT:
		case SSH_CHANNEL_MUX_PROXY:
		case SSH_CHANNEL_OPENING:
		case SSH_CHANNEL_CONNECTING:
		case SSH_CHANNEL_ZOMBIE:
		case SSH_CHANNEL_ABANDONED:
		case SSH_CHANNEL_UNIX_LISTENER:
		case SSH_CHANNEL_RUNIX_LISTENER:
			continue;
		case SSH_CHANNEL_LARVAL:
		case SSH_CHANNEL_AUTH_SOCKET:
		case SSH_CHANNEL_OPEN:
		case SSH_CHANNEL_X11_OPEN:
			return i;
		default:
			fatal_f("bad channel type %d", c->type);
			/* NOTREACHED */
		}
	}
	return -1;
}

/* Returns the state of the channel's extended usage flag */
const char *
channel_format_extended_usage(const Channel *c)
{
	if (c->efd == -1)
		return "closed";

	switch (c->extended_usage) {
	case CHAN_EXTENDED_WRITE:
		return "write";
	case CHAN_EXTENDED_READ:
		return "read";
	case CHAN_EXTENDED_IGNORE:
		return "ignore";
	default:
		return "UNKNOWN";
	}
}

static char *
channel_format_status(const Channel *c)
{
	char *ret = NULL;

	xasprintf(&ret, "t%d %s%u i%u/%zu o%u/%zu e[%s]/%zu "
	    "fd %d/%d/%d sock %d cc %d",
	    c->type,
	    c->have_remote_id ? "r" : "nr", c->remote_id,
	    c->istate, sshbuf_len(c->input),
	    c->ostate, sshbuf_len(c->output),
	    channel_format_extended_usage(c), sshbuf_len(c->extended),
	    c->rfd, c->wfd, c->efd, c->sock, c->ctl_chan);
	return ret;
}

/*
 * Returns a message describing the currently open forwarded connections,
 * suitable for sending to the client.  The message contains crlf pairs for
 * newlines.
 */
char *
channel_open_message(struct ssh *ssh)
{
	struct sshbuf *buf;
	Channel *c;
	u_int i;
	int r;
	char *cp, *ret;

	if ((buf = sshbuf_new()) == NULL)
		fatal_f("sshbuf_new");
	if ((r = sshbuf_putf(buf,
	    "The following connections are open:\r\n")) != 0)
		fatal_fr(r, "sshbuf_putf");
	for (i = 0; i < ssh->chanctxt->channels_alloc; i++) {
		c = ssh->chanctxt->channels[i];
		if (c == NULL)
			continue;
		switch (c->type) {
		case SSH_CHANNEL_X11_LISTENER:
		case SSH_CHANNEL_PORT_LISTENER:
		case SSH_CHANNEL_RPORT_LISTENER:
		case SSH_CHANNEL_CLOSED:
		case SSH_CHANNEL_AUTH_SOCKET:
		case SSH_CHANNEL_ZOMBIE:
		case SSH_CHANNEL_ABANDONED:
		case SSH_CHANNEL_MUX_LISTENER:
		case SSH_CHANNEL_UNIX_LISTENER:
		case SSH_CHANNEL_RUNIX_LISTENER:
			continue;
		case SSH_CHANNEL_LARVAL:
		case SSH_CHANNEL_OPENING:
		case SSH_CHANNEL_CONNECTING:
		case SSH_CHANNEL_DYNAMIC:
		case SSH_CHANNEL_RDYNAMIC_OPEN:
		case SSH_CHANNEL_RDYNAMIC_FINISH:
		case SSH_CHANNEL_OPEN:
		case SSH_CHANNEL_X11_OPEN:
		case SSH_CHANNEL_MUX_PROXY:
		case SSH_CHANNEL_MUX_CLIENT:
			cp = channel_format_status(c);
			if ((r = sshbuf_putf(buf, "  #%d %.300s (%s)\r\n",
			    c->self, c->remote_name, cp)) != 0) {
				free(cp);
				fatal_fr(r, "sshbuf_putf");
			}
			free(cp);
			continue;
		default:
			fatal_f("bad channel type %d", c->type);
			/* NOTREACHED */
		}
	}
	if ((ret = sshbuf_dup_string(buf)) == NULL)
		fatal_f("sshbuf_dup_string");
	sshbuf_free(buf);
	return ret;
}

static void
open_preamble(struct ssh *ssh, const char *where, Channel *c, const char *type)
{
	int r;

	if ((r = sshpkt_start(ssh, SSH2_MSG_CHANNEL_OPEN)) != 0 ||
	    (r = sshpkt_put_cstring(ssh, type)) != 0 ||
	    (r = sshpkt_put_u32(ssh, c->self)) != 0 ||
	    (r = sshpkt_put_u32(ssh, c->local_window)) != 0 ||
	    (r = sshpkt_put_u32(ssh, c->local_maxpacket)) != 0) {
		fatal_r(r, "%s: channel %i: open", where, c->self);
	}
}

void
channel_send_open(struct ssh *ssh, int id)
{
	Channel *c = channel_lookup(ssh, id);
	int r;

	if (c == NULL) {
		logit("channel_send_open: %d: bad id", id);
		return;
	}
	debug2("channel %d: send open", id);
	open_preamble(ssh, __func__, c, c->ctype);
	if ((r = sshpkt_send(ssh)) != 0)
		fatal_fr(r, "channel %i", c->self);
}

void
channel_request_start(struct ssh *ssh, int id, char *service, int wantconfirm)
{
	Channel *c = channel_lookup(ssh, id);
	int r;

	if (c == NULL) {
		logit_f("%d: unknown channel id", id);
		return;
	}
	if (!c->have_remote_id)
		fatal_f("channel %d: no remote id", c->self);

	debug2("channel %d: request %s confirm %d", id, service, wantconfirm);
	if ((r = sshpkt_start(ssh, SSH2_MSG_CHANNEL_REQUEST)) != 0 ||
	    (r = sshpkt_put_u32(ssh, c->remote_id)) != 0 ||
	    (r = sshpkt_put_cstring(ssh, service)) != 0 ||
	    (r = sshpkt_put_u8(ssh, wantconfirm)) != 0) {
		fatal_fr(r, "channel %i", c->self);
	}
}

void
channel_register_status_confirm(struct ssh *ssh, int id,
    channel_confirm_cb *cb, channel_confirm_abandon_cb *abandon_cb, void *ctx)
{
	struct channel_confirm *cc;
	Channel *c;

	if ((c = channel_lookup(ssh, id)) == NULL)
		fatal_f("%d: bad id", id);

	cc = xcalloc(1, sizeof(*cc));
	cc->cb = cb;
	cc->abandon_cb = abandon_cb;
	cc->ctx = ctx;
	TAILQ_INSERT_TAIL(&c->status_confirms, cc, entry);
}

void
channel_register_open_confirm(struct ssh *ssh, int id,
    channel_open_fn *fn, void *ctx)
{
	Channel *c = channel_lookup(ssh, id);

	if (c == NULL) {
		logit_f("%d: bad id", id);
		return;
	}
	c->open_confirm = fn;
	c->open_confirm_ctx = ctx;
}

void
channel_register_cleanup(struct ssh *ssh, int id,
    channel_callback_fn *fn, int do_close)
{
	Channel *c = channel_by_id(ssh, id);

	if (c == NULL) {
		logit_f("%d: bad id", id);
		return;
	}
	c->detach_user = fn;
	c->detach_close = do_close;
}

void
channel_cancel_cleanup(struct ssh *ssh, int id)
{
	Channel *c = channel_by_id(ssh, id);

	if (c == NULL) {
		logit_f("%d: bad id", id);
		return;
	}
	c->detach_user = NULL;
	c->detach_close = 0;
}

void
channel_register_filter(struct ssh *ssh, int id, channel_infilter_fn *ifn,
    channel_outfilter_fn *ofn, channel_filter_cleanup_fn *cfn, void *ctx)
{
	Channel *c = channel_lookup(ssh, id);

	if (c == NULL) {
		logit_f("%d: bad id", id);
		return;
	}
	c->input_filter = ifn;
	c->output_filter = ofn;
	c->filter_ctx = ctx;
	c->filter_cleanup = cfn;
}

void
channel_set_fds(struct ssh *ssh, int id, int rfd, int wfd, int efd,
    int extusage, int nonblock, int is_tty, u_int window_max)
{
	Channel *c = channel_lookup(ssh, id);
	int r;

	if (c == NULL || c->type != SSH_CHANNEL_LARVAL)
		fatal("channel_activate for non-larval channel %d.", id);
	if (!c->have_remote_id)
		fatal_f("channel %d: no remote id", c->self);

	channel_register_fds(ssh, c, rfd, wfd, efd, extusage, nonblock, is_tty);
	c->type = SSH_CHANNEL_OPEN;
	c->local_window = c->local_window_max = window_max;

	if ((r = sshpkt_start(ssh, SSH2_MSG_CHANNEL_WINDOW_ADJUST)) != 0 ||
	    (r = sshpkt_put_u32(ssh, c->remote_id)) != 0 ||
	    (r = sshpkt_put_u32(ssh, c->local_window)) != 0 ||
	    (r = sshpkt_send(ssh)) != 0)
		fatal_fr(r, "channel %i", c->self);
}

static void
channel_pre_listener(struct ssh *ssh, Channel *c,
    fd_set *readset, fd_set *writeset)
{
	FD_SET(c->sock, readset);
}

static void
channel_pre_connecting(struct ssh *ssh, Channel *c,
    fd_set *readset, fd_set *writeset)
{
	debug3("channel %d: waiting for connection", c->self);
	FD_SET(c->sock, writeset);
}

static int
channel_tcpwinsz(struct ssh *ssh)
{
	u_int32_t tcpwinsz = 0;
	socklen_t optsz = sizeof(tcpwinsz);
	int ret = -1;

	/* if we aren't on a socket return 128KB */
	if (!ssh_packet_connection_is_on_socket(ssh))
		return 128 * 1024;

	ret = getsockopt(ssh_packet_get_connection_in(ssh),
			 SOL_SOCKET, SO_RCVBUF, &tcpwinsz, &optsz);
	/* return no more than SSHBUF_SIZE_MAX (currently 256MB) */
	if ((ret == 0) && tcpwinsz > SSHBUF_SIZE_MAX)
		tcpwinsz = SSHBUF_SIZE_MAX;

	debug2("tcpwinsz: tcp connection %d, Receive window: %d",
	       ssh_packet_get_connection_in(ssh), tcpwinsz);
	return tcpwinsz;
}

static void
channel_pre_open(struct ssh *ssh, Channel *c,
    fd_set *readset, fd_set *writeset)
{
	if (c->istate == CHAN_INPUT_OPEN &&
	    c->remote_window > 0 &&
	    sshbuf_len(c->input) < c->remote_window &&
	    sshbuf_check_reserve(c->input, CHAN_RBUF) == 0)
		FD_SET(c->rfd, readset);
	if (c->ostate == CHAN_OUTPUT_OPEN ||
	    c->ostate == CHAN_OUTPUT_WAIT_DRAIN) {
		if (sshbuf_len(c->output) > 0) {
			FD_SET(c->wfd, writeset);
		} else if (c->ostate == CHAN_OUTPUT_WAIT_DRAIN) {
			if (CHANNEL_EFD_OUTPUT_ACTIVE(c))
				debug2("channel %d: "
				    "obuf_empty delayed efd %d/(%zu)", c->self,
				    c->efd, sshbuf_len(c->extended));
			else
				chan_obuf_empty(ssh, c);
		}
	}
	/** XXX check close conditions, too */
	if (c->efd != -1 && !(c->istate == CHAN_INPUT_CLOSED &&
	    c->ostate == CHAN_OUTPUT_CLOSED)) {
		if (c->extended_usage == CHAN_EXTENDED_WRITE &&
		    sshbuf_len(c->extended) > 0)
			FD_SET(c->efd, writeset);
		else if (c->efd != -1 && !(c->flags & CHAN_EOF_SENT) &&
		    (c->extended_usage == CHAN_EXTENDED_READ ||
		    c->extended_usage == CHAN_EXTENDED_IGNORE) &&
		    sshbuf_len(c->extended) < c->remote_window)
			FD_SET(c->efd, readset);
	}
	/* XXX: What about efd? races? */
}

/*
 * This is a special state for X11 authentication spoofing.  An opened X11
 * connection (when authentication spoofing is being done) remains in this
 * state until the first packet has been completely read.  The authentication
 * data in that packet is then substituted by the real data if it matches the
 * fake data, and the channel is put into normal mode.
 * XXX All this happens at the client side.
 * Returns: 0 = need more data, -1 = wrong cookie, 1 = ok
 */
static int
x11_open_helper(struct ssh *ssh, struct sshbuf *b)
{
	struct ssh_channels *sc = ssh->chanctxt;
	u_char *ucp;
	u_int proto_len, data_len;

	/* Is this being called after the refusal deadline? */
	if (sc->x11_refuse_time != 0 &&
	    (u_int)monotime() >= sc->x11_refuse_time) {
		verbose("Rejected X11 connection after ForwardX11Timeout "
		    "expired");
		return -1;
	}

	/* Check if the fixed size part of the packet is in buffer. */
	if (sshbuf_len(b) < 12)
		return 0;

	/* Parse the lengths of variable-length fields. */
	ucp = sshbuf_mutable_ptr(b);
	if (ucp[0] == 0x42) {	/* Byte order MSB first. */
		proto_len = 256 * ucp[6] + ucp[7];
		data_len = 256 * ucp[8] + ucp[9];
	} else if (ucp[0] == 0x6c) {	/* Byte order LSB first. */
		proto_len = ucp[6] + 256 * ucp[7];
		data_len = ucp[8] + 256 * ucp[9];
	} else {
		debug2("Initial X11 packet contains bad byte order byte: 0x%x",
		    ucp[0]);
		return -1;
	}

	/* Check if the whole packet is in buffer. */
	if (sshbuf_len(b) <
	    12 + ((proto_len + 3) & ~3) + ((data_len + 3) & ~3))
		return 0;

	/* Check if authentication protocol matches. */
	if (proto_len != strlen(sc->x11_saved_proto) ||
	    memcmp(ucp + 12, sc->x11_saved_proto, proto_len) != 0) {
		debug2("X11 connection uses different authentication protocol.");
		return -1;
	}
	/* Check if authentication data matches our fake data. */
	if (data_len != sc->x11_fake_data_len ||
	    timingsafe_bcmp(ucp + 12 + ((proto_len + 3) & ~3),
		sc->x11_fake_data, sc->x11_fake_data_len) != 0) {
		debug2("X11 auth data does not match fake data.");
		return -1;
	}
	/* Check fake data length */
	if (sc->x11_fake_data_len != sc->x11_saved_data_len) {
		error("X11 fake_data_len %d != saved_data_len %d",
		    sc->x11_fake_data_len, sc->x11_saved_data_len);
		return -1;
	}
	/*
	 * Received authentication protocol and data match
	 * our fake data. Substitute the fake data with real
	 * data.
	 */
	memcpy(ucp + 12 + ((proto_len + 3) & ~3),
	    sc->x11_saved_data, sc->x11_saved_data_len);
	return 1;
}

static void
channel_pre_x11_open(struct ssh *ssh, Channel *c,
    fd_set *readset, fd_set *writeset)
{
	int ret = x11_open_helper(ssh, c->output);

	/* c->force_drain = 1; */

	if (ret == 1) {
		c->type = SSH_CHANNEL_OPEN;
		channel_pre_open(ssh, c, readset, writeset);
	} else if (ret == -1) {
		logit("X11 connection rejected because of wrong authentication.");
		debug2("X11 rejected %d i%d/o%d",
		    c->self, c->istate, c->ostate);
		chan_read_failed(ssh, c);
		sshbuf_reset(c->input);
		chan_ibuf_empty(ssh, c);
		sshbuf_reset(c->output);
		chan_write_failed(ssh, c);
		debug2("X11 closed %d i%d/o%d", c->self, c->istate, c->ostate);
	}
}

static void
channel_pre_mux_client(struct ssh *ssh,
    Channel *c, fd_set *readset, fd_set *writeset)
{
	if (c->istate == CHAN_INPUT_OPEN && !c->mux_pause &&
	    sshbuf_check_reserve(c->input, CHAN_RBUF) == 0)
		FD_SET(c->rfd, readset);
	if (c->istate == CHAN_INPUT_WAIT_DRAIN) {
		/* clear buffer immediately (discard any partial packet) */
		sshbuf_reset(c->input);
		chan_ibuf_empty(ssh, c);
		/* Start output drain. XXX just kill chan? */
		chan_rcvd_oclose(ssh, c);
	}
	if (c->ostate == CHAN_OUTPUT_OPEN ||
	    c->ostate == CHAN_OUTPUT_WAIT_DRAIN) {
		if (sshbuf_len(c->output) > 0)
			FD_SET(c->wfd, writeset);
		else if (c->ostate == CHAN_OUTPUT_WAIT_DRAIN)
			chan_obuf_empty(ssh, c);
	}
}

/* try to decode a socks4 header */
static int
channel_decode_socks4(Channel *c, struct sshbuf *input, struct sshbuf *output)
{
	const u_char *p;
	char *host;
	u_int len, have, i, found, need;
	char username[256];
	struct {
		u_int8_t version;
		u_int8_t command;
		u_int16_t dest_port;
		struct in_addr dest_addr;
	} s4_req, s4_rsp;
	int r;

	debug2("channel %d: decode socks4", c->self);

	have = sshbuf_len(input);
	len = sizeof(s4_req);
	if (have < len)
		return 0;
	p = sshbuf_ptr(input);

	need = 1;
	/* SOCKS4A uses an invalid IP address 0.0.0.x */
	if (p[4] == 0 && p[5] == 0 && p[6] == 0 && p[7] != 0) {
		debug2("channel %d: socks4a request", c->self);
		/* ... and needs an extra string (the hostname) */
		need = 2;
	}
	/* Check for terminating NUL on the string(s) */
	for (found = 0, i = len; i < have; i++) {
		if (p[i] == '\0') {
			found++;
			if (found == need)
				break;
		}
		if (i > 1024) {
			/* the peer is probably sending garbage */
			debug("channel %d: decode socks4: too long",
			    c->self);
			return -1;
		}
	}
	if (found < need)
		return 0;
	if ((r = sshbuf_get(input, &s4_req.version, 1)) != 0 ||
	    (r = sshbuf_get(input, &s4_req.command, 1)) != 0 ||
	    (r = sshbuf_get(input, &s4_req.dest_port, 2)) != 0 ||
	    (r = sshbuf_get(input, &s4_req.dest_addr, 4)) != 0) {
		debug_r(r, "channels %d: decode socks4", c->self);
		return -1;
	}
	have = sshbuf_len(input);
	p = sshbuf_ptr(input);
	if (memchr(p, '\0', have) == NULL) {
		error("channel %d: decode socks4: unterminated user", c->self);
		return -1;
	}
	len = strlen(p);
	debug2("channel %d: decode socks4: user %s/%d", c->self, p, len);
	len++; /* trailing '\0' */
	strlcpy(username, p, sizeof(username));
	if ((r = sshbuf_consume(input, len)) != 0)
		fatal_fr(r, "channel %d: consume", c->self);
	free(c->path);
	c->path = NULL;
	if (need == 1) {			/* SOCKS4: one string */
		host = inet_ntoa(s4_req.dest_addr);
		c->path = xstrdup(host);
	} else {				/* SOCKS4A: two strings */
		have = sshbuf_len(input);
		p = sshbuf_ptr(input);
		if (memchr(p, '\0', have) == NULL) {
			error("channel %d: decode socks4a: host not nul "
			    "terminated", c->self);
			return -1;
		}
		len = strlen(p);
		debug2("channel %d: decode socks4a: host %s/%d",
		    c->self, p, len);
		len++;				/* trailing '\0' */
		if (len > NI_MAXHOST) {
			error("channel %d: hostname \"%.100s\" too long",
			    c->self, p);
			return -1;
		}
		c->path = xstrdup(p);
		if ((r = sshbuf_consume(input, len)) != 0)
			fatal_fr(r, "channel %d: consume", c->self);
	}
	c->host_port = ntohs(s4_req.dest_port);

	debug2("channel %d: dynamic request: socks4 host %s port %u command %u",
	    c->self, c->path, c->host_port, s4_req.command);

	if (s4_req.command != 1) {
		debug("channel %d: cannot handle: %s cn %d",
		    c->self, need == 1 ? "SOCKS4" : "SOCKS4A", s4_req.command);
		return -1;
	}
	s4_rsp.version = 0;			/* vn: 0 for reply */
	s4_rsp.command = 90;			/* cd: req granted */
	s4_rsp.dest_port = 0;			/* ignored */
	s4_rsp.dest_addr.s_addr = INADDR_ANY;	/* ignored */
	if ((r = sshbuf_put(output, &s4_rsp, sizeof(s4_rsp))) != 0)
		fatal_fr(r, "channel %d: append reply", c->self);
	return 1;
}

/* try to decode a socks5 header */
#define SSH_SOCKS5_AUTHDONE	0x1000
#define SSH_SOCKS5_NOAUTH	0x00
#define SSH_SOCKS5_IPV4		0x01
#define SSH_SOCKS5_DOMAIN	0x03
#define SSH_SOCKS5_IPV6		0x04
#define SSH_SOCKS5_CONNECT	0x01
#define SSH_SOCKS5_SUCCESS	0x00

static int
channel_decode_socks5(Channel *c, struct sshbuf *input, struct sshbuf *output)
{
	/* XXX use get/put_u8 instead of trusting struct padding */
	struct {
		u_int8_t version;
		u_int8_t command;
		u_int8_t reserved;
		u_int8_t atyp;
	} s5_req, s5_rsp;
	u_int16_t dest_port;
	char dest_addr[255+1], ntop[INET6_ADDRSTRLEN];
	const u_char *p;
	u_int have, need, i, found, nmethods, addrlen, af;
	int r;

	debug2("channel %d: decode socks5", c->self);
	p = sshbuf_ptr(input);
	if (p[0] != 0x05)
		return -1;
	have = sshbuf_len(input);
	if (!(c->flags & SSH_SOCKS5_AUTHDONE)) {
		/* format: ver | nmethods | methods */
		if (have < 2)
			return 0;
		nmethods = p[1];
		if (have < nmethods + 2)
			return 0;
		/* look for method: "NO AUTHENTICATION REQUIRED" */
		for (found = 0, i = 2; i < nmethods + 2; i++) {
			if (p[i] == SSH_SOCKS5_NOAUTH) {
				found = 1;
				break;
			}
		}
		if (!found) {
			debug("channel %d: method SSH_SOCKS5_NOAUTH not found",
			    c->self);
			return -1;
		}
		if ((r = sshbuf_consume(input, nmethods + 2)) != 0)
			fatal_fr(r, "channel %d: consume", c->self);
		/* version, method */
		if ((r = sshbuf_put_u8(output, 0x05)) != 0 ||
		    (r = sshbuf_put_u8(output, SSH_SOCKS5_NOAUTH)) != 0)
			fatal_fr(r, "channel %d: append reply", c->self);
		c->flags |= SSH_SOCKS5_AUTHDONE;
		debug2("channel %d: socks5 auth done", c->self);
		return 0;				/* need more */
	}
	debug2("channel %d: socks5 post auth", c->self);
	if (have < sizeof(s5_req)+1)
		return 0;			/* need more */
	memcpy(&s5_req, p, sizeof(s5_req));
	if (s5_req.version != 0x05 ||
	    s5_req.command != SSH_SOCKS5_CONNECT ||
	    s5_req.reserved != 0x00) {
		debug2("channel %d: only socks5 connect supported", c->self);
		return -1;
	}
	switch (s5_req.atyp){
	case SSH_SOCKS5_IPV4:
		addrlen = 4;
		af = AF_INET;
		break;
	case SSH_SOCKS5_DOMAIN:
		addrlen = p[sizeof(s5_req)];
		af = -1;
		break;
	case SSH_SOCKS5_IPV6:
		addrlen = 16;
		af = AF_INET6;
		break;
	default:
		debug2("channel %d: bad socks5 atyp %d", c->self, s5_req.atyp);
		return -1;
	}
	need = sizeof(s5_req) + addrlen + 2;
	if (s5_req.atyp == SSH_SOCKS5_DOMAIN)
		need++;
	if (have < need)
		return 0;
	if ((r = sshbuf_consume(input, sizeof(s5_req))) != 0)
		fatal_fr(r, "channel %d: consume", c->self);
	if (s5_req.atyp == SSH_SOCKS5_DOMAIN) {
		/* host string length */
		if ((r = sshbuf_consume(input, 1)) != 0)
			fatal_fr(r, "channel %d: consume", c->self);
	}
	if ((r = sshbuf_get(input, &dest_addr, addrlen)) != 0 ||
	    (r = sshbuf_get(input, &dest_port, 2)) != 0) {
		debug_r(r, "channel %d: parse addr/port", c->self);
		return -1;
	}
	dest_addr[addrlen] = '\0';
	free(c->path);
	c->path = NULL;
	if (s5_req.atyp == SSH_SOCKS5_DOMAIN) {
		if (addrlen >= NI_MAXHOST) {
			error("channel %d: dynamic request: socks5 hostname "
			    "\"%.100s\" too long", c->self, dest_addr);
			return -1;
		}
		c->path = xstrdup(dest_addr);
	} else {
		if (inet_ntop(af, dest_addr, ntop, sizeof(ntop)) == NULL)
			return -1;
		c->path = xstrdup(ntop);
	}
	c->host_port = ntohs(dest_port);

	debug2("channel %d: dynamic request: socks5 host %s port %u command %u",
	    c->self, c->path, c->host_port, s5_req.command);

	s5_rsp.version = 0x05;
	s5_rsp.command = SSH_SOCKS5_SUCCESS;
	s5_rsp.reserved = 0;			/* ignored */
	s5_rsp.atyp = SSH_SOCKS5_IPV4;
	dest_port = 0;				/* ignored */

	if ((r = sshbuf_put(output, &s5_rsp, sizeof(s5_rsp))) != 0 ||
	    (r = sshbuf_put_u32(output, ntohl(INADDR_ANY))) != 0 ||
	    (r = sshbuf_put(output, &dest_port, sizeof(dest_port))) != 0)
		fatal_fr(r, "channel %d: append reply", c->self);
	return 1;
}

Channel *
channel_connect_stdio_fwd(struct ssh *ssh,
    const char *host_to_connect, u_short port_to_connect, int in, int out)
{
	Channel *c;

	debug_f("%s:%d", host_to_connect, port_to_connect);

	c = channel_new(ssh, "stdio-forward", SSH_CHANNEL_OPENING, in, out,
	    -1, CHAN_TCP_WINDOW_DEFAULT, CHAN_TCP_PACKET_DEFAULT,
	    0, "stdio-forward", /*nonblock*/0);

	c->path = xstrdup(host_to_connect);
	c->host_port = port_to_connect;
	c->listening_port = 0;
	c->force_drain = 1;

	channel_register_fds(ssh, c, in, out, -1, 0, 1, 0);
	port_open_helper(ssh, c, "direct-tcpip");

	return c;
}

/* dynamic port forwarding */
static void
channel_pre_dynamic(struct ssh *ssh, Channel *c,
    fd_set *readset, fd_set *writeset)
{
	const u_char *p;
	u_int have;
	int ret;

	have = sshbuf_len(c->input);
	debug2("channel %d: pre_dynamic: have %d", c->self, have);
	/* sshbuf_dump(c->input, stderr); */
	/* check if the fixed size part of the packet is in buffer. */
	if (have < 3) {
		/* need more */
		FD_SET(c->sock, readset);
		return;
	}
	/* try to guess the protocol */
	p = sshbuf_ptr(c->input);
	/* XXX sshbuf_peek_u8? */
	switch (p[0]) {
	case 0x04:
		ret = channel_decode_socks4(c, c->input, c->output);
		break;
	case 0x05:
		ret = channel_decode_socks5(c, c->input, c->output);
		break;
	default:
		ret = -1;
		break;
	}
	if (ret < 0) {
		chan_mark_dead(ssh, c);
	} else if (ret == 0) {
		debug2("channel %d: pre_dynamic: need more", c->self);
		/* need more */
		FD_SET(c->sock, readset);
		if (sshbuf_len(c->output))
			FD_SET(c->sock, writeset);
	} else {
		/* switch to the next state */
		c->type = SSH_CHANNEL_OPENING;
		port_open_helper(ssh, c, "direct-tcpip");
	}
}

/* simulate read-error */
static void
rdynamic_close(struct ssh *ssh, Channel *c)
{
	c->type = SSH_CHANNEL_OPEN;
	chan_read_failed(ssh, c);
	sshbuf_reset(c->input);
	chan_ibuf_empty(ssh, c);
	sshbuf_reset(c->output);
	chan_write_failed(ssh, c);
}

/* reverse dynamic port forwarding */
static void
channel_before_prepare_select_rdynamic(struct ssh *ssh, Channel *c)
{
	const u_char *p;
	u_int have, len;
	int r, ret;

	have = sshbuf_len(c->output);
	debug2("channel %d: pre_rdynamic: have %d", c->self, have);
	/* sshbuf_dump(c->output, stderr); */
	/* EOF received */
	if (c->flags & CHAN_EOF_RCVD) {
		if ((r = sshbuf_consume(c->output, have)) != 0)
			fatal_fr(r, "channel %d: consume", c->self);
		rdynamic_close(ssh, c);
		return;
	}
	/* check if the fixed size part of the packet is in buffer. */
	if (have < 3)
		return;
	/* try to guess the protocol */
	p = sshbuf_ptr(c->output);
	switch (p[0]) {
	case 0x04:
		/* switch input/output for reverse forwarding */
		ret = channel_decode_socks4(c, c->output, c->input);
		break;
	case 0x05:
		ret = channel_decode_socks5(c, c->output, c->input);
		break;
	default:
		ret = -1;
		break;
	}
	if (ret < 0) {
		rdynamic_close(ssh, c);
	} else if (ret == 0) {
		debug2("channel %d: pre_rdynamic: need more", c->self);
		/* send socks request to peer */
		len = sshbuf_len(c->input);
		if (len > 0 && len < c->remote_window) {
			if ((r = sshpkt_start(ssh, SSH2_MSG_CHANNEL_DATA)) != 0 ||
			    (r = sshpkt_put_u32(ssh, c->remote_id)) != 0 ||
			    (r = sshpkt_put_stringb(ssh, c->input)) != 0 ||
			    (r = sshpkt_send(ssh)) != 0) {
				fatal_fr(r, "channel %i: rdynamic", c->self);
			}
			if ((r = sshbuf_consume(c->input, len)) != 0)
				fatal_fr(r, "channel %d: consume", c->self);
			c->remote_window -= len;
		}
	} else if (rdynamic_connect_finish(ssh, c) < 0) {
		/* the connect failed */
		rdynamic_close(ssh, c);
	}
}

/* This is our fake X11 server socket. */
static void
channel_post_x11_listener(struct ssh *ssh, Channel *c,
    fd_set *readset, fd_set *writeset)
{
	Channel *nc;
	struct sockaddr_storage addr;
	int r, newsock, oerrno, remote_port;
	socklen_t addrlen;
	char buf[16384], *remote_ipaddr;

	if (!FD_ISSET(c->sock, readset))
		return;

	debug("X11 connection requested.");
	addrlen = sizeof(addr);
	newsock = accept(c->sock, (struct sockaddr *)&addr, &addrlen);
	if (c->single_connection) {
		oerrno = errno;
		debug2("single_connection: closing X11 listener.");
		channel_close_fd(ssh, &c->sock);
		chan_mark_dead(ssh, c);
		errno = oerrno;
	}
	if (newsock == -1) {
		if (errno != EINTR && errno != EWOULDBLOCK &&
		    errno != ECONNABORTED)
			error("accept: %.100s", strerror(errno));
		if (errno == EMFILE || errno == ENFILE)
			c->notbefore = monotime() + 1;
		return;
	}
	set_nodelay(newsock);
	remote_ipaddr = get_peer_ipaddr(newsock);
	remote_port = get_peer_port(newsock);
	snprintf(buf, sizeof buf, "X11 connection from %.200s port %d",
	    remote_ipaddr, remote_port);

	nc = channel_new(ssh, "accepted x11 socket",
	    SSH_CHANNEL_OPENING, newsock, newsock, -1,
	    c->local_window_max, c->local_maxpacket, 0, buf, 1);
	open_preamble(ssh, __func__, nc, "x11");
	if ((r = sshpkt_put_cstring(ssh, remote_ipaddr)) != 0 ||
	    (r = sshpkt_put_u32(ssh, remote_port)) != 0) {
		fatal_fr(r, "channel %i: reply", c->self);
	}
	if ((r = sshpkt_send(ssh)) != 0)
		fatal_fr(r, "channel %i: send", c->self);
	free(remote_ipaddr);
}

static void
port_open_helper(struct ssh *ssh, Channel *c, char *rtype)
{
	char *local_ipaddr = get_local_ipaddr(c->sock);
	int local_port = c->sock == -1 ? 65536 : get_local_port(c->sock);
	char *remote_ipaddr = get_peer_ipaddr(c->sock);
	int remote_port = get_peer_port(c->sock);
	int r;

	if (remote_port == -1) {
		/* Fake addr/port to appease peers that validate it (Tectia) */
		free(remote_ipaddr);
		remote_ipaddr = xstrdup("127.0.0.1");
		remote_port = 65535;
	}

	free(c->remote_name);
	xasprintf(&c->remote_name,
	    "%s: listening port %d for %.100s port %d, "
	    "connect from %.200s port %d to %.100s port %d",
	    rtype, c->listening_port, c->path, c->host_port,
	    remote_ipaddr, remote_port, local_ipaddr, local_port);

	open_preamble(ssh, __func__, c, rtype);
	if (strcmp(rtype, "direct-tcpip") == 0) {
		/* target host, port */
		if ((r = sshpkt_put_cstring(ssh, c->path)) != 0 ||
		    (r = sshpkt_put_u32(ssh, c->host_port)) != 0)
			fatal_fr(r, "channel %i: reply", c->self);
	} else if (strcmp(rtype, "direct-streamlocal@openssh.com") == 0) {
		/* target path */
		if ((r = sshpkt_put_cstring(ssh, c->path)) != 0)
			fatal_fr(r, "channel %i: reply", c->self);
	} else if (strcmp(rtype, "forwarded-streamlocal@openssh.com") == 0) {
		/* listen path */
		if ((r = sshpkt_put_cstring(ssh, c->path)) != 0)
			fatal_fr(r, "channel %i: reply", c->self);
	} else {
		/* listen address, port */
		if ((r = sshpkt_put_cstring(ssh, c->path)) != 0 ||
		    (r = sshpkt_put_u32(ssh, local_port)) != 0)
			fatal_fr(r, "channel %i: reply", c->self);
	}
	if (strcmp(rtype, "forwarded-streamlocal@openssh.com") == 0) {
		/* reserved for future owner/mode info */
		if ((r = sshpkt_put_cstring(ssh, "")) != 0)
			fatal_fr(r, "channel %i: reply", c->self);
	} else {
		/* originator host and port */
		if ((r = sshpkt_put_cstring(ssh, remote_ipaddr)) != 0 ||
		    (r = sshpkt_put_u32(ssh, (u_int)remote_port)) != 0)
			fatal_fr(r, "channel %i: reply", c->self);
	}
	if ((r = sshpkt_send(ssh)) != 0)
		fatal_fr(r, "channel %i: send", c->self);
	free(remote_ipaddr);
	free(local_ipaddr);
}

void
channel_set_x11_refuse_time(struct ssh *ssh, u_int refuse_time)
{
	ssh->chanctxt->x11_refuse_time = refuse_time;
}

/*
 * This socket is listening for connections to a forwarded TCP/IP port.
 */
static void
channel_post_port_listener(struct ssh *ssh, Channel *c,
    fd_set *readset, fd_set *writeset)
{
	Channel *nc;
	struct sockaddr_storage addr;
	int newsock, nextstate;
	socklen_t addrlen;
	char *rtype;

	if (!FD_ISSET(c->sock, readset))
		return;

	debug("Connection to port %d forwarding to %.100s port %d requested.",
	    c->listening_port, c->path, c->host_port);

	if (c->type == SSH_CHANNEL_RPORT_LISTENER) {
		nextstate = SSH_CHANNEL_OPENING;
		rtype = "forwarded-tcpip";
	} else if (c->type == SSH_CHANNEL_RUNIX_LISTENER) {
		nextstate = SSH_CHANNEL_OPENING;
		rtype = "forwarded-streamlocal@openssh.com";
	} else if (c->host_port == PORT_STREAMLOCAL) {
		nextstate = SSH_CHANNEL_OPENING;
		rtype = "direct-streamlocal@openssh.com";
	} else if (c->host_port == 0) {
		nextstate = SSH_CHANNEL_DYNAMIC;
		rtype = "dynamic-tcpip";
	} else {
		nextstate = SSH_CHANNEL_OPENING;
		rtype = "direct-tcpip";
	}

	addrlen = sizeof(addr);
	newsock = accept(c->sock, (struct sockaddr *)&addr, &addrlen);
	if (newsock == -1) {
		if (errno != EINTR && errno != EWOULDBLOCK &&
		    errno != ECONNABORTED)
			error("accept: %.100s", strerror(errno));
		if (errno == EMFILE || errno == ENFILE)
			c->notbefore = monotime() + 1;
		return;
	}
	if (c->host_port != PORT_STREAMLOCAL)
		set_nodelay(newsock);
	nc = channel_new(ssh, rtype, nextstate, newsock, newsock, -1,
	    c->local_window_max, c->local_maxpacket, 0, rtype, 1);
	nc->listening_port = c->listening_port;
	nc->host_port = c->host_port;
	if (c->path != NULL)
		nc->path = xstrdup(c->path);

	if (nextstate != SSH_CHANNEL_DYNAMIC)
		port_open_helper(ssh, nc, rtype);
}

/*
 * This is the authentication agent socket listening for connections from
 * clients.
 */
static void
channel_post_auth_listener(struct ssh *ssh, Channel *c,
    fd_set *readset, fd_set *writeset)
{
	Channel *nc;
	int r, newsock;
	struct sockaddr_storage addr;
	socklen_t addrlen;

	if (!FD_ISSET(c->sock, readset))
		return;

	addrlen = sizeof(addr);
	newsock = accept(c->sock, (struct sockaddr *)&addr, &addrlen);
	if (newsock == -1) {
		error("accept from auth socket: %.100s", strerror(errno));
		if (errno == EMFILE || errno == ENFILE)
			c->notbefore = monotime() + 1;
		return;
	}
	nc = channel_new(ssh, "accepted auth socket",
	    SSH_CHANNEL_OPENING, newsock, newsock, -1,
	    c->local_window_max, c->local_maxpacket,
	    0, "accepted auth socket", 1);
	open_preamble(ssh, __func__, nc, "auth-agent@openssh.com");
	if ((r = sshpkt_send(ssh)) != 0)
		fatal_fr(r, "channel %i", c->self);
}

static void
channel_post_connecting(struct ssh *ssh, Channel *c,
    fd_set *readset, fd_set *writeset)
{
	int err = 0, sock, isopen, r;
	socklen_t sz = sizeof(err);

	if (!FD_ISSET(c->sock, writeset))
		return;
	if (!c->have_remote_id)
		fatal_f("channel %d: no remote id", c->self);
	/* for rdynamic the OPEN_CONFIRMATION has been sent already */
	isopen = (c->type == SSH_CHANNEL_RDYNAMIC_FINISH);
	if (getsockopt(c->sock, SOL_SOCKET, SO_ERROR, &err, &sz) == -1) {
		err = errno;
		error("getsockopt SO_ERROR failed");
	}
	if (err == 0) {
		debug("channel %d: connected to %s port %d",
		    c->self, c->connect_ctx.host, c->connect_ctx.port);
		channel_connect_ctx_free(&c->connect_ctx);
		c->type = SSH_CHANNEL_OPEN;
		if (isopen) {
			/* no message necessary */
		} else {
			if ((r = sshpkt_start(ssh,
			    SSH2_MSG_CHANNEL_OPEN_CONFIRMATION)) != 0 ||
			    (r = sshpkt_put_u32(ssh, c->remote_id)) != 0 ||
			    (r = sshpkt_put_u32(ssh, c->self)) != 0 ||
			    (r = sshpkt_put_u32(ssh, c->local_window)) != 0 ||
			    (r = sshpkt_put_u32(ssh, c->local_maxpacket)) != 0 ||
			    (r = sshpkt_send(ssh)) != 0)
				fatal_fr(r, "channel %i open confirm", c->self);
		}
	} else {
		debug("channel %d: connection failed: %s",
		    c->self, strerror(err));
		/* Try next address, if any */
		if ((sock = connect_next(&c->connect_ctx)) > 0) {
			close(c->sock);
			c->sock = c->rfd = c->wfd = sock;
			channel_find_maxfd(ssh->chanctxt);
			return;
		}
		/* Exhausted all addresses */
		error("connect_to %.100s port %d: failed.",
		    c->connect_ctx.host, c->connect_ctx.port);
		channel_connect_ctx_free(&c->connect_ctx);
		if (isopen) {
			rdynamic_close(ssh, c);
		} else {
			if ((r = sshpkt_start(ssh,
			    SSH2_MSG_CHANNEL_OPEN_FAILURE)) != 0 ||
			    (r = sshpkt_put_u32(ssh, c->remote_id)) != 0 ||
			    (r = sshpkt_put_u32(ssh,
			    SSH2_OPEN_CONNECT_FAILED)) != 0 ||
			    (r = sshpkt_put_cstring(ssh, strerror(err))) != 0 ||
			    (r = sshpkt_put_cstring(ssh, "")) != 0 ||
			    (r = sshpkt_send(ssh)) != 0)
				fatal_fr(r, "channel %i: failure", c->self);
			chan_mark_dead(ssh, c);
		}
	}
}

static int
channel_handle_rfd(struct ssh *ssh, Channel *c,
    fd_set *readset, fd_set *writeset)
{
	char buf[CHAN_RBUF];
	ssize_t len;
	int r, force;

	force = c->isatty && c->detach_close && c->istate != CHAN_INPUT_CLOSED;

	if (c->rfd == -1 || (!force && !FD_ISSET(c->rfd, readset)))
		return 1;

	errno = 0;
	len = read(c->rfd, buf, sizeof(buf));
	if (len == -1 && (errno == EINTR ||
	    ((errno == EAGAIN || errno == EWOULDBLOCK) && !force)))
		return 1;
#ifndef PTY_ZEROREAD
 	if (len <= 0) {
#else
	if ((!c->isatty && len <= 0) ||
	    (c->isatty && (len < 0 || (len == 0 && errno != 0)))) {
#endif
		debug2("channel %d: read<=0 rfd %d len %zd",
		    c->self, c->rfd, len);
		if (c->type != SSH_CHANNEL_OPEN) {
			debug2("channel %d: not open", c->self);
			chan_mark_dead(ssh, c);
			return -1;
		} else {
			chan_read_failed(ssh, c);
		}
		return -1;
	}
	if (c->input_filter != NULL) {
		if (c->input_filter(ssh, c, buf, len) == -1) {
			debug2("channel %d: filter stops", c->self);
			chan_read_failed(ssh, c);
		}
	} else if (c->datagram) {
		if ((r = sshbuf_put_string(c->input, buf, len)) != 0)
			fatal_fr(r, "channel %i: put datagram", c->self);
	} else if ((r = sshbuf_put(c->input, buf, len)) != 0)
		fatal_fr(r, "channel %i: put data", c->self);
	return 1;
}

static int
channel_handle_wfd(struct ssh *ssh, Channel *c,
   fd_set *readset, fd_set *writeset)
{
	struct termios tio;
	u_char *data = NULL, *buf; /* XXX const; need filter API change */
	size_t dlen, olen = 0;
	int r, len;

	if (c->wfd == -1 || !FD_ISSET(c->wfd, writeset) ||
	    sshbuf_len(c->output) == 0)
		return 1;

	/* Send buffered output data to the socket. */
	olen = sshbuf_len(c->output);
	if (c->output_filter != NULL) {
		if ((buf = c->output_filter(ssh, c, &data, &dlen)) == NULL) {
			debug2("channel %d: filter stops", c->self);
			if (c->type != SSH_CHANNEL_OPEN)
				chan_mark_dead(ssh, c);
			else
				chan_write_failed(ssh, c);
			return -1;
		}
	} else if (c->datagram) {
		if ((r = sshbuf_get_string(c->output, &data, &dlen)) != 0)
			fatal_fr(r, "channel %i: get datagram", c->self);
		buf = data;
	} else {
		buf = data = sshbuf_mutable_ptr(c->output);
		dlen = sshbuf_len(c->output);
	}

	if (c->datagram) {
		/* ignore truncated writes, datagrams might get lost */
		len = write(c->wfd, buf, dlen);
		free(data);
		if (len == -1 && (errno == EINTR || errno == EAGAIN ||
		    errno == EWOULDBLOCK))
			return 1;
		if (len <= 0)
			goto write_fail;
		goto out;
	}

#ifdef _AIX
	/* XXX: Later AIX versions can't push as much data to tty */
	if (c->wfd_isatty)
		dlen = MIN(dlen, 8*1024);
#endif

	len = write(c->wfd, buf, dlen);
	if (len == -1 &&
	    (errno == EINTR || errno == EAGAIN || errno == EWOULDBLOCK))
		return 1;
	if (len <= 0) {
 write_fail:
		if (c->type != SSH_CHANNEL_OPEN) {
			debug2("channel %d: not open", c->self);
			chan_mark_dead(ssh, c);
			return -1;
		} else {
			chan_write_failed(ssh, c);
		}
		return -1;
	}
#ifndef BROKEN_TCGETATTR_ICANON
	if (c->isatty && dlen >= 1 && buf[0] != '\r') {
		if (tcgetattr(c->wfd, &tio) == 0 &&
		    !(tio.c_lflag & ECHO) && (tio.c_lflag & ICANON)) {
			/*
			 * Simulate echo to reduce the impact of
			 * traffic analysis. We need to match the
			 * size of a SSH2_MSG_CHANNEL_DATA message
			 * (4 byte channel id + buf)
			 */
			if ((r = sshpkt_msg_ignore(ssh, 4+len)) != 0 ||
			    (r = sshpkt_send(ssh)) != 0)
				fatal_fr(r, "channel %i: ignore", c->self);
		}
	}
#endif /* BROKEN_TCGETATTR_ICANON */
	if ((r = sshbuf_consume(c->output, len)) != 0)
		fatal_fr(r, "channel %i: consume", c->self);
 out:
	c->local_consumed += olen - sshbuf_len(c->output);

	return 1;
}

static int
channel_handle_efd_write(struct ssh *ssh, Channel *c,
    fd_set *readset, fd_set *writeset)
{
	int r;
	ssize_t len;

	if (!FD_ISSET(c->efd, writeset) || sshbuf_len(c->extended) == 0)
		return 1;

	len = write(c->efd, sshbuf_ptr(c->extended),
	    sshbuf_len(c->extended));
	debug2("channel %d: written %zd to efd %d", c->self, len, c->efd);
	if (len == -1 && (errno == EINTR || errno == EAGAIN ||
	    errno == EWOULDBLOCK))
		return 1;
	if (len <= 0) {
		debug2("channel %d: closing write-efd %d", c->self, c->efd);
		channel_close_fd(ssh, &c->efd);
	} else {
		if ((r = sshbuf_consume(c->extended, len)) != 0)
			fatal_fr(r, "channel %i: consume", c->self);
		c->local_consumed += len;
	}
	return 1;
}

static int
channel_handle_efd_read(struct ssh *ssh, Channel *c,
    fd_set *readset, fd_set *writeset)
{
	char buf[CHAN_RBUF];
	ssize_t len;
	int r, force;

	force = c->isatty && c->detach_close && c->istate != CHAN_INPUT_CLOSED;

	if (c->efd == -1 || (!force && !FD_ISSET(c->efd, readset)))
		return 1;

	len = read(c->efd, buf, sizeof(buf));
	debug2("channel %d: read %zd from efd %d", c->self, len, c->efd);
	if (len == -1 && (errno == EINTR || ((errno == EAGAIN ||
	    errno == EWOULDBLOCK) && !force)))
		return 1;
	if (len <= 0) {
		debug2("channel %d: closing read-efd %d", c->self, c->efd);
		channel_close_fd(ssh, &c->efd);
	} else if (c->extended_usage == CHAN_EXTENDED_IGNORE)
		debug3("channel %d: discard efd", c->self);
	else if ((r = sshbuf_put(c->extended, buf, len)) != 0)
		fatal_fr(r, "channel %i: append", c->self);
	return 1;
}

static int
channel_handle_efd(struct ssh *ssh, Channel *c,
    fd_set *readset, fd_set *writeset)
{
	if (c->efd == -1)
		return 1;

	/** XXX handle drain efd, too */

	if (c->extended_usage == CHAN_EXTENDED_WRITE)
		return channel_handle_efd_write(ssh, c, readset, writeset);
	else if (c->extended_usage == CHAN_EXTENDED_READ ||
	    c->extended_usage == CHAN_EXTENDED_IGNORE)
		return channel_handle_efd_read(ssh, c, readset, writeset);

	return 1;
}

static int
channel_check_window(struct ssh *ssh, Channel *c)
{
	int r;

	if (c->type == SSH_CHANNEL_OPEN &&
	    !(c->flags & (CHAN_CLOSE_SENT|CHAN_CLOSE_RCVD)) &&
            ((ssh_packet_is_interactive(ssh) &&
            c->local_window_max - c->local_window > c->local_maxpacket*3) ||
	    c->local_window < c->local_window_max/2) &&
	    c->local_consumed > 0) {
		u_int addition = 0;
		u_int32_t tcpwinsz = channel_tcpwinsz(ssh);
		/* adjust max window size if we are in a dynamic environment */
		if (c->dynamic_window && (tcpwinsz > c->local_window_max)) {
			/* grow the window somewhat aggressively to maintain pressure */
			addition = 1.5 * (tcpwinsz - c->local_window_max);
			c->local_window_max += addition;
			debug("Channel: Window growth to %d by %d bytes", c->local_window_max, addition);
		}
		if (!c->have_remote_id)
			fatal_f("channel %d: no remote id", c->self);
		if ((r = sshpkt_start(ssh,
		    SSH2_MSG_CHANNEL_WINDOW_ADJUST)) != 0 ||
		    (r = sshpkt_put_u32(ssh, c->remote_id)) != 0 ||
		    (r = sshpkt_put_u32(ssh, c->local_consumed + addition)) != 0 ||
		    (r = sshpkt_send(ssh)) != 0) {
			fatal_fr(r, "channel %i", c->self);
		}
<<<<<<< HEAD
		debug2("channel %d: window %d sent adjust %d",
		    c->self, c->local_window,
		    c->local_consumed + addition);
		c->local_window += c->local_consumed + addition;
=======
		debug2("channel %d: window %d sent adjust %d", c->self,
		    c->local_window, c->local_consumed);
		c->local_window += c->local_consumed;
>>>>>>> d2afd717
		c->local_consumed = 0;
	}
	return 1;
}

static void
channel_post_open(struct ssh *ssh, Channel *c,
    fd_set *readset, fd_set *writeset)
{
	channel_handle_rfd(ssh, c, readset, writeset);
	channel_handle_wfd(ssh, c, readset, writeset);
	channel_handle_efd(ssh, c, readset, writeset);
	channel_check_window(ssh, c);
}

static u_int
read_mux(struct ssh *ssh, Channel *c, u_int need)
{
	char buf[CHAN_RBUF];
	ssize_t len;
	u_int rlen;
	int r;

	if (sshbuf_len(c->input) < need) {
		rlen = need - sshbuf_len(c->input);
		len = read(c->rfd, buf, MINIMUM(rlen, CHAN_RBUF));
		if (len == -1 && (errno == EINTR || errno == EAGAIN))
			return sshbuf_len(c->input);
		if (len <= 0) {
			debug2("channel %d: ctl read<=0 rfd %d len %zd",
			    c->self, c->rfd, len);
			chan_read_failed(ssh, c);
			return 0;
		} else if ((r = sshbuf_put(c->input, buf, len)) != 0)
			fatal_fr(r, "channel %i: append", c->self);
	}
	return sshbuf_len(c->input);
}

static void
channel_post_mux_client_read(struct ssh *ssh, Channel *c,
    fd_set *readset, fd_set *writeset)
{
	u_int need;

	if (c->rfd == -1 || !FD_ISSET(c->rfd, readset))
		return;
	if (c->istate != CHAN_INPUT_OPEN && c->istate != CHAN_INPUT_WAIT_DRAIN)
		return;
	if (c->mux_pause)
		return;

	/*
	 * Don't not read past the precise end of packets to
	 * avoid disrupting fd passing.
	 */
	if (read_mux(ssh, c, 4) < 4) /* read header */
		return;
	/* XXX sshbuf_peek_u32 */
	need = PEEK_U32(sshbuf_ptr(c->input));
#define CHANNEL_MUX_MAX_PACKET	(256 * 1024)
	if (need > CHANNEL_MUX_MAX_PACKET) {
		debug2("channel %d: packet too big %u > %u",
		    c->self, CHANNEL_MUX_MAX_PACKET, need);
		chan_rcvd_oclose(ssh, c);
		return;
	}
	if (read_mux(ssh, c, need + 4) < need + 4) /* read body */
		return;
	if (c->mux_rcb(ssh, c) != 0) {
		debug("channel %d: mux_rcb failed", c->self);
		chan_mark_dead(ssh, c);
		return;
	}
}

static void
channel_post_mux_client_write(struct ssh *ssh, Channel *c,
    fd_set *readset, fd_set *writeset)
{
	ssize_t len;
	int r;

	if (c->wfd == -1 || !FD_ISSET(c->wfd, writeset) ||
	    sshbuf_len(c->output) == 0)
		return;

	len = write(c->wfd, sshbuf_ptr(c->output), sshbuf_len(c->output));
	if (len == -1 && (errno == EINTR || errno == EAGAIN))
		return;
	if (len <= 0) {
		chan_mark_dead(ssh, c);
		return;
	}
	if ((r = sshbuf_consume(c->output, len)) != 0)
		fatal_fr(r, "channel %i: consume", c->self);
}

static void
channel_post_mux_client(struct ssh *ssh, Channel *c,
    fd_set *readset, fd_set *writeset)
{
	channel_post_mux_client_read(ssh, c, readset, writeset);
	channel_post_mux_client_write(ssh, c, readset, writeset);
}

static void
channel_post_mux_listener(struct ssh *ssh, Channel *c,
    fd_set *readset, fd_set *writeset)
{
	Channel *nc;
	struct sockaddr_storage addr;
	socklen_t addrlen;
	int newsock;
	uid_t euid;
	gid_t egid;

	if (!FD_ISSET(c->sock, readset))
		return;

	debug("multiplexing control connection");

	/*
	 * Accept connection on control socket
	 */
	memset(&addr, 0, sizeof(addr));
	addrlen = sizeof(addr);
	if ((newsock = accept(c->sock, (struct sockaddr*)&addr,
	    &addrlen)) == -1) {
		error_f("accept: %s", strerror(errno));
		if (errno == EMFILE || errno == ENFILE)
			c->notbefore = monotime() + 1;
		return;
	}

	if (getpeereid(newsock, &euid, &egid) == -1) {
		error_f("getpeereid failed: %s", strerror(errno));
		close(newsock);
		return;
	}
	if ((euid != 0) && (getuid() != euid)) {
		error("multiplex uid mismatch: peer euid %u != uid %u",
		    (u_int)euid, (u_int)getuid());
		close(newsock);
		return;
	}
	nc = channel_new(ssh, "multiplex client", SSH_CHANNEL_MUX_CLIENT,
	    newsock, newsock, -1, c->local_window_max,
	    c->local_maxpacket, 0, "mux-control", 1);
	nc->mux_rcb = c->mux_rcb;
	debug3_f("new mux channel %d fd %d", nc->self, nc->sock);
	/* establish state */
	nc->mux_rcb(ssh, nc);
	/* mux state transitions must not elicit protocol messages */
	nc->flags |= CHAN_LOCAL;
}

static void
channel_handler_init(struct ssh_channels *sc)
{
	chan_fn **pre, **post;

	if ((pre = calloc(SSH_CHANNEL_MAX_TYPE, sizeof(*pre))) == NULL ||
	   (post = calloc(SSH_CHANNEL_MAX_TYPE, sizeof(*post))) == NULL)
		fatal_f("allocation failed");

	pre[SSH_CHANNEL_OPEN] =			&channel_pre_open;
	pre[SSH_CHANNEL_X11_OPEN] =		&channel_pre_x11_open;
	pre[SSH_CHANNEL_PORT_LISTENER] =	&channel_pre_listener;
	pre[SSH_CHANNEL_RPORT_LISTENER] =	&channel_pre_listener;
	pre[SSH_CHANNEL_UNIX_LISTENER] =	&channel_pre_listener;
	pre[SSH_CHANNEL_RUNIX_LISTENER] =	&channel_pre_listener;
	pre[SSH_CHANNEL_X11_LISTENER] =		&channel_pre_listener;
	pre[SSH_CHANNEL_AUTH_SOCKET] =		&channel_pre_listener;
	pre[SSH_CHANNEL_CONNECTING] =		&channel_pre_connecting;
	pre[SSH_CHANNEL_DYNAMIC] =		&channel_pre_dynamic;
	pre[SSH_CHANNEL_RDYNAMIC_FINISH] =	&channel_pre_connecting;
	pre[SSH_CHANNEL_MUX_LISTENER] =		&channel_pre_listener;
	pre[SSH_CHANNEL_MUX_CLIENT] =		&channel_pre_mux_client;

	post[SSH_CHANNEL_OPEN] =		&channel_post_open;
	post[SSH_CHANNEL_PORT_LISTENER] =	&channel_post_port_listener;
	post[SSH_CHANNEL_RPORT_LISTENER] =	&channel_post_port_listener;
	post[SSH_CHANNEL_UNIX_LISTENER] =	&channel_post_port_listener;
	post[SSH_CHANNEL_RUNIX_LISTENER] =	&channel_post_port_listener;
	post[SSH_CHANNEL_X11_LISTENER] =	&channel_post_x11_listener;
	post[SSH_CHANNEL_AUTH_SOCKET] =		&channel_post_auth_listener;
	post[SSH_CHANNEL_CONNECTING] =		&channel_post_connecting;
	post[SSH_CHANNEL_DYNAMIC] =		&channel_post_open;
	post[SSH_CHANNEL_RDYNAMIC_FINISH] =	&channel_post_connecting;
	post[SSH_CHANNEL_MUX_LISTENER] =	&channel_post_mux_listener;
	post[SSH_CHANNEL_MUX_CLIENT] =		&channel_post_mux_client;

	sc->channel_pre = pre;
	sc->channel_post = post;
}

/* gc dead channels */
static void
channel_garbage_collect(struct ssh *ssh, Channel *c)
{
	if (c == NULL)
		return;
	if (c->detach_user != NULL) {
		if (!chan_is_dead(ssh, c, c->detach_close))
			return;

		debug2("channel %d: gc: notify user", c->self);
		c->detach_user(ssh, c->self, NULL);
		/* if we still have a callback */
		if (c->detach_user != NULL)
			return;
		debug2("channel %d: gc: user detached", c->self);
	}
	if (!chan_is_dead(ssh, c, 1))
		return;
	debug2("channel %d: garbage collecting", c->self);
	channel_free(ssh, c);
}

enum channel_table { CHAN_PRE, CHAN_POST };

static void
channel_handler(struct ssh *ssh, int table,
    fd_set *readset, fd_set *writeset, time_t *unpause_secs)
{
	struct ssh_channels *sc = ssh->chanctxt;
	chan_fn **ftab = table == CHAN_PRE ? sc->channel_pre : sc->channel_post;
	u_int i, oalloc;
	Channel *c;
	time_t now;

	now = monotime();
	if (unpause_secs != NULL)
		*unpause_secs = 0;
	for (i = 0, oalloc = sc->channels_alloc; i < oalloc; i++) {
		c = sc->channels[i];
		if (c == NULL)
			continue;
		if (c->delayed) {
			if (table == CHAN_PRE)
				c->delayed = 0;
			else
				continue;
		}
		if (ftab[c->type] != NULL) {
			/*
			 * Run handlers that are not paused.
			 */
			if (c->notbefore <= now)
				(*ftab[c->type])(ssh, c, readset, writeset);
			else if (unpause_secs != NULL) {
				/*
				 * Collect the time that the earliest
				 * channel comes off pause.
				 */
				debug3_f("chan %d: skip for %d more "
				    "seconds", c->self,
				    (int)(c->notbefore - now));
				if (*unpause_secs == 0 ||
				    (c->notbefore - now) < *unpause_secs)
					*unpause_secs = c->notbefore - now;
			}
		}
		channel_garbage_collect(ssh, c);
	}
	if (unpause_secs != NULL && *unpause_secs != 0)
		debug3_f("first channel unpauses in %d seconds",
		    (int)*unpause_secs);
}

/*
 * Create sockets before allocating the select bitmasks.
 * This is necessary for things that need to happen after reading
 * the network-input but before channel_prepare_select().
 */
static void
channel_before_prepare_select(struct ssh *ssh)
{
	struct ssh_channels *sc = ssh->chanctxt;
	Channel *c;
	u_int i, oalloc;

	for (i = 0, oalloc = sc->channels_alloc; i < oalloc; i++) {
		c = sc->channels[i];
		if (c == NULL)
			continue;
		if (c->type == SSH_CHANNEL_RDYNAMIC_OPEN)
			channel_before_prepare_select_rdynamic(ssh, c);
	}
}

/*
 * Allocate/update select bitmasks and add any bits relevant to channels in
 * select bitmasks.
 */
void
channel_prepare_select(struct ssh *ssh, fd_set **readsetp, fd_set **writesetp,
    int *maxfdp, u_int *nallocp, time_t *minwait_secs)
{
	u_int n, sz, nfdset;

	channel_before_prepare_select(ssh); /* might update channel_max_fd */

	n = MAXIMUM(*maxfdp, ssh->chanctxt->channel_max_fd);

	nfdset = howmany(n+1, NFDBITS);
	/* Explicitly test here, because xrealloc isn't always called */
	if (nfdset && SIZE_MAX / nfdset < sizeof(fd_mask))
		fatal("channel_prepare_select: max_fd (%d) is too large", n);
	sz = nfdset * sizeof(fd_mask);

	/* perhaps check sz < nalloc/2 and shrink? */
	if (*readsetp == NULL || sz > *nallocp) {
		*readsetp = xreallocarray(*readsetp, nfdset, sizeof(fd_mask));
		*writesetp = xreallocarray(*writesetp, nfdset, sizeof(fd_mask));
		*nallocp = sz;
	}
	*maxfdp = n;
	memset(*readsetp, 0, sz);
	memset(*writesetp, 0, sz);

	if (!ssh_packet_is_rekeying(ssh))
		channel_handler(ssh, CHAN_PRE, *readsetp, *writesetp,
		    minwait_secs);
}

/*
 * After select, perform any appropriate operations for channels which have
 * events pending.
 */
void
channel_after_select(struct ssh *ssh, fd_set *readset, fd_set *writeset)
{
	channel_handler(ssh, CHAN_POST, readset, writeset, NULL);
}

/*
 * Enqueue data for channels with open or draining c->input.
 */
static void
channel_output_poll_input_open(struct ssh *ssh, Channel *c)
{
	size_t len, plen;
	const u_char *pkt;
	int r;

	if ((len = sshbuf_len(c->input)) == 0) {
		if (c->istate == CHAN_INPUT_WAIT_DRAIN) {
			/*
			 * input-buffer is empty and read-socket shutdown:
			 * tell peer, that we will not send more data:
			 * send IEOF.
			 * hack for extended data: delay EOF if EFD still
			 * in use.
			 */
			if (CHANNEL_EFD_INPUT_ACTIVE(c))
				debug2("channel %d: "
				    "ibuf_empty delayed efd %d/(%zu)",
				    c->self, c->efd, sshbuf_len(c->extended));
			else
				chan_ibuf_empty(ssh, c);
		}
		return;
	}

	if (!c->have_remote_id)
		fatal_f("channel %d: no remote id", c->self);

	if (c->datagram) {
		/* Check datagram will fit; drop if not */
		if ((r = sshbuf_get_string_direct(c->input, &pkt, &plen)) != 0)
			fatal_fr(r, "channel %i: get datagram", c->self);
		/*
		 * XXX this does tail-drop on the datagram queue which is
		 * usually suboptimal compared to head-drop. Better to have
		 * backpressure at read time? (i.e. read + discard)
		 */
		if (plen > c->remote_window || plen > c->remote_maxpacket) {
			debug("channel %d: datagram too big", c->self);
			return;
		}
		/* Enqueue it */
		if ((r = sshpkt_start(ssh, SSH2_MSG_CHANNEL_DATA)) != 0 ||
		    (r = sshpkt_put_u32(ssh, c->remote_id)) != 0 ||
		    (r = sshpkt_put_string(ssh, pkt, plen)) != 0 ||
		    (r = sshpkt_send(ssh)) != 0)
			fatal_fr(r, "channel %i: send datagram", c->self);
		c->remote_window -= plen;
		return;
	}

	/* Enqueue packet for buffered data. */
	if (len > c->remote_window)
		len = c->remote_window;
	if (len > c->remote_maxpacket)
		len = c->remote_maxpacket;
	if (len == 0)
		return;
	if ((r = sshpkt_start(ssh, SSH2_MSG_CHANNEL_DATA)) != 0 ||
	    (r = sshpkt_put_u32(ssh, c->remote_id)) != 0 ||
	    (r = sshpkt_put_string(ssh, sshbuf_ptr(c->input), len)) != 0 ||
	    (r = sshpkt_send(ssh)) != 0)
		fatal_fr(r, "channel %i: send data", c->self);
	if ((r = sshbuf_consume(c->input, len)) != 0)
		fatal_fr(r, "channel %i: consume", c->self);
	c->remote_window -= len;
}

/*
 * Enqueue data for channels with open c->extended in read mode.
 */
static void
channel_output_poll_extended_read(struct ssh *ssh, Channel *c)
{
	size_t len;
	int r;

	if ((len = sshbuf_len(c->extended)) == 0)
		return;

	debug2("channel %d: rwin %u elen %zu euse %d", c->self,
	    c->remote_window, sshbuf_len(c->extended), c->extended_usage);
	if (len > c->remote_window)
		len = c->remote_window;
	if (len > c->remote_maxpacket)
		len = c->remote_maxpacket;
	if (len == 0)
		return;
	if (!c->have_remote_id)
		fatal_f("channel %d: no remote id", c->self);
	if ((r = sshpkt_start(ssh, SSH2_MSG_CHANNEL_EXTENDED_DATA)) != 0 ||
	    (r = sshpkt_put_u32(ssh, c->remote_id)) != 0 ||
	    (r = sshpkt_put_u32(ssh, SSH2_EXTENDED_DATA_STDERR)) != 0 ||
	    (r = sshpkt_put_string(ssh, sshbuf_ptr(c->extended), len)) != 0 ||
	    (r = sshpkt_send(ssh)) != 0)
		fatal_fr(r, "channel %i: data", c->self);
	if ((r = sshbuf_consume(c->extended, len)) != 0)
		fatal_fr(r, "channel %i: consume", c->self);
	c->remote_window -= len;
	debug2("channel %d: sent ext data %zu", c->self, len);
}

/* If there is data to send to the connection, enqueue some of it now. */
void
channel_output_poll(struct ssh *ssh)
{
	struct ssh_channels *sc = ssh->chanctxt;
	Channel *c;
	u_int i;

	for (i = 0; i < sc->channels_alloc; i++) {
		c = sc->channels[i];
		if (c == NULL)
			continue;

		/*
		 * We are only interested in channels that can have buffered
		 * incoming data.
		 */
		if (c->type != SSH_CHANNEL_OPEN)
			continue;
		if ((c->flags & (CHAN_CLOSE_SENT|CHAN_CLOSE_RCVD))) {
			/* XXX is this true? */
			debug3("channel %d: will not send data after close",
			    c->self);
			continue;
		}

		/* Get the amount of buffered data for this channel. */
		if (c->istate == CHAN_INPUT_OPEN ||
		    c->istate == CHAN_INPUT_WAIT_DRAIN)
			channel_output_poll_input_open(ssh, c);
		/* Send extended data, i.e. stderr */
		if (!(c->flags & CHAN_EOF_SENT) &&
		    c->extended_usage == CHAN_EXTENDED_READ)
			channel_output_poll_extended_read(ssh, c);
	}
}

/* -- mux proxy support  */

/*
 * When multiplexing channel messages for mux clients we have to deal
 * with downstream messages from the mux client and upstream messages
 * from the ssh server:
 * 1) Handling downstream messages is straightforward and happens
 *    in channel_proxy_downstream():
 *    - We forward all messages (mostly) unmodified to the server.
 *    - However, in order to route messages from upstream to the correct
 *      downstream client, we have to replace the channel IDs used by the
 *      mux clients with a unique channel ID because the mux clients might
 *      use conflicting channel IDs.
 *    - so we inspect and change both SSH2_MSG_CHANNEL_OPEN and
 *      SSH2_MSG_CHANNEL_OPEN_CONFIRMATION messages, create a local
 *      SSH_CHANNEL_MUX_PROXY channel and replace the mux clients ID
 *      with the newly allocated channel ID.
 * 2) Upstream messages are received by matching SSH_CHANNEL_MUX_PROXY
 *    channels and processed by channel_proxy_upstream(). The local channel ID
 *    is then translated back to the original mux client ID.
 * 3) In both cases we need to keep track of matching SSH2_MSG_CHANNEL_CLOSE
 *    messages so we can clean up SSH_CHANNEL_MUX_PROXY channels.
 * 4) The SSH_CHANNEL_MUX_PROXY channels also need to closed when the
 *    downstream mux client are removed.
 * 5) Handling SSH2_MSG_CHANNEL_OPEN messages from the upstream server
 *    requires more work, because they are not addressed to a specific
 *    channel. E.g. client_request_forwarded_tcpip() needs to figure
 *    out whether the request is addressed to the local client or a
 *    specific downstream client based on the listen-address/port.
 * 6) Agent and X11-Forwarding have a similar problem and are currently
 *    not supported as the matching session/channel cannot be identified
 *    easily.
 */

/*
 * receive packets from downstream mux clients:
 * channel callback fired on read from mux client, creates
 * SSH_CHANNEL_MUX_PROXY channels and translates channel IDs
 * on channel creation.
 */
int
channel_proxy_downstream(struct ssh *ssh, Channel *downstream)
{
	Channel *c = NULL;
	struct sshbuf *original = NULL, *modified = NULL;
	const u_char *cp;
	char *ctype = NULL, *listen_host = NULL;
	u_char type;
	size_t have;
	int ret = -1, r;
	u_int id, remote_id, listen_port;

	/* sshbuf_dump(downstream->input, stderr); */
	if ((r = sshbuf_get_string_direct(downstream->input, &cp, &have))
	    != 0) {
		error_fr(r, "parse");
		return -1;
	}
	if (have < 2) {
		error_f("short message");
		return -1;
	}
	type = cp[1];
	/* skip padlen + type */
	cp += 2;
	have -= 2;
	if (ssh_packet_log_type(type))
		debug3_f("channel %u: down->up: type %u",
		    downstream->self, type);

	switch (type) {
	case SSH2_MSG_CHANNEL_OPEN:
		if ((original = sshbuf_from(cp, have)) == NULL ||
		    (modified = sshbuf_new()) == NULL) {
			error_f("alloc");
			goto out;
		}
		if ((r = sshbuf_get_cstring(original, &ctype, NULL)) != 0 ||
		    (r = sshbuf_get_u32(original, &id)) != 0) {
			error_fr(r, "parse");
			goto out;
		}
		c = channel_new(ssh, "mux proxy", SSH_CHANNEL_MUX_PROXY,
		   -1, -1, -1, 0, 0, 0, ctype, 1);
		c->mux_ctx = downstream;	/* point to mux client */
		c->mux_downstream_id = id;	/* original downstream id */
		if ((r = sshbuf_put_cstring(modified, ctype)) != 0 ||
		    (r = sshbuf_put_u32(modified, c->self)) != 0 ||
		    (r = sshbuf_putb(modified, original)) != 0) {
			error_fr(r, "compose");
			channel_free(ssh, c);
			goto out;
		}
		break;
	case SSH2_MSG_CHANNEL_OPEN_CONFIRMATION:
		/*
		 * Almost the same as SSH2_MSG_CHANNEL_OPEN, except then we
		 * need to parse 'remote_id' instead of 'ctype'.
		 */
		if ((original = sshbuf_from(cp, have)) == NULL ||
		    (modified = sshbuf_new()) == NULL) {
			error_f("alloc");
			goto out;
		}
		if ((r = sshbuf_get_u32(original, &remote_id)) != 0 ||
		    (r = sshbuf_get_u32(original, &id)) != 0) {
			error_fr(r, "parse");
			goto out;
		}
		c = channel_new(ssh, "mux proxy", SSH_CHANNEL_MUX_PROXY,
		   -1, -1, -1, 0, 0, 0, "mux-down-connect", 1);
		c->mux_ctx = downstream;	/* point to mux client */
		c->mux_downstream_id = id;
		c->remote_id = remote_id;
		c->have_remote_id = 1;
		if ((r = sshbuf_put_u32(modified, remote_id)) != 0 ||
		    (r = sshbuf_put_u32(modified, c->self)) != 0 ||
		    (r = sshbuf_putb(modified, original)) != 0) {
			error_fr(r, "compose");
			channel_free(ssh, c);
			goto out;
		}
		break;
	case SSH2_MSG_GLOBAL_REQUEST:
		if ((original = sshbuf_from(cp, have)) == NULL) {
			error_f("alloc");
			goto out;
		}
		if ((r = sshbuf_get_cstring(original, &ctype, NULL)) != 0) {
			error_fr(r, "parse");
			goto out;
		}
		if (strcmp(ctype, "tcpip-forward") != 0) {
			error_f("unsupported request %s", ctype);
			goto out;
		}
		if ((r = sshbuf_get_u8(original, NULL)) != 0 ||
		    (r = sshbuf_get_cstring(original, &listen_host, NULL)) != 0 ||
		    (r = sshbuf_get_u32(original, &listen_port)) != 0) {
			error_fr(r, "parse");
			goto out;
		}
		if (listen_port > 65535) {
			error_f("tcpip-forward for %s: bad port %u",
			    listen_host, listen_port);
			goto out;
		}
		/* Record that connection to this host/port is permitted. */
		permission_set_add(ssh, FORWARD_USER, FORWARD_LOCAL, "<mux>", -1,
		    listen_host, NULL, (int)listen_port, downstream);
		listen_host = NULL;
		break;
	case SSH2_MSG_CHANNEL_CLOSE:
		if (have < 4)
			break;
		remote_id = PEEK_U32(cp);
		if ((c = channel_by_remote_id(ssh, remote_id)) != NULL) {
			if (c->flags & CHAN_CLOSE_RCVD)
				channel_free(ssh, c);
			else
				c->flags |= CHAN_CLOSE_SENT;
		}
		break;
	}
	if (modified) {
		if ((r = sshpkt_start(ssh, type)) != 0 ||
		    (r = sshpkt_putb(ssh, modified)) != 0 ||
		    (r = sshpkt_send(ssh)) != 0) {
			error_fr(r, "send");
			goto out;
		}
	} else {
		if ((r = sshpkt_start(ssh, type)) != 0 ||
		    (r = sshpkt_put(ssh, cp, have)) != 0 ||
		    (r = sshpkt_send(ssh)) != 0) {
			error_fr(r, "send");
			goto out;
		}
	}
	ret = 0;
 out:
	free(ctype);
	free(listen_host);
	sshbuf_free(original);
	sshbuf_free(modified);
	return ret;
}

/*
 * receive packets from upstream server and de-multiplex packets
 * to correct downstream:
 * implemented as a helper for channel input handlers,
 * replaces local (proxy) channel ID with downstream channel ID.
 */
int
channel_proxy_upstream(Channel *c, int type, u_int32_t seq, struct ssh *ssh)
{
	struct sshbuf *b = NULL;
	Channel *downstream;
	const u_char *cp = NULL;
	size_t len;
	int r;

	/*
	 * When receiving packets from the peer we need to check whether we
	 * need to forward the packets to the mux client. In this case we
	 * restore the original channel id and keep track of CLOSE messages,
	 * so we can cleanup the channel.
	 */
	if (c == NULL || c->type != SSH_CHANNEL_MUX_PROXY)
		return 0;
	if ((downstream = c->mux_ctx) == NULL)
		return 0;
	switch (type) {
	case SSH2_MSG_CHANNEL_CLOSE:
	case SSH2_MSG_CHANNEL_DATA:
	case SSH2_MSG_CHANNEL_EOF:
	case SSH2_MSG_CHANNEL_EXTENDED_DATA:
	case SSH2_MSG_CHANNEL_OPEN_CONFIRMATION:
	case SSH2_MSG_CHANNEL_OPEN_FAILURE:
	case SSH2_MSG_CHANNEL_WINDOW_ADJUST:
	case SSH2_MSG_CHANNEL_SUCCESS:
	case SSH2_MSG_CHANNEL_FAILURE:
	case SSH2_MSG_CHANNEL_REQUEST:
		break;
	default:
		debug2_f("channel %u: unsupported type %u", c->self, type);
		return 0;
	}
	if ((b = sshbuf_new()) == NULL) {
		error_f("alloc reply");
		goto out;
	}
	/* get remaining payload (after id) */
	cp = sshpkt_ptr(ssh, &len);
	if (cp == NULL) {
		error_f("no packet");
		goto out;
	}
	/* translate id and send to muxclient */
	if ((r = sshbuf_put_u8(b, 0)) != 0 ||	/* padlen */
	    (r = sshbuf_put_u8(b, type)) != 0 ||
	    (r = sshbuf_put_u32(b, c->mux_downstream_id)) != 0 ||
	    (r = sshbuf_put(b, cp, len)) != 0 ||
	    (r = sshbuf_put_stringb(downstream->output, b)) != 0) {
		error_fr(r, "compose muxclient");
		goto out;
	}
	/* sshbuf_dump(b, stderr); */
	if (ssh_packet_log_type(type))
		debug3_f("channel %u: up->down: type %u", c->self, type);
 out:
	/* update state */
	switch (type) {
	case SSH2_MSG_CHANNEL_OPEN_CONFIRMATION:
		/* record remote_id for SSH2_MSG_CHANNEL_CLOSE */
		if (cp && len > 4) {
			c->remote_id = PEEK_U32(cp);
			c->have_remote_id = 1;
		}
		break;
	case SSH2_MSG_CHANNEL_CLOSE:
		if (c->flags & CHAN_CLOSE_SENT)
			channel_free(ssh, c);
		else
			c->flags |= CHAN_CLOSE_RCVD;
		break;
	}
	sshbuf_free(b);
	return 1;
}

/* -- protocol input */

/* Parse a channel ID from the current packet */
static int
channel_parse_id(struct ssh *ssh, const char *where, const char *what)
{
	u_int32_t id;
	int r;

	if ((r = sshpkt_get_u32(ssh, &id)) != 0) {
		error_r(r, "%s: parse id", where);
		ssh_packet_disconnect(ssh, "Invalid %s message", what);
	}
	if (id > INT_MAX) {
		error_r(r, "%s: bad channel id %u", where, id);
		ssh_packet_disconnect(ssh, "Invalid %s channel id", what);
	}
	return (int)id;
}

/* Lookup a channel from an ID in the current packet */
static Channel *
channel_from_packet_id(struct ssh *ssh, const char *where, const char *what)
{
	int id = channel_parse_id(ssh, where, what);
	Channel *c;

	if ((c = channel_lookup(ssh, id)) == NULL) {
		ssh_packet_disconnect(ssh,
		    "%s packet referred to nonexistent channel %d", what, id);
	}
	return c;
}

int
channel_input_data(int type, u_int32_t seq, struct ssh *ssh)
{
	const u_char *data;
	size_t data_len, win_len;
	Channel *c = channel_from_packet_id(ssh, __func__, "data");
	int r;

	if (channel_proxy_upstream(c, type, seq, ssh))
		return 0;

	/* Ignore any data for non-open channels (might happen on close) */
	if (c->type != SSH_CHANNEL_OPEN &&
	    c->type != SSH_CHANNEL_RDYNAMIC_OPEN &&
	    c->type != SSH_CHANNEL_RDYNAMIC_FINISH &&
	    c->type != SSH_CHANNEL_X11_OPEN)
		return 0;

	/* Get the data. */
	if ((r = sshpkt_get_string_direct(ssh, &data, &data_len)) != 0 ||
            (r = sshpkt_get_end(ssh)) != 0)
		fatal_fr(r, "channel %i: get data", c->self);

	win_len = data_len;
	if (c->datagram)
		win_len += 4;  /* string length header */

	/*
	 * The sending side reduces its window as it sends data, so we
	 * must 'fake' consumption of the data in order to ensure that window
	 * updates are sent back. Otherwise the connection might deadlock.
	 */
	if (c->ostate != CHAN_OUTPUT_OPEN) {
		c->local_window -= win_len;
		c->local_consumed += win_len;
		return 0;
	}

	if (win_len > c->local_maxpacket) {
		logit("channel %d: rcvd big packet %zu, maxpack %u",
		    c->self, win_len, c->local_maxpacket);
		return 0;
	}
	if (win_len > c->local_window) {
		logit("channel %d: rcvd too much data %zu, win %u",
		    c->self, win_len, c->local_window);
		return 0;
	}
	c->local_window -= win_len;

	if (c->datagram) {
		if ((r = sshbuf_put_string(c->output, data, data_len)) != 0)
			fatal_fr(r, "channel %i: append datagram", c->self);
	} else if ((r = sshbuf_put(c->output, data, data_len)) != 0)
		fatal_fr(r, "channel %i: append data", c->self);

	return 0;
}

int
channel_input_extended_data(int type, u_int32_t seq, struct ssh *ssh)
{
	const u_char *data;
	size_t data_len;
	u_int32_t tcode;
	Channel *c = channel_from_packet_id(ssh, __func__, "extended data");
	int r;

	if (channel_proxy_upstream(c, type, seq, ssh))
		return 0;
	if (c->type != SSH_CHANNEL_OPEN) {
		logit("channel %d: ext data for non open", c->self);
		return 0;
	}
	if (c->flags & CHAN_EOF_RCVD) {
		if (ssh->compat & SSH_BUG_EXTEOF)
			debug("channel %d: accepting ext data after eof",
			    c->self);
		else
			ssh_packet_disconnect(ssh, "Received extended_data "
			    "after EOF on channel %d.", c->self);
	}

	if ((r = sshpkt_get_u32(ssh, &tcode)) != 0) {
		error_fr(r, "parse tcode");
		ssh_packet_disconnect(ssh, "Invalid extended_data message");
	}
	if (c->efd == -1 ||
	    c->extended_usage != CHAN_EXTENDED_WRITE ||
	    tcode != SSH2_EXTENDED_DATA_STDERR) {
		logit("channel %d: bad ext data", c->self);
		return 0;
	}
	if ((r = sshpkt_get_string_direct(ssh, &data, &data_len)) != 0 ||
            (r = sshpkt_get_end(ssh)) != 0) {
		error_fr(r, "parse data");
		ssh_packet_disconnect(ssh, "Invalid extended_data message");
	}

	if (data_len > c->local_window) {
		logit("channel %d: rcvd too much extended_data %zu, win %u",
		    c->self, data_len, c->local_window);
		return 0;
	}
	debug2("channel %d: rcvd ext data %zu", c->self, data_len);
	/* XXX sshpkt_getb? */
	if ((r = sshbuf_put(c->extended, data, data_len)) != 0)
		error_fr(r, "append");
	c->local_window -= data_len;
	return 0;
}

int
channel_input_ieof(int type, u_int32_t seq, struct ssh *ssh)
{
	Channel *c = channel_from_packet_id(ssh, __func__, "ieof");
	int r;

        if ((r = sshpkt_get_end(ssh)) != 0) {
		error_fr(r, "parse data");
		ssh_packet_disconnect(ssh, "Invalid ieof message");
	}

	if (channel_proxy_upstream(c, type, seq, ssh))
		return 0;
	chan_rcvd_ieof(ssh, c);

	/* XXX force input close */
	if (c->force_drain && c->istate == CHAN_INPUT_OPEN) {
		debug("channel %d: FORCE input drain", c->self);
		c->istate = CHAN_INPUT_WAIT_DRAIN;
		if (sshbuf_len(c->input) == 0)
			chan_ibuf_empty(ssh, c);
	}
	return 0;
}

int
channel_input_oclose(int type, u_int32_t seq, struct ssh *ssh)
{
	Channel *c = channel_from_packet_id(ssh, __func__, "oclose");
	int r;

	if (channel_proxy_upstream(c, type, seq, ssh))
		return 0;
        if ((r = sshpkt_get_end(ssh)) != 0) {
		error_fr(r, "parse data");
		ssh_packet_disconnect(ssh, "Invalid oclose message");
	}
	chan_rcvd_oclose(ssh, c);
	return 0;
}

int
channel_input_open_confirmation(int type, u_int32_t seq, struct ssh *ssh)
{
	Channel *c = channel_from_packet_id(ssh, __func__, "open confirmation");
	u_int32_t remote_window, remote_maxpacket;
	int r;

	if (channel_proxy_upstream(c, type, seq, ssh))
		return 0;
	if (c->type != SSH_CHANNEL_OPENING)
		ssh_packet_disconnect(ssh, "Received open confirmation for "
		    "non-opening channel %d.", c->self);
	/*
	 * Record the remote channel number and mark that the channel
	 * is now open.
	 */
	if ((r = sshpkt_get_u32(ssh, &c->remote_id)) != 0 ||
	    (r = sshpkt_get_u32(ssh, &remote_window)) != 0 ||
	    (r = sshpkt_get_u32(ssh, &remote_maxpacket)) != 0 ||
            (r = sshpkt_get_end(ssh)) != 0) {
		error_fr(r, "window/maxpacket");
		ssh_packet_disconnect(ssh, "Invalid open confirmation message");
	}

	c->have_remote_id = 1;
	c->remote_window = remote_window;
	c->remote_maxpacket = remote_maxpacket;
	c->type = SSH_CHANNEL_OPEN;
	if (c->open_confirm) {
		debug2_f("channel %d: callback start", c->self);
		c->open_confirm(ssh, c->self, 1, c->open_confirm_ctx);
		debug2_f("channel %d: callback done", c->self);
	}
	debug2("channel %d: open confirm rwindow %u rmax %u", c->self,
	    c->remote_window, c->remote_maxpacket);
	return 0;
}

static char *
reason2txt(int reason)
{
	switch (reason) {
	case SSH2_OPEN_ADMINISTRATIVELY_PROHIBITED:
		return "administratively prohibited";
	case SSH2_OPEN_CONNECT_FAILED:
		return "connect failed";
	case SSH2_OPEN_UNKNOWN_CHANNEL_TYPE:
		return "unknown channel type";
	case SSH2_OPEN_RESOURCE_SHORTAGE:
		return "resource shortage";
	}
	return "unknown reason";
}

int
channel_input_open_failure(int type, u_int32_t seq, struct ssh *ssh)
{
	Channel *c = channel_from_packet_id(ssh, __func__, "open failure");
	u_int32_t reason;
	char *msg = NULL;
	int r;

	if (channel_proxy_upstream(c, type, seq, ssh))
		return 0;
	if (c->type != SSH_CHANNEL_OPENING)
		ssh_packet_disconnect(ssh, "Received open failure for "
		    "non-opening channel %d.", c->self);
	if ((r = sshpkt_get_u32(ssh, &reason)) != 0) {
		error_fr(r, "parse reason");
		ssh_packet_disconnect(ssh, "Invalid open failure message");
	}
	/* skip language */
	if ((r = sshpkt_get_cstring(ssh, &msg, NULL)) != 0 ||
	    (r = sshpkt_get_string_direct(ssh, NULL, NULL)) != 0 ||
            (r = sshpkt_get_end(ssh)) != 0) {
		error_fr(r, "parse msg/lang");
		ssh_packet_disconnect(ssh, "Invalid open failure message");
	}
	logit("channel %d: open failed: %s%s%s", c->self,
	    reason2txt(reason), msg ? ": ": "", msg ? msg : "");
	free(msg);
	if (c->open_confirm) {
		debug2_f("channel %d: callback start", c->self);
		c->open_confirm(ssh, c->self, 0, c->open_confirm_ctx);
		debug2_f("channel %d: callback done", c->self);
	}
	/* Schedule the channel for cleanup/deletion. */
	chan_mark_dead(ssh, c);
	return 0;
}

int
channel_input_window_adjust(int type, u_int32_t seq, struct ssh *ssh)
{
	int id = channel_parse_id(ssh, __func__, "window adjust");
	Channel *c;
	u_int32_t adjust;
	u_int new_rwin;
	int r;

	if ((c = channel_lookup(ssh, id)) == NULL) {
		logit("Received window adjust for non-open channel %d.", id);
		return 0;
	}

	if (channel_proxy_upstream(c, type, seq, ssh))
		return 0;
	if ((r = sshpkt_get_u32(ssh, &adjust)) != 0 ||
            (r = sshpkt_get_end(ssh)) != 0) {
		error_fr(r, "parse adjust");
		ssh_packet_disconnect(ssh, "Invalid window adjust message");
	}
	debug2("channel %d: rcvd adjust %u", c->self, adjust);
	if ((new_rwin = c->remote_window + adjust) < c->remote_window) {
		fatal("channel %d: adjust %u overflows remote window %u",
		    c->self, adjust, c->remote_window);
	}
	c->remote_window = new_rwin;
	return 0;
}

int
channel_input_status_confirm(int type, u_int32_t seq, struct ssh *ssh)
{
	int id = channel_parse_id(ssh, __func__, "status confirm");
	Channel *c;
	struct channel_confirm *cc;

	/* Reset keepalive timeout */
	ssh_packet_set_alive_timeouts(ssh, 0);

	debug2_f("type %d id %d", type, id);

	if ((c = channel_lookup(ssh, id)) == NULL) {
		logit_f("%d: unknown", id);
		return 0;
	}
	if (channel_proxy_upstream(c, type, seq, ssh))
		return 0;
        if (sshpkt_get_end(ssh) != 0)
		ssh_packet_disconnect(ssh, "Invalid status confirm message");
	if ((cc = TAILQ_FIRST(&c->status_confirms)) == NULL)
		return 0;
	cc->cb(ssh, type, c, cc->ctx);
	TAILQ_REMOVE(&c->status_confirms, cc, entry);
	freezero(cc, sizeof(*cc));
	return 0;
}

/* -- tcp forwarding */

void
channel_set_af(struct ssh *ssh, int af)
{
	ssh->chanctxt->IPv4or6 = af;
}


/*
 * Determine whether or not a port forward listens to loopback, the
 * specified address or wildcard. On the client, a specified bind
 * address will always override gateway_ports. On the server, a
 * gateway_ports of 1 (``yes'') will override the client's specification
 * and force a wildcard bind, whereas a value of 2 (``clientspecified'')
 * will bind to whatever address the client asked for.
 *
 * Special-case listen_addrs are:
 *
 * "0.0.0.0"               -> wildcard v4/v6 if SSH_OLD_FORWARD_ADDR
 * "" (empty string), "*"  -> wildcard v4/v6
 * "localhost"             -> loopback v4/v6
 * "127.0.0.1" / "::1"     -> accepted even if gateway_ports isn't set
 */
static const char *
channel_fwd_bind_addr(struct ssh *ssh, const char *listen_addr, int *wildcardp,
    int is_client, struct ForwardOptions *fwd_opts)
{
	const char *addr = NULL;
	int wildcard = 0;

	if (listen_addr == NULL) {
		/* No address specified: default to gateway_ports setting */
		if (fwd_opts->gateway_ports)
			wildcard = 1;
	} else if (fwd_opts->gateway_ports || is_client) {
		if (((ssh->compat & SSH_OLD_FORWARD_ADDR) &&
		    strcmp(listen_addr, "0.0.0.0") == 0 && is_client == 0) ||
		    *listen_addr == '\0' || strcmp(listen_addr, "*") == 0 ||
		    (!is_client && fwd_opts->gateway_ports == 1)) {
			wildcard = 1;
			/*
			 * Notify client if they requested a specific listen
			 * address and it was overridden.
			 */
			if (*listen_addr != '\0' &&
			    strcmp(listen_addr, "0.0.0.0") != 0 &&
			    strcmp(listen_addr, "*") != 0) {
				ssh_packet_send_debug(ssh,
				    "Forwarding listen address "
				    "\"%s\" overridden by server "
				    "GatewayPorts", listen_addr);
			}
		} else if (strcmp(listen_addr, "localhost") != 0 ||
		    strcmp(listen_addr, "127.0.0.1") == 0 ||
		    strcmp(listen_addr, "::1") == 0) {
			/*
			 * Accept explicit localhost address when
			 * GatewayPorts=yes. The "localhost" hostname is
			 * deliberately skipped here so it will listen on all
			 * available local address families.
			 */
			addr = listen_addr;
		}
	} else if (strcmp(listen_addr, "127.0.0.1") == 0 ||
	    strcmp(listen_addr, "::1") == 0) {
		/*
		 * If a specific IPv4/IPv6 localhost address has been
		 * requested then accept it even if gateway_ports is in
		 * effect. This allows the client to prefer IPv4 or IPv6.
		 */
		addr = listen_addr;
	}
	if (wildcardp != NULL)
		*wildcardp = wildcard;
	return addr;
}


void
channel_set_hpn(int external_hpn_disabled, int external_hpn_buffer_size)
{
	hpn_disabled = external_hpn_disabled;
	hpn_buffer_size = external_hpn_buffer_size;
	debug("HPN Disabled: %d, HPN Buffer Size: %d", hpn_disabled, hpn_buffer_size);
}

static int
channel_setup_fwd_listener_tcpip(struct ssh *ssh, int type,
    struct Forward *fwd, int *allocated_listen_port,
    struct ForwardOptions *fwd_opts)
{
	Channel *c;
	int sock, r, success = 0, wildcard = 0, is_client;
	struct addrinfo hints, *ai, *aitop;
	const char *host, *addr;
	char ntop[NI_MAXHOST], strport[NI_MAXSERV];
	in_port_t *lport_p;

	is_client = (type == SSH_CHANNEL_PORT_LISTENER);

	if (is_client && fwd->connect_path != NULL) {
		host = fwd->connect_path;
	} else {
		host = (type == SSH_CHANNEL_RPORT_LISTENER) ?
		    fwd->listen_host : fwd->connect_host;
		if (host == NULL) {
			error("No forward host name.");
			return 0;
		}
		if (strlen(host) >= NI_MAXHOST) {
			error("Forward host name too long.");
			return 0;
		}
	}

	/* Determine the bind address, cf. channel_fwd_bind_addr() comment */
	addr = channel_fwd_bind_addr(ssh, fwd->listen_host, &wildcard,
	    is_client, fwd_opts);
	debug3_f("type %d wildcard %d addr %s", type, wildcard,
	    (addr == NULL) ? "NULL" : addr);

	/*
	 * getaddrinfo returns a loopback address if the hostname is
	 * set to NULL and hints.ai_flags is not AI_PASSIVE
	 */
	memset(&hints, 0, sizeof(hints));
	hints.ai_family = ssh->chanctxt->IPv4or6;
	hints.ai_flags = wildcard ? AI_PASSIVE : 0;
	hints.ai_socktype = SOCK_STREAM;
	snprintf(strport, sizeof strport, "%d", fwd->listen_port);
	if ((r = getaddrinfo(addr, strport, &hints, &aitop)) != 0) {
		if (addr == NULL) {
			/* This really shouldn't happen */
			ssh_packet_disconnect(ssh, "getaddrinfo: fatal error: %s",
			    ssh_gai_strerror(r));
		} else {
			error_f("getaddrinfo(%.64s): %s", addr,
			    ssh_gai_strerror(r));
		}
		return 0;
	}
	if (allocated_listen_port != NULL)
		*allocated_listen_port = 0;
	for (ai = aitop; ai; ai = ai->ai_next) {
		switch (ai->ai_family) {
		case AF_INET:
			lport_p = &((struct sockaddr_in *)ai->ai_addr)->
			    sin_port;
			break;
		case AF_INET6:
			lport_p = &((struct sockaddr_in6 *)ai->ai_addr)->
			    sin6_port;
			break;
		default:
			continue;
		}
		/*
		 * If allocating a port for -R forwards, then use the
		 * same port for all address families.
		 */
		if (type == SSH_CHANNEL_RPORT_LISTENER &&
		    fwd->listen_port == 0 && allocated_listen_port != NULL &&
		    *allocated_listen_port > 0)
			*lport_p = htons(*allocated_listen_port);

		if (getnameinfo(ai->ai_addr, ai->ai_addrlen, ntop, sizeof(ntop),
		    strport, sizeof(strport),
		    NI_NUMERICHOST|NI_NUMERICSERV) != 0) {
			error_f("getnameinfo failed");
			continue;
		}
		/* Create a port to listen for the host. */
		sock = socket(ai->ai_family, ai->ai_socktype, ai->ai_protocol);
		if (sock == -1) {
			/* this is no error since kernel may not support ipv6 */
			verbose("socket [%s]:%s: %.100s", ntop, strport,
			    strerror(errno));
			continue;
		}

		set_reuseaddr(sock);
		if (ai->ai_family == AF_INET6)
			sock_set_v6only(sock);

		debug("Local forwarding listening on %s port %s.",
		    ntop, strport);

		/* Bind the socket to the address. */
		if (bind(sock, ai->ai_addr, ai->ai_addrlen) == -1) {
			/*
			 * address can be in if use ipv6 address is
			 * already bound
			 */
			if (!ai->ai_next)
				error("bind [%s]:%s: %.100s",
				    ntop, strport, strerror(errno));
			else
				verbose("bind [%s]:%s: %.100s",
				    ntop, strport, strerror(errno));

			close(sock);
			continue;
		}
		/* Start listening for connections on the socket. */
		if (listen(sock, SSH_LISTEN_BACKLOG) == -1) {
			error("listen: %.100s", strerror(errno));
			error("listen [%s]:%s: %.100s", ntop, strport,
			    strerror(errno));
			close(sock);
			continue;
		}

		/*
		 * fwd->listen_port == 0 requests a dynamically allocated port -
		 * record what we got.
		 */
		if (type == SSH_CHANNEL_RPORT_LISTENER &&
		    fwd->listen_port == 0 &&
		    allocated_listen_port != NULL &&
		    *allocated_listen_port == 0) {
			*allocated_listen_port = get_local_port(sock);
			debug("Allocated listen port %d",
			    *allocated_listen_port);
		}

		/* Allocate a channel number for the socket. */
		/* explicitly test for hpn disabled option. if true use smaller window size */
		c = channel_new(ssh, "port listener", type, sock, sock, -1,
				hpn_disabled ? CHAN_TCP_WINDOW_DEFAULT : hpn_buffer_size,
				CHAN_TCP_PACKET_DEFAULT,
				0, "port listener", 1);
		c->path = xstrdup(host);
		c->host_port = fwd->connect_port;
		c->listening_addr = addr == NULL ? NULL : xstrdup(addr);
		if (fwd->listen_port == 0 && allocated_listen_port != NULL &&
		    !(ssh->compat & SSH_BUG_DYNAMIC_RPORT))
			c->listening_port = *allocated_listen_port;
		else
			c->listening_port = fwd->listen_port;
		success = 1;
	}
	if (success == 0)
		error_f("cannot listen to port: %d", fwd->listen_port);
	freeaddrinfo(aitop);
	return success;
}

static int
channel_setup_fwd_listener_streamlocal(struct ssh *ssh, int type,
    struct Forward *fwd, struct ForwardOptions *fwd_opts)
{
	struct sockaddr_un sunaddr;
	const char *path;
	Channel *c;
	int port, sock;
	mode_t omask;

	switch (type) {
	case SSH_CHANNEL_UNIX_LISTENER:
		if (fwd->connect_path != NULL) {
			if (strlen(fwd->connect_path) > sizeof(sunaddr.sun_path)) {
				error("Local connecting path too long: %s",
				    fwd->connect_path);
				return 0;
			}
			path = fwd->connect_path;
			port = PORT_STREAMLOCAL;
		} else {
			if (fwd->connect_host == NULL) {
				error("No forward host name.");
				return 0;
			}
			if (strlen(fwd->connect_host) >= NI_MAXHOST) {
				error("Forward host name too long.");
				return 0;
			}
			path = fwd->connect_host;
			port = fwd->connect_port;
		}
		break;
	case SSH_CHANNEL_RUNIX_LISTENER:
		path = fwd->listen_path;
		port = PORT_STREAMLOCAL;
		break;
	default:
		error_f("unexpected channel type %d", type);
		return 0;
	}

	if (fwd->listen_path == NULL) {
		error("No forward path name.");
		return 0;
	}
	if (strlen(fwd->listen_path) > sizeof(sunaddr.sun_path)) {
		error("Local listening path too long: %s", fwd->listen_path);
		return 0;
	}

	debug3_f("type %d path %s", type, fwd->listen_path);

	/* Start a Unix domain listener. */
	omask = umask(fwd_opts->streamlocal_bind_mask);
	sock = unix_listener(fwd->listen_path, SSH_LISTEN_BACKLOG,
	    fwd_opts->streamlocal_bind_unlink);
	umask(omask);
	if (sock < 0)
		return 0;

	debug("Local forwarding listening on path %s.", fwd->listen_path);

	/* Allocate a channel number for the socket. */
	c = channel_new(ssh, "unix listener", type, sock, sock, -1,
	    CHAN_TCP_WINDOW_DEFAULT, CHAN_TCP_PACKET_DEFAULT,
	    0, "unix listener", 1);
	c->path = xstrdup(path);
	c->host_port = port;
	c->listening_port = PORT_STREAMLOCAL;
	c->listening_addr = xstrdup(fwd->listen_path);
	return 1;
}

static int
channel_cancel_rport_listener_tcpip(struct ssh *ssh,
    const char *host, u_short port)
{
	u_int i;
	int found = 0;

	for (i = 0; i < ssh->chanctxt->channels_alloc; i++) {
		Channel *c = ssh->chanctxt->channels[i];
		if (c == NULL || c->type != SSH_CHANNEL_RPORT_LISTENER)
			continue;
		if (strcmp(c->path, host) == 0 && c->listening_port == port) {
			debug2_f("close channel %d", i);
			channel_free(ssh, c);
			found = 1;
		}
	}

	return found;
}

static int
channel_cancel_rport_listener_streamlocal(struct ssh *ssh, const char *path)
{
	u_int i;
	int found = 0;

	for (i = 0; i < ssh->chanctxt->channels_alloc; i++) {
		Channel *c = ssh->chanctxt->channels[i];
		if (c == NULL || c->type != SSH_CHANNEL_RUNIX_LISTENER)
			continue;
		if (c->path == NULL)
			continue;
		if (strcmp(c->path, path) == 0) {
			debug2_f("close channel %d", i);
			channel_free(ssh, c);
			found = 1;
		}
	}

	return found;
}

int
channel_cancel_rport_listener(struct ssh *ssh, struct Forward *fwd)
{
	if (fwd->listen_path != NULL) {
		return channel_cancel_rport_listener_streamlocal(ssh,
		    fwd->listen_path);
	} else {
		return channel_cancel_rport_listener_tcpip(ssh,
		    fwd->listen_host, fwd->listen_port);
	}
}

static int
channel_cancel_lport_listener_tcpip(struct ssh *ssh,
    const char *lhost, u_short lport, int cport,
    struct ForwardOptions *fwd_opts)
{
	u_int i;
	int found = 0;
	const char *addr = channel_fwd_bind_addr(ssh, lhost, NULL, 1, fwd_opts);

	for (i = 0; i < ssh->chanctxt->channels_alloc; i++) {
		Channel *c = ssh->chanctxt->channels[i];
		if (c == NULL || c->type != SSH_CHANNEL_PORT_LISTENER)
			continue;
		if (c->listening_port != lport)
			continue;
		if (cport == CHANNEL_CANCEL_PORT_STATIC) {
			/* skip dynamic forwardings */
			if (c->host_port == 0)
				continue;
		} else {
			if (c->host_port != cport)
				continue;
		}
		if ((c->listening_addr == NULL && addr != NULL) ||
		    (c->listening_addr != NULL && addr == NULL))
			continue;
		if (addr == NULL || strcmp(c->listening_addr, addr) == 0) {
			debug2_f("close channel %d", i);
			channel_free(ssh, c);
			found = 1;
		}
	}

	return found;
}

static int
channel_cancel_lport_listener_streamlocal(struct ssh *ssh, const char *path)
{
	u_int i;
	int found = 0;

	if (path == NULL) {
		error_f("no path specified.");
		return 0;
	}

	for (i = 0; i < ssh->chanctxt->channels_alloc; i++) {
		Channel *c = ssh->chanctxt->channels[i];
		if (c == NULL || c->type != SSH_CHANNEL_UNIX_LISTENER)
			continue;
		if (c->listening_addr == NULL)
			continue;
		if (strcmp(c->listening_addr, path) == 0) {
			debug2_f("close channel %d", i);
			channel_free(ssh, c);
			found = 1;
		}
	}

	return found;
}

int
channel_cancel_lport_listener(struct ssh *ssh,
    struct Forward *fwd, int cport, struct ForwardOptions *fwd_opts)
{
	if (fwd->listen_path != NULL) {
		return channel_cancel_lport_listener_streamlocal(ssh,
		    fwd->listen_path);
	} else {
		return channel_cancel_lport_listener_tcpip(ssh,
		    fwd->listen_host, fwd->listen_port, cport, fwd_opts);
	}
}

/* protocol local port fwd, used by ssh */
int
channel_setup_local_fwd_listener(struct ssh *ssh,
    struct Forward *fwd, struct ForwardOptions *fwd_opts)
{
	if (fwd->listen_path != NULL) {
		return channel_setup_fwd_listener_streamlocal(ssh,
		    SSH_CHANNEL_UNIX_LISTENER, fwd, fwd_opts);
	} else {
		return channel_setup_fwd_listener_tcpip(ssh,
		    SSH_CHANNEL_PORT_LISTENER, fwd, NULL, fwd_opts);
	}
}

/* Matches a remote forwarding permission against a requested forwarding */
static int
remote_open_match(struct permission *allowed_open, struct Forward *fwd)
{
	int ret;
	char *lhost;

	/* XXX add ACLs for streamlocal */
	if (fwd->listen_path != NULL)
		return 1;

	if (fwd->listen_host == NULL || allowed_open->listen_host == NULL)
		return 0;

	if (allowed_open->listen_port != FWD_PERMIT_ANY_PORT &&
	    allowed_open->listen_port != fwd->listen_port)
		return 0;

	/* Match hostnames case-insensitively */
	lhost = xstrdup(fwd->listen_host);
	lowercase(lhost);
	ret = match_pattern(lhost, allowed_open->listen_host);
	free(lhost);

	return ret;
}

/* Checks whether a requested remote forwarding is permitted */
static int
check_rfwd_permission(struct ssh *ssh, struct Forward *fwd)
{
	struct ssh_channels *sc = ssh->chanctxt;
	struct permission_set *pset = &sc->remote_perms;
	u_int i, permit, permit_adm = 1;
	struct permission *perm;

	/* XXX apply GatewayPorts override before checking? */

	permit = pset->all_permitted;
	if (!permit) {
		for (i = 0; i < pset->num_permitted_user; i++) {
			perm = &pset->permitted_user[i];
			if (remote_open_match(perm, fwd)) {
				permit = 1;
				break;
			}
		}
	}

	if (pset->num_permitted_admin > 0) {
		permit_adm = 0;
		for (i = 0; i < pset->num_permitted_admin; i++) {
			perm = &pset->permitted_admin[i];
			if (remote_open_match(perm, fwd)) {
				permit_adm = 1;
				break;
			}
		}
	}

	return permit && permit_adm;
}

/* protocol v2 remote port fwd, used by sshd */
int
channel_setup_remote_fwd_listener(struct ssh *ssh, struct Forward *fwd,
    int *allocated_listen_port, struct ForwardOptions *fwd_opts)
{
	if (!check_rfwd_permission(ssh, fwd)) {
		ssh_packet_send_debug(ssh, "port forwarding refused");
		if (fwd->listen_path != NULL)
			/* XXX always allowed, see remote_open_match() */
			logit("Received request from %.100s port %d to "
			    "remote forward to path \"%.100s\", "
			    "but the request was denied.",
			    ssh_remote_ipaddr(ssh), ssh_remote_port(ssh),
			    fwd->listen_path);
		else if(fwd->listen_host != NULL)
			logit("Received request from %.100s port %d to "
			    "remote forward to host %.100s port %d, "
			    "but the request was denied.",
			    ssh_remote_ipaddr(ssh), ssh_remote_port(ssh),
			    fwd->listen_host, fwd->listen_port );
		else
			logit("Received request from %.100s port %d to remote "
			    "forward, but the request was denied.",
			    ssh_remote_ipaddr(ssh), ssh_remote_port(ssh));
		return 0;
	}
	if (fwd->listen_path != NULL) {
		return channel_setup_fwd_listener_streamlocal(ssh,
		    SSH_CHANNEL_RUNIX_LISTENER, fwd, fwd_opts);
	} else {
		return channel_setup_fwd_listener_tcpip(ssh,
		    SSH_CHANNEL_RPORT_LISTENER, fwd, allocated_listen_port,
		    fwd_opts);
	}
}

/*
 * Translate the requested rfwd listen host to something usable for
 * this server.
 */
static const char *
channel_rfwd_bind_host(const char *listen_host)
{
	if (listen_host == NULL) {
		return "localhost";
	} else if (*listen_host == '\0' || strcmp(listen_host, "*") == 0) {
		return "";
	} else
		return listen_host;
}

/*
 * Initiate forwarding of connections to port "port" on remote host through
 * the secure channel to host:port from local side.
 * Returns handle (index) for updating the dynamic listen port with
 * channel_update_permission().
 */
int
channel_request_remote_forwarding(struct ssh *ssh, struct Forward *fwd)
{
	int r, success = 0, idx = -1;
	char *host_to_connect, *listen_host, *listen_path;
	int port_to_connect, listen_port;

	/* Send the forward request to the remote side. */
	if (fwd->listen_path != NULL) {
		if ((r = sshpkt_start(ssh, SSH2_MSG_GLOBAL_REQUEST)) != 0 ||
		    (r = sshpkt_put_cstring(ssh,
		    "streamlocal-forward@openssh.com")) != 0 ||
		    (r = sshpkt_put_u8(ssh, 1)) != 0 || /* want reply */
		    (r = sshpkt_put_cstring(ssh, fwd->listen_path)) != 0 ||
		    (r = sshpkt_send(ssh)) != 0 ||
		    (r = ssh_packet_write_wait(ssh)) != 0)
			fatal_fr(r, "request streamlocal");
	} else {
		if ((r = sshpkt_start(ssh, SSH2_MSG_GLOBAL_REQUEST)) != 0 ||
		    (r = sshpkt_put_cstring(ssh, "tcpip-forward")) != 0 ||
		    (r = sshpkt_put_u8(ssh, 1)) != 0 || /* want reply */
		    (r = sshpkt_put_cstring(ssh,
		    channel_rfwd_bind_host(fwd->listen_host))) != 0 ||
		    (r = sshpkt_put_u32(ssh, fwd->listen_port)) != 0 ||
		    (r = sshpkt_send(ssh)) != 0 ||
		    (r = ssh_packet_write_wait(ssh)) != 0)
			fatal_fr(r, "request tcpip-forward");
	}
	/* Assume that server accepts the request */
	success = 1;
	if (success) {
		/* Record that connection to this host/port is permitted. */
		host_to_connect = listen_host = listen_path = NULL;
		port_to_connect = listen_port = 0;
		if (fwd->connect_path != NULL) {
			host_to_connect = xstrdup(fwd->connect_path);
			port_to_connect = PORT_STREAMLOCAL;
		} else {
			host_to_connect = xstrdup(fwd->connect_host);
			port_to_connect = fwd->connect_port;
		}
		if (fwd->listen_path != NULL) {
			listen_path = xstrdup(fwd->listen_path);
			listen_port = PORT_STREAMLOCAL;
		} else {
			if (fwd->listen_host != NULL)
				listen_host = xstrdup(fwd->listen_host);
			listen_port = fwd->listen_port;
		}
		idx = permission_set_add(ssh, FORWARD_USER, FORWARD_LOCAL,
		    host_to_connect, port_to_connect,
		    listen_host, listen_path, listen_port, NULL);
	}
	return idx;
}

static int
open_match(struct permission *allowed_open, const char *requestedhost,
    int requestedport)
{
	if (allowed_open->host_to_connect == NULL)
		return 0;
	if (allowed_open->port_to_connect != FWD_PERMIT_ANY_PORT &&
	    allowed_open->port_to_connect != requestedport)
		return 0;
	if (strcmp(allowed_open->host_to_connect, FWD_PERMIT_ANY_HOST) != 0 &&
	    strcmp(allowed_open->host_to_connect, requestedhost) != 0)
		return 0;
	return 1;
}

/*
 * Note that in the listen host/port case
 * we don't support FWD_PERMIT_ANY_PORT and
 * need to translate between the configured-host (listen_host)
 * and what we've sent to the remote server (channel_rfwd_bind_host)
 */
static int
open_listen_match_tcpip(struct permission *allowed_open,
    const char *requestedhost, u_short requestedport, int translate)
{
	const char *allowed_host;

	if (allowed_open->host_to_connect == NULL)
		return 0;
	if (allowed_open->listen_port != requestedport)
		return 0;
	if (!translate && allowed_open->listen_host == NULL &&
	    requestedhost == NULL)
		return 1;
	allowed_host = translate ?
	    channel_rfwd_bind_host(allowed_open->listen_host) :
	    allowed_open->listen_host;
	if (allowed_host == NULL || requestedhost == NULL ||
	    strcmp(allowed_host, requestedhost) != 0)
		return 0;
	return 1;
}

static int
open_listen_match_streamlocal(struct permission *allowed_open,
    const char *requestedpath)
{
	if (allowed_open->host_to_connect == NULL)
		return 0;
	if (allowed_open->listen_port != PORT_STREAMLOCAL)
		return 0;
	if (allowed_open->listen_path == NULL ||
	    strcmp(allowed_open->listen_path, requestedpath) != 0)
		return 0;
	return 1;
}

/*
 * Request cancellation of remote forwarding of connection host:port from
 * local side.
 */
static int
channel_request_rforward_cancel_tcpip(struct ssh *ssh,
    const char *host, u_short port)
{
	struct ssh_channels *sc = ssh->chanctxt;
	struct permission_set *pset = &sc->local_perms;
	int r;
	u_int i;
	struct permission *perm = NULL;

	for (i = 0; i < pset->num_permitted_user; i++) {
		perm = &pset->permitted_user[i];
		if (open_listen_match_tcpip(perm, host, port, 0))
			break;
		perm = NULL;
	}
	if (perm == NULL) {
		debug_f("requested forward not found");
		return -1;
	}
	if ((r = sshpkt_start(ssh, SSH2_MSG_GLOBAL_REQUEST)) != 0 ||
	    (r = sshpkt_put_cstring(ssh, "cancel-tcpip-forward")) != 0 ||
	    (r = sshpkt_put_u8(ssh, 0)) != 0 || /* want reply */
	    (r = sshpkt_put_cstring(ssh, channel_rfwd_bind_host(host))) != 0 ||
	    (r = sshpkt_put_u32(ssh, port)) != 0 ||
	    (r = sshpkt_send(ssh)) != 0)
		fatal_fr(r, "send cancel");

	fwd_perm_clear(perm); /* unregister */

	return 0;
}

/*
 * Request cancellation of remote forwarding of Unix domain socket
 * path from local side.
 */
static int
channel_request_rforward_cancel_streamlocal(struct ssh *ssh, const char *path)
{
	struct ssh_channels *sc = ssh->chanctxt;
	struct permission_set *pset = &sc->local_perms;
	int r;
	u_int i;
	struct permission *perm = NULL;

	for (i = 0; i < pset->num_permitted_user; i++) {
		perm = &pset->permitted_user[i];
		if (open_listen_match_streamlocal(perm, path))
			break;
		perm = NULL;
	}
	if (perm == NULL) {
		debug_f("requested forward not found");
		return -1;
	}
	if ((r = sshpkt_start(ssh, SSH2_MSG_GLOBAL_REQUEST)) != 0 ||
	    (r = sshpkt_put_cstring(ssh,
	    "cancel-streamlocal-forward@openssh.com")) != 0 ||
	    (r = sshpkt_put_u8(ssh, 0)) != 0 || /* want reply */
	    (r = sshpkt_put_cstring(ssh, path)) != 0 ||
	    (r = sshpkt_send(ssh)) != 0)
		fatal_fr(r, "send cancel");

	fwd_perm_clear(perm); /* unregister */

	return 0;
}
 
/*
 * Request cancellation of remote forwarding of a connection from local side.
 */
int
channel_request_rforward_cancel(struct ssh *ssh, struct Forward *fwd)
{
	if (fwd->listen_path != NULL) {
		return channel_request_rforward_cancel_streamlocal(ssh,
		    fwd->listen_path);
	} else {
		return channel_request_rforward_cancel_tcpip(ssh,
		    fwd->listen_host,
		    fwd->listen_port ? fwd->listen_port : fwd->allocated_port);
	}
}

/*
 * Permits opening to any host/port if permitted_user[] is empty.  This is
 * usually called by the server, because the user could connect to any port
 * anyway, and the server has no way to know but to trust the client anyway.
 */
void
channel_permit_all(struct ssh *ssh, int where)
{
	struct permission_set *pset = permission_set_get(ssh, where);

	if (pset->num_permitted_user == 0)
		pset->all_permitted = 1;
}

/*
 * Permit the specified host/port for forwarding.
 */
void
channel_add_permission(struct ssh *ssh, int who, int where,
    char *host, int port)
{
	int local = where == FORWARD_LOCAL;
	struct permission_set *pset = permission_set_get(ssh, where);

	debug("allow %s forwarding to host %s port %d",
	    fwd_ident(who, where), host, port);
	/*
	 * Remote forwards set listen_host/port, local forwards set
	 * host/port_to_connect.
	 */
	permission_set_add(ssh, who, where,
	    local ? host : 0, local ? port : 0,
	    local ? NULL : host, NULL, local ? 0 : port, NULL);
	pset->all_permitted = 0;
}

/*
 * Administratively disable forwarding.
 */
void
channel_disable_admin(struct ssh *ssh, int where)
{
	channel_clear_permission(ssh, FORWARD_ADM, where);
	permission_set_add(ssh, FORWARD_ADM, where,
	    NULL, 0, NULL, NULL, 0, NULL);
}

/*
 * Clear a list of permitted opens.
 */
void
channel_clear_permission(struct ssh *ssh, int who, int where)
{
	struct permission **permp;
	u_int *npermp;

	permission_set_get_array(ssh, who, where, &permp, &npermp);
	*permp = xrecallocarray(*permp, *npermp, 0, sizeof(**permp));
	*npermp = 0;
}

/*
 * Update the listen port for a dynamic remote forward, after
 * the actual 'newport' has been allocated. If 'newport' < 0 is
 * passed then they entry will be invalidated.
 */
void
channel_update_permission(struct ssh *ssh, int idx, int newport)
{
	struct permission_set *pset = &ssh->chanctxt->local_perms;

	if (idx < 0 || (u_int)idx >= pset->num_permitted_user) {
		debug_f("index out of range: %d num_permitted_user %d",
		    idx, pset->num_permitted_user);
		return;
	}
	debug("%s allowed port %d for forwarding to host %s port %d",
	    newport > 0 ? "Updating" : "Removing",
	    newport,
	    pset->permitted_user[idx].host_to_connect,
	    pset->permitted_user[idx].port_to_connect);
	if (newport <= 0)
		fwd_perm_clear(&pset->permitted_user[idx]);
	else {
		pset->permitted_user[idx].listen_port =
		    (ssh->compat & SSH_BUG_DYNAMIC_RPORT) ? 0 : newport;
	}
}

/* returns port number, FWD_PERMIT_ANY_PORT or -1 on error */
int
permitopen_port(const char *p)
{
	int port;

	if (strcmp(p, "*") == 0)
		return FWD_PERMIT_ANY_PORT;
	if ((port = a2port(p)) > 0)
		return port;
	return -1;
}

/* Try to start non-blocking connect to next host in cctx list */
static int
connect_next(struct channel_connect *cctx)
{
	int sock, saved_errno;
	struct sockaddr_un *sunaddr;
	char ntop[NI_MAXHOST];
	char strport[MAXIMUM(NI_MAXSERV, sizeof(sunaddr->sun_path))];

	for (; cctx->ai; cctx->ai = cctx->ai->ai_next) {
		switch (cctx->ai->ai_family) {
		case AF_UNIX:
			/* unix:pathname instead of host:port */
			sunaddr = (struct sockaddr_un *)cctx->ai->ai_addr;
			strlcpy(ntop, "unix", sizeof(ntop));
			strlcpy(strport, sunaddr->sun_path, sizeof(strport));
			break;
		case AF_INET:
		case AF_INET6:
			if (getnameinfo(cctx->ai->ai_addr, cctx->ai->ai_addrlen,
			    ntop, sizeof(ntop), strport, sizeof(strport),
			    NI_NUMERICHOST|NI_NUMERICSERV) != 0) {
				error("connect_next: getnameinfo failed");
				continue;
			}
			break;
		default:
			continue;
		}
		if ((sock = socket(cctx->ai->ai_family, cctx->ai->ai_socktype,
		    cctx->ai->ai_protocol)) == -1) {
			if (cctx->ai->ai_next == NULL)
				error("socket: %.100s", strerror(errno));
			else
				verbose("socket: %.100s", strerror(errno));
			continue;
		}
		if (set_nonblock(sock) == -1)
			fatal_f("set_nonblock(%d)", sock);
		if (connect(sock, cctx->ai->ai_addr,
		    cctx->ai->ai_addrlen) == -1 && errno != EINPROGRESS) {
			debug("connect_next: host %.100s ([%.100s]:%s): "
			    "%.100s", cctx->host, ntop, strport,
			    strerror(errno));
			saved_errno = errno;
			close(sock);
			errno = saved_errno;
			continue;	/* fail -- try next */
		}
		if (cctx->ai->ai_family != AF_UNIX)
			set_nodelay(sock);
		debug("connect_next: host %.100s ([%.100s]:%s) "
		    "in progress, fd=%d", cctx->host, ntop, strport, sock);
		cctx->ai = cctx->ai->ai_next;
		return sock;
	}
	return -1;
}

static void
channel_connect_ctx_free(struct channel_connect *cctx)
{
	free(cctx->host);
	if (cctx->aitop) {
		if (cctx->aitop->ai_family == AF_UNIX)
			free(cctx->aitop);
		else
			freeaddrinfo(cctx->aitop);
	}
	memset(cctx, 0, sizeof(*cctx));
}

/*
 * Return connecting socket to remote host:port or local socket path,
 * passing back the failure reason if appropriate.
 */
static int
connect_to_helper(struct ssh *ssh, const char *name, int port, int socktype,
    char *ctype, char *rname, struct channel_connect *cctx,
    int *reason, const char **errmsg)
{
	struct addrinfo hints;
	int gaierr;
	int sock = -1;
	char strport[NI_MAXSERV];

	if (port == PORT_STREAMLOCAL) {
		struct sockaddr_un *sunaddr;
		struct addrinfo *ai;

		if (strlen(name) > sizeof(sunaddr->sun_path)) {
			error("%.100s: %.100s", name, strerror(ENAMETOOLONG));
			return -1;
		}

		/*
		 * Fake up a struct addrinfo for AF_UNIX connections.
		 * channel_connect_ctx_free() must check ai_family
		 * and use free() not freeaddirinfo() for AF_UNIX.
		 */
		ai = xmalloc(sizeof(*ai) + sizeof(*sunaddr));
		memset(ai, 0, sizeof(*ai) + sizeof(*sunaddr));
		ai->ai_addr = (struct sockaddr *)(ai + 1);
		ai->ai_addrlen = sizeof(*sunaddr);
		ai->ai_family = AF_UNIX;
		ai->ai_socktype = socktype;
		ai->ai_protocol = PF_UNSPEC;
		sunaddr = (struct sockaddr_un *)ai->ai_addr;
		sunaddr->sun_family = AF_UNIX;
		strlcpy(sunaddr->sun_path, name, sizeof(sunaddr->sun_path));
		cctx->aitop = ai;
	} else {
		memset(&hints, 0, sizeof(hints));
		hints.ai_family = ssh->chanctxt->IPv4or6;
		hints.ai_socktype = socktype;
		snprintf(strport, sizeof strport, "%d", port);
		if ((gaierr = getaddrinfo(name, strport, &hints, &cctx->aitop))
		    != 0) {
			if (errmsg != NULL)
				*errmsg = ssh_gai_strerror(gaierr);
			if (reason != NULL)
				*reason = SSH2_OPEN_CONNECT_FAILED;
			error("connect_to %.100s: unknown host (%s)", name,
			    ssh_gai_strerror(gaierr));
			return -1;
		}
	}

	cctx->host = xstrdup(name);
	cctx->port = port;
	cctx->ai = cctx->aitop;

	if ((sock = connect_next(cctx)) == -1) {
		error("connect to %.100s port %d failed: %s",
		    name, port, strerror(errno));
		return -1;
	}

	return sock;
}

/* Return CONNECTING channel to remote host:port or local socket path */
static Channel *
connect_to(struct ssh *ssh, const char *host, int port,
    char *ctype, char *rname)
{
	struct channel_connect cctx;
	Channel *c;
	int sock;

	memset(&cctx, 0, sizeof(cctx));
	sock = connect_to_helper(ssh, host, port, SOCK_STREAM, ctype, rname,
	    &cctx, NULL, NULL);
	if (sock == -1) {
		channel_connect_ctx_free(&cctx);
		return NULL;
	}
	c = channel_new(ssh, ctype, SSH_CHANNEL_CONNECTING, sock, sock, -1,
	    CHAN_TCP_WINDOW_DEFAULT, CHAN_TCP_PACKET_DEFAULT, 0, rname, 1);
	c->host_port = port;
	c->path = xstrdup(host);
	c->connect_ctx = cctx;

	return c;
}

/*
 * returns either the newly connected channel or the downstream channel
 * that needs to deal with this connection.
 */
Channel *
channel_connect_by_listen_address(struct ssh *ssh, const char *listen_host,
    u_short listen_port, char *ctype, char *rname)
{
	struct ssh_channels *sc = ssh->chanctxt;
	struct permission_set *pset = &sc->local_perms;
	u_int i;
	struct permission *perm;

	for (i = 0; i < pset->num_permitted_user; i++) {
		perm = &pset->permitted_user[i];
		if (open_listen_match_tcpip(perm,
		    listen_host, listen_port, 1)) {
			if (perm->downstream)
				return perm->downstream;
			if (perm->port_to_connect == 0)
				return rdynamic_connect_prepare(ssh,
				    ctype, rname);
			return connect_to(ssh,
			    perm->host_to_connect, perm->port_to_connect,
			    ctype, rname);
		}
	}
	error("WARNING: Server requests forwarding for unknown listen_port %d",
	    listen_port);
	return NULL;
}

Channel *
channel_connect_by_listen_path(struct ssh *ssh, const char *path,
    char *ctype, char *rname)
{
	struct ssh_channels *sc = ssh->chanctxt;
	struct permission_set *pset = &sc->local_perms;
	u_int i;
	struct permission *perm;

	for (i = 0; i < pset->num_permitted_user; i++) {
		perm = &pset->permitted_user[i];
		if (open_listen_match_streamlocal(perm, path)) {
			return connect_to(ssh,
			    perm->host_to_connect, perm->port_to_connect,
			    ctype, rname);
		}
	}
	error("WARNING: Server requests forwarding for unknown path %.100s",
	    path);
	return NULL;
}

/* Check if connecting to that port is permitted and connect. */
Channel *
channel_connect_to_port(struct ssh *ssh, const char *host, u_short port,
    char *ctype, char *rname, int *reason, const char **errmsg)
{
	struct ssh_channels *sc = ssh->chanctxt;
	struct permission_set *pset = &sc->local_perms;
	struct channel_connect cctx;
	Channel *c;
	u_int i, permit, permit_adm = 1;
	int sock;
	struct permission *perm;

	permit = pset->all_permitted;
	if (!permit) {
		for (i = 0; i < pset->num_permitted_user; i++) {
			perm = &pset->permitted_user[i];
			if (open_match(perm, host, port)) {
				permit = 1;
				break;
			}
		}
	}

	if (pset->num_permitted_admin > 0) {
		permit_adm = 0;
		for (i = 0; i < pset->num_permitted_admin; i++) {
			perm = &pset->permitted_admin[i];
			if (open_match(perm, host, port)) {
				permit_adm = 1;
				break;
			}
		}
	}

	if (!permit || !permit_adm) {
		logit("Received request from %.100s port %d to connect to "
		    "host %.100s port %d, but the request was denied.",
		    ssh_remote_ipaddr(ssh), ssh_remote_port(ssh), host, port);
		if (reason != NULL)
			*reason = SSH2_OPEN_ADMINISTRATIVELY_PROHIBITED;
		return NULL;
	}

	memset(&cctx, 0, sizeof(cctx));
	sock = connect_to_helper(ssh, host, port, SOCK_STREAM, ctype, rname,
	    &cctx, reason, errmsg);
	if (sock == -1) {
		channel_connect_ctx_free(&cctx);
		return NULL;
	}

	c = channel_new(ssh, ctype, SSH_CHANNEL_CONNECTING, sock, sock, -1,
	    CHAN_TCP_WINDOW_DEFAULT, CHAN_TCP_PACKET_DEFAULT, 0, rname, 1);
	c->host_port = port;
	c->path = xstrdup(host);
	c->connect_ctx = cctx;

	return c;
}

/* Check if connecting to that path is permitted and connect. */
Channel *
channel_connect_to_path(struct ssh *ssh, const char *path,
    char *ctype, char *rname)
{
	struct ssh_channels *sc = ssh->chanctxt;
	struct permission_set *pset = &sc->local_perms;
	u_int i, permit, permit_adm = 1;
	struct permission *perm;

	permit = pset->all_permitted;
	if (!permit) {
		for (i = 0; i < pset->num_permitted_user; i++) {
			perm = &pset->permitted_user[i];
			if (open_match(perm, path, PORT_STREAMLOCAL)) {
				permit = 1;
				break;
			}
		}
	}

	if (pset->num_permitted_admin > 0) {
		permit_adm = 0;
		for (i = 0; i < pset->num_permitted_admin; i++) {
			perm = &pset->permitted_admin[i];
			if (open_match(perm, path, PORT_STREAMLOCAL)) {
				permit_adm = 1;
				break;
			}
		}
	}

	if (!permit || !permit_adm) {
		logit("Received request to connect to path %.100s, "
		    "but the request was denied.", path);
		return NULL;
	}
	return connect_to(ssh, path, PORT_STREAMLOCAL, ctype, rname);
}

void
channel_send_window_changes(struct ssh *ssh)
{
	struct ssh_channels *sc = ssh->chanctxt;
	struct winsize ws;
	int r;
	u_int i;

	for (i = 0; i < sc->channels_alloc; i++) {
		if (sc->channels[i] == NULL || !sc->channels[i]->client_tty ||
		    sc->channels[i]->type != SSH_CHANNEL_OPEN)
			continue;
		if (ioctl(sc->channels[i]->rfd, TIOCGWINSZ, &ws) == -1)
			continue;
		channel_request_start(ssh, i, "window-change", 0);
		if ((r = sshpkt_put_u32(ssh, (u_int)ws.ws_col)) != 0 ||
		    (r = sshpkt_put_u32(ssh, (u_int)ws.ws_row)) != 0 ||
		    (r = sshpkt_put_u32(ssh, (u_int)ws.ws_xpixel)) != 0 ||
		    (r = sshpkt_put_u32(ssh, (u_int)ws.ws_ypixel)) != 0 ||
		    (r = sshpkt_send(ssh)) != 0)
			fatal_fr(r, "channel %u; send window-change", i);
	}
}

/* Return RDYNAMIC_OPEN channel: channel allows SOCKS, but is not connected */
static Channel *
rdynamic_connect_prepare(struct ssh *ssh, char *ctype, char *rname)
{
	Channel *c;
	int r;

	c = channel_new(ssh, ctype, SSH_CHANNEL_RDYNAMIC_OPEN, -1, -1, -1,
	    CHAN_TCP_WINDOW_DEFAULT, CHAN_TCP_PACKET_DEFAULT, 0, rname, 1);
	c->host_port = 0;
	c->path = NULL;

	/*
	 * We need to open the channel before we have a FD,
	 * so that we can get SOCKS header from peer.
	 */
	if ((r = sshpkt_start(ssh, SSH2_MSG_CHANNEL_OPEN_CONFIRMATION)) != 0 ||
	    (r = sshpkt_put_u32(ssh, c->remote_id)) != 0 ||
	    (r = sshpkt_put_u32(ssh, c->self)) != 0 ||
	    (r = sshpkt_put_u32(ssh, c->local_window)) != 0 ||
	    (r = sshpkt_put_u32(ssh, c->local_maxpacket)) != 0)
		fatal_fr(r, "channel %i; confirm", c->self);
	return c;
}

/* Return CONNECTING socket to remote host:port or local socket path */
static int
rdynamic_connect_finish(struct ssh *ssh, Channel *c)
{
	struct ssh_channels *sc = ssh->chanctxt;
	struct permission_set *pset = &sc->local_perms;
	struct permission *perm;
	struct channel_connect cctx;
	u_int i, permit_adm = 1;
	int sock;

	if (pset->num_permitted_admin > 0) {
		permit_adm = 0;
		for (i = 0; i < pset->num_permitted_admin; i++) {
			perm = &pset->permitted_admin[i];
			if (open_match(perm, c->path, c->host_port)) {
				permit_adm = 1;
				break;
			}
		}
	}
	if (!permit_adm) {
		debug_f("requested forward not permitted");
		return -1;
	}

	memset(&cctx, 0, sizeof(cctx));
	sock = connect_to_helper(ssh, c->path, c->host_port, SOCK_STREAM, NULL,
	    NULL, &cctx, NULL, NULL);
	if (sock == -1)
		channel_connect_ctx_free(&cctx);
	else {
		/* similar to SSH_CHANNEL_CONNECTING but we've already sent the open */
		c->type = SSH_CHANNEL_RDYNAMIC_FINISH;
		c->connect_ctx = cctx;
		channel_register_fds(ssh, c, sock, sock, -1, 0, 1, 0);
	}
	return sock;
}

/* -- X11 forwarding */

/*
 * Creates an internet domain socket for listening for X11 connections.
 * Returns 0 and a suitable display number for the DISPLAY variable
 * stored in display_numberp , or -1 if an error occurs.
 */
int
x11_create_display_inet(struct ssh *ssh, int x11_display_offset,
    int x11_use_localhost, int single_connection,
    u_int *display_numberp, int **chanids)
{
	Channel *nc = NULL;
	int display_number, sock;
	u_short port;
	struct addrinfo hints, *ai, *aitop;
	char strport[NI_MAXSERV];
	int gaierr, n, num_socks = 0, socks[NUM_SOCKS];

	if (chanids == NULL)
		return -1;

	for (display_number = x11_display_offset;
	    display_number < MAX_DISPLAYS;
	    display_number++) {
		port = 6000 + display_number;
		memset(&hints, 0, sizeof(hints));
		hints.ai_family = ssh->chanctxt->IPv4or6;
		hints.ai_flags = x11_use_localhost ? 0: AI_PASSIVE;
		hints.ai_socktype = SOCK_STREAM;
		snprintf(strport, sizeof strport, "%d", port);
		if ((gaierr = getaddrinfo(NULL, strport,
		    &hints, &aitop)) != 0) {
			error("getaddrinfo: %.100s", ssh_gai_strerror(gaierr));
			return -1;
		}
		for (ai = aitop; ai; ai = ai->ai_next) {
			if (ai->ai_family != AF_INET &&
			    ai->ai_family != AF_INET6)
				continue;
			sock = socket(ai->ai_family, ai->ai_socktype,
			    ai->ai_protocol);
			if (sock == -1) {
				if ((errno != EINVAL) && (errno != EAFNOSUPPORT)
#ifdef EPFNOSUPPORT
				    && (errno != EPFNOSUPPORT)
#endif 
				    ) {
					error("socket: %.100s", strerror(errno));
					freeaddrinfo(aitop);
					return -1;
				} else {
					debug("x11_create_display_inet: Socket family %d not supported",
						 ai->ai_family);
					continue;
				}
			}
			if (ai->ai_family == AF_INET6)
				sock_set_v6only(sock);
			if (x11_use_localhost)
				set_reuseaddr(sock);
			if (bind(sock, ai->ai_addr, ai->ai_addrlen) == -1) {
				debug2_f("bind port %d: %.100s", port,
				    strerror(errno));
				close(sock);
				for (n = 0; n < num_socks; n++)
					close(socks[n]);
				num_socks = 0;
				break;
			}
			socks[num_socks++] = sock;
			if (num_socks == NUM_SOCKS)
				break;
		}
		freeaddrinfo(aitop);
		if (num_socks > 0)
			break;
	}
	if (display_number >= MAX_DISPLAYS) {
		error("Failed to allocate internet-domain X11 display socket.");
		return -1;
	}
	/* Start listening for connections on the socket. */
	for (n = 0; n < num_socks; n++) {
		sock = socks[n];
		if (listen(sock, SSH_LISTEN_BACKLOG) == -1) {
			error("listen: %.100s", strerror(errno));
			close(sock);
			return -1;
		}
	}

	/* Allocate a channel for each socket. */
	*chanids = xcalloc(num_socks + 1, sizeof(**chanids));
	for (n = 0; n < num_socks; n++) {
		sock = socks[n];
		nc = channel_new(ssh, "x11 listener",
		    SSH_CHANNEL_X11_LISTENER, sock, sock, -1,
				 hpn_disabled ? CHAN_X11_WINDOW_DEFAULT : hpn_buffer_size,
				 CHAN_X11_PACKET_DEFAULT,
				 0, "X11 inet listener", 1);
		nc->single_connection = single_connection;
		(*chanids)[n] = nc->self;
	}
	(*chanids)[n] = -1;

	/* Return the display number for the DISPLAY environment variable. */
	*display_numberp = display_number;
	return 0;
}

static int
connect_local_xsocket_path(const char *pathname)
{
	int sock;
	struct sockaddr_un addr;

	sock = socket(AF_UNIX, SOCK_STREAM, 0);
	if (sock == -1)
		error("socket: %.100s", strerror(errno));
	memset(&addr, 0, sizeof(addr));
	addr.sun_family = AF_UNIX;
	strlcpy(addr.sun_path, pathname, sizeof addr.sun_path);
	if (connect(sock, (struct sockaddr *)&addr, sizeof(addr)) == 0)
		return sock;
	close(sock);
	error("connect %.100s: %.100s", addr.sun_path, strerror(errno));
	return -1;
}

static int
connect_local_xsocket(u_int dnr)
{
	char buf[1024];
	snprintf(buf, sizeof buf, _PATH_UNIX_X, dnr);
	return connect_local_xsocket_path(buf);
}

#ifdef __APPLE__
static int
is_path_to_xsocket(const char *display, char *path, size_t pathlen)
{
	struct stat sbuf;

	if (strlcpy(path, display, pathlen) >= pathlen) {
		error("%s: display path too long", __func__);
		return 0;
	}
	if (display[0] != '/')
		return 0;
	if (stat(path, &sbuf) == 0) {
		return 1;
	} else {
		char *dot = strrchr(path, '.');
		if (dot != NULL) {
			*dot = '\0';
			if (stat(path, &sbuf) == 0) {
				return 1;
			}
		}
	}
	return 0;
}
#endif

int
x11_connect_display(struct ssh *ssh)
{
	u_int display_number;
	const char *display;
	char buf[1024], *cp;
	struct addrinfo hints, *ai, *aitop;
	char strport[NI_MAXSERV];
	int gaierr, sock = 0;

	/* Try to open a socket for the local X server. */
	display = getenv("DISPLAY");
	if (!display) {
		error("DISPLAY not set.");
		return -1;
	}
	/*
	 * Now we decode the value of the DISPLAY variable and make a
	 * connection to the real X server.
	 */

#ifdef __APPLE__
	/* Check if display is a path to a socket (as set by launchd). */
	{
		char path[PATH_MAX];

		if (is_path_to_xsocket(display, path, sizeof(path))) {
			debug("x11_connect_display: $DISPLAY is launchd");

			/* Create a socket. */
			sock = connect_local_xsocket_path(path);
			if (sock < 0)
				return -1;

			/* OK, we now have a connection to the display. */
			return sock;
		}
	}
#endif
	/*
	 * Check if it is a unix domain socket.  Unix domain displays are in
	 * one of the following formats: unix:d[.s], :d[.s], ::d[.s]
	 */
	if (strncmp(display, "unix:", 5) == 0 ||
	    display[0] == ':') {
		/* Connect to the unix domain socket. */
		if (sscanf(strrchr(display, ':') + 1, "%u",
		    &display_number) != 1) {
			error("Could not parse display number from DISPLAY: "
			    "%.100s", display);
			return -1;
		}
		/* Create a socket. */
		sock = connect_local_xsocket(display_number);
		if (sock < 0)
			return -1;

		/* OK, we now have a connection to the display. */
		return sock;
	}
	/*
	 * Connect to an inet socket.  The DISPLAY value is supposedly
	 * hostname:d[.s], where hostname may also be numeric IP address.
	 */
	strlcpy(buf, display, sizeof(buf));
	cp = strchr(buf, ':');
	if (!cp) {
		error("Could not find ':' in DISPLAY: %.100s", display);
		return -1;
	}
	*cp = 0;
	/*
	 * buf now contains the host name.  But first we parse the
	 * display number.
	 */
	if (sscanf(cp + 1, "%u", &display_number) != 1) {
		error("Could not parse display number from DISPLAY: %.100s",
		    display);
		return -1;
	}

	/* Look up the host address */
	memset(&hints, 0, sizeof(hints));
	hints.ai_family = ssh->chanctxt->IPv4or6;
	hints.ai_socktype = SOCK_STREAM;
	snprintf(strport, sizeof strport, "%u", 6000 + display_number);
	if ((gaierr = getaddrinfo(buf, strport, &hints, &aitop)) != 0) {
		error("%.100s: unknown host. (%s)", buf,
		ssh_gai_strerror(gaierr));
		return -1;
	}
	for (ai = aitop; ai; ai = ai->ai_next) {
		/* Create a socket. */
		sock = socket(ai->ai_family, ai->ai_socktype, ai->ai_protocol);
		if (sock == -1) {
			debug2("socket: %.100s", strerror(errno));
			continue;
		}
		/* Connect it to the display. */
		if (connect(sock, ai->ai_addr, ai->ai_addrlen) == -1) {
			debug2("connect %.100s port %u: %.100s", buf,
			    6000 + display_number, strerror(errno));
			close(sock);
			continue;
		}
		/* Success */
		break;
	}
	freeaddrinfo(aitop);
	if (!ai) {
		error("connect %.100s port %u: %.100s", buf,
		    6000 + display_number, strerror(errno));
		return -1;
	}
	set_nodelay(sock);
	return sock;
}

/*
 * Requests forwarding of X11 connections, generates fake authentication
 * data, and enables authentication spoofing.
 * This should be called in the client only.
 */
void
x11_request_forwarding_with_spoofing(struct ssh *ssh, int client_session_id,
    const char *disp, const char *proto, const char *data, int want_reply)
{
	struct ssh_channels *sc = ssh->chanctxt;
	u_int data_len = (u_int) strlen(data) / 2;
	u_int i, value;
	const char *cp;
	char *new_data;
	int r, screen_number;

	if (sc->x11_saved_display == NULL)
		sc->x11_saved_display = xstrdup(disp);
	else if (strcmp(disp, sc->x11_saved_display) != 0) {
		error("x11_request_forwarding_with_spoofing: different "
		    "$DISPLAY already forwarded");
		return;
	}

	cp = strchr(disp, ':');
	if (cp)
		cp = strchr(cp, '.');
	if (cp)
		screen_number = (u_int)strtonum(cp + 1, 0, 400, NULL);
	else
		screen_number = 0;

	if (sc->x11_saved_proto == NULL) {
		/* Save protocol name. */
		sc->x11_saved_proto = xstrdup(proto);

		/* Extract real authentication data. */
		sc->x11_saved_data = xmalloc(data_len);
		for (i = 0; i < data_len; i++) {
			if (sscanf(data + 2 * i, "%2x", &value) != 1) {
				fatal("x11_request_forwarding: bad "
				    "authentication data: %.100s", data);
			}
			sc->x11_saved_data[i] = value;
		}
		sc->x11_saved_data_len = data_len;

		/* Generate fake data of the same length. */
		sc->x11_fake_data = xmalloc(data_len);
		arc4random_buf(sc->x11_fake_data, data_len);
		sc->x11_fake_data_len = data_len;
	}

	/* Convert the fake data into hex. */
	new_data = tohex(sc->x11_fake_data, data_len);

	/* Send the request packet. */
	channel_request_start(ssh, client_session_id, "x11-req", want_reply);
	if ((r = sshpkt_put_u8(ssh, 0)) != 0 || /* bool: single connection */
	    (r = sshpkt_put_cstring(ssh, proto)) != 0 ||
	    (r = sshpkt_put_cstring(ssh, new_data)) != 0 ||
	    (r = sshpkt_put_u32(ssh, screen_number)) != 0 ||
	    (r = sshpkt_send(ssh)) != 0 ||
	    (r = ssh_packet_write_wait(ssh)) != 0)
		fatal_fr(r, "send x11-req");
	free(new_data);
}<|MERGE_RESOLUTION|>--- conflicted
+++ resolved
@@ -2169,16 +2169,10 @@
 		    (r = sshpkt_send(ssh)) != 0) {
 			fatal_fr(r, "channel %i", c->self);
 		}
-<<<<<<< HEAD
 		debug2("channel %d: window %d sent adjust %d",
 		    c->self, c->local_window,
 		    c->local_consumed + addition);
 		c->local_window += c->local_consumed + addition;
-=======
-		debug2("channel %d: window %d sent adjust %d", c->self,
-		    c->local_window, c->local_consumed);
-		c->local_window += c->local_consumed;
->>>>>>> d2afd717
 		c->local_consumed = 0;
 	}
 	return 1;
