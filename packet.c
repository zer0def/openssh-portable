--- conflicted
+++ resolved
@@ -2363,7 +2363,6 @@
 	}
 }
 
-<<<<<<< HEAD
 /* this supports the forced rekeying required for the NONE cipher */
 int rekey_requested = 0;
 void
@@ -2372,39 +2371,16 @@
 	rekey_requested = 1;
 }
 
-#define MAX_PACKETS	(1U<<31)
-int
-ssh_packet_need_rekeying(struct ssh *ssh)
+/* this determines if authentciation has happened as of yet. Needed for
+ * NONE cipher switching. */
+int
+packet_authentication_state(const struct ssh *ssh)
 {
 	struct session_state *state = ssh->state;
 
-	if (ssh->compat & SSH_BUG_NOREKEY)
-		return 0;
-	if (rekey_requested == 1) {
-		rekey_requested = 0;
-		return 1;
-	}
-	return
-	    (state->p_send.packets > MAX_PACKETS) ||
-	    (state->p_read.packets > MAX_PACKETS) ||
-	    (state->max_blocks_out &&
-	        (state->p_send.blocks > state->max_blocks_out)) ||
-	    (state->max_blocks_in &&
-	        (state->p_read.blocks > state->max_blocks_in)) ||
-	    (state->rekey_interval != 0 && state->rekey_time +
-		 state->rekey_interval <= monotime());
-}
-
-int
-packet_authentication_state(const struct ssh *ssh)
-{
-	struct session_state *state = ssh->state;
-
 	return state->after_authentication;
 }
 
-=======
->>>>>>> 5c35450a
 void
 ssh_packet_set_rekey_limits(struct ssh *ssh, u_int64_t bytes, time_t seconds)
 {
@@ -2448,74 +2424,6 @@
 	return (void *)ssh->state->output;
 }
 
-<<<<<<< HEAD
-/* XXX TODO update roaming to new API (does not work anyway) */
-
-void *
-ssh_packet_get_receive_context(struct ssh *ssh)
-{
-	return (void *)&ssh->state->receive_context;
-}
-
-void *
-ssh_packet_get_send_context(struct ssh *ssh)
-{
-	return (void *)&ssh->state->send_context;
-}
-
-/*
- * Save the state for the real connection, and use a separate state when
- * resuming a suspended connection.
- */
-void
-ssh_packet_backup_state(struct ssh *ssh,
-    struct ssh *backup_state)
-{
-	struct ssh *tmp;
-
-	close(ssh->state->connection_in);
-	ssh->state->connection_in = -1;
-	close(ssh->state->connection_out);
-	ssh->state->connection_out = -1;
-	if (backup_state)
-		tmp = backup_state;
-	else
-		tmp = ssh_alloc_session_state();
-	backup_state = ssh;
-	ssh = tmp;
-}
-
-/* XXX FIXME FIXME FIXME */
-/*
- * Swap in the old state when resuming a connecion.
- */
-void
-ssh_packet_restore_state(struct ssh *ssh,
-    struct ssh *backup_state)
-{
-	struct ssh *tmp;
-	u_int len;
-	int r;
-
-	tmp = backup_state;
-	backup_state = ssh;
-	ssh = tmp;
-	ssh->state->connection_in = backup_state->state->connection_in;
-	backup_state->state->connection_in = -1;
-	ssh->state->connection_out = backup_state->state->connection_out;
-	backup_state->state->connection_out = -1;
-	len = sshbuf_len(backup_state->state->input);
-	if (len > 0) {
-		if ((r = sshbuf_putb(ssh->state->input,
-		    backup_state->state->input)) != 0)
-			fatal("%s: %s", __func__, ssh_err(r));
-		sshbuf_reset(backup_state->state->input);
-		add_recv_bytes(len);
-	}
-}
-
-=======
->>>>>>> 5c35450a
 /* Reset after_authentication and reset compression in post-auth privsep */
 static int
 ssh_packet_set_postauth(struct ssh *ssh)
@@ -3081,4 +2989,11 @@
 {
 	ssh->state->extra_pad = pad;
 	return 0;
+}
+
+/* need this for the moment for the aes-ctr cipher */
+void *
+ssh_packet_get_send_context(struct ssh *ssh)
+{
+	return (void *)&ssh->state->send_context;
 }