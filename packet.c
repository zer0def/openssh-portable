/* $OpenBSD: packet.c,v 1.307 2022/01/22 00:49:34 djm Exp $ */
/*
 * Author: Tatu Ylonen <ylo@cs.hut.fi>
 * Copyright (c) 1995 Tatu Ylonen <ylo@cs.hut.fi>, Espoo, Finland
 *                    All rights reserved
 * This file contains code implementing the packet protocol and communication
 * with the other side.  This same code is used both on client and server side.
 *
 * As far as I am concerned, the code I have written for this software
 * can be used freely for any purpose.  Any derived versions of this
 * software must be clearly marked as such, and if the derived work is
 * incompatible with the protocol description in the RFC file, it must be
 * called by a name other than "ssh" or "Secure Shell".
 *
 *
 * SSH2 packet format added by Markus Friedl.
 * Copyright (c) 2000, 2001 Markus Friedl.  All rights reserved.
 *
 * Redistribution and use in source and binary forms, with or without
 * modification, are permitted provided that the following conditions
 * are met:
 * 1. Redistributions of source code must retain the above copyright
 *    notice, this list of conditions and the following disclaimer.
 * 2. Redistributions in binary form must reproduce the above copyright
 *    notice, this list of conditions and the following disclaimer in the
 *    documentation and/or other materials provided with the distribution.
 *
 * THIS SOFTWARE IS PROVIDED BY THE AUTHOR ``AS IS'' AND ANY EXPRESS OR
 * IMPLIED WARRANTIES, INCLUDING, BUT NOT LIMITED TO, THE IMPLIED WARRANTIES
 * OF MERCHANTABILITY AND FITNESS FOR A PARTICULAR PURPOSE ARE DISCLAIMED.
 * IN NO EVENT SHALL THE AUTHOR BE LIABLE FOR ANY DIRECT, INDIRECT,
 * INCIDENTAL, SPECIAL, EXEMPLARY, OR CONSEQUENTIAL DAMAGES (INCLUDING, BUT
 * NOT LIMITED TO, PROCUREMENT OF SUBSTITUTE GOODS OR SERVICES; LOSS OF USE,
 * DATA, OR PROFITS; OR BUSINESS INTERRUPTION) HOWEVER CAUSED AND ON ANY
 * THEORY OF LIABILITY, WHETHER IN CONTRACT, STRICT LIABILITY, OR TORT
 * (INCLUDING NEGLIGENCE OR OTHERWISE) ARISING IN ANY WAY OUT OF THE USE OF
 * THIS SOFTWARE, EVEN IF ADVISED OF THE POSSIBILITY OF SUCH DAMAGE.
 */

#include "includes.h"

#include <sys/types.h>
#include "openbsd-compat/sys-queue.h"
#include <sys/socket.h>
#ifdef HAVE_SYS_TIME_H
# include <sys/time.h>
#endif

#include <netinet/in.h>
#include <netinet/ip.h>
#include <arpa/inet.h>

#include <errno.h>
#include <netdb.h>
#include <stdarg.h>
#include <stdio.h>
#include <stdlib.h>
#include <string.h>
#include <unistd.h>
#include <limits.h>
#ifdef HAVE_POLL_H
#include <poll.h>
#endif
#include <signal.h>
#include <time.h>

/*
 * Explicitly include OpenSSL before zlib as some versions of OpenSSL have
 * "free_func" in their headers, which zlib typedefs.
 */
#ifdef WITH_OPENSSL
# include <openssl/bn.h>
# include <openssl/evp.h>
# ifdef OPENSSL_HAS_ECC
#  include <openssl/ec.h>
# endif
#endif

#ifdef WITH_ZLIB
#include <zlib.h>
#endif

#include "xmalloc.h"
#include "compat.h"
#include "ssh2.h"
#include "cipher.h"
#include "sshkey.h"
#include "kex.h"
#include "digest.h"
#include "mac.h"
#include "log.h"
#include "canohost.h"
#include "misc.h"
#include "channels.h"
#include "ssh.h"
#include "packet.h"
#include "ssherr.h"
#include "sshbuf.h"

#ifdef PACKET_DEBUG
#define DBG(x) x
#else
#define DBG(x)
#endif

#define PACKET_MAX_SIZE (256 * 1024)

struct packet_state {
	u_int32_t seqnr;
	u_int32_t packets;
	u_int64_t blocks;
	u_int64_t bytes;
};

struct packet {
	TAILQ_ENTRY(packet) next;
	u_char type;
	struct sshbuf *payload;
};

struct session_state {
	/*
	 * This variable contains the file descriptors used for
	 * communicating with the other side.  connection_in is used for
	 * reading; connection_out for writing.  These can be the same
	 * descriptor, in which case it is assumed to be a socket.
	 */
	int connection_in;
	int connection_out;

	/* Protocol flags for the remote side. */
	u_int remote_protocol_flags;

	/* Encryption context for receiving data.  Only used for decryption. */
	struct sshcipher_ctx *receive_context;

	/* Encryption context for sending data.  Only used for encryption. */
	struct sshcipher_ctx *send_context;

	/* Buffer for raw input data from the socket. */
	struct sshbuf *input;

	/* Buffer for raw output data going to the socket. */
	struct sshbuf *output;

	/* Buffer for the partial outgoing packet being constructed. */
	struct sshbuf *outgoing_packet;

	/* Buffer for the incoming packet currently being processed. */
	struct sshbuf *incoming_packet;

	/* Scratch buffer for packet compression/decompression. */
	struct sshbuf *compression_buffer;

#ifdef WITH_ZLIB
	/* Incoming/outgoing compression dictionaries */
	z_stream compression_in_stream;
	z_stream compression_out_stream;
#endif
	int compression_in_started;
	int compression_out_started;
	int compression_in_failures;
	int compression_out_failures;

	/* default maximum packet size */
	u_int max_packet_size;

	/* Flag indicating whether this module has been initialized. */
	int initialized;

	/* Set to true if the connection is interactive. */
	int interactive_mode;

	/* Set to true if we are the server side. */
	int server_side;

	/* Set to true if we are authenticated. */
	int after_authentication;

	int keep_alive_timeouts;

	/* The maximum time that we will wait to send or receive a packet */
	int packet_timeout_ms;

	/* Session key information for Encryption and MAC */
	struct newkeys *newkeys[MODE_MAX];
	struct packet_state p_read, p_send;

	/* Volume-based rekeying */
	u_int64_t max_blocks_in, max_blocks_out, rekey_limit;

	/* Time-based rekeying */
	u_int32_t rekey_interval;	/* how often in seconds */
	time_t rekey_time;	/* time of last rekeying */

	/* roundup current message to extra_pad bytes */
	u_char extra_pad;

	/* XXX discard incoming data after MAC error */
	u_int packet_discard;
	size_t packet_discard_mac_already;
	struct sshmac *packet_discard_mac;

	/* Used in packet_read_poll2() */
	u_int packlen;

	/* Used in packet_send2 */
	int rekeying;

	/* Used in ssh_packet_send_mux() */
	int mux;

	/* Used in packet_set_interactive */
	int set_interactive_called;

	/* Used in packet_set_maxsize */
	int set_maxsize_called;

	/* One-off warning about weak ciphers */
	int cipher_warning_done;

	/* Hook for fuzzing inbound packets */
	ssh_packet_hook_fn *hook_in;
	void *hook_in_ctx;

	TAILQ_HEAD(, packet) outgoing;
};

struct ssh *
ssh_alloc_session_state(void)
{
	struct ssh *ssh = NULL;
	struct session_state *state = NULL;

	if ((ssh = calloc(1, sizeof(*ssh))) == NULL ||
	    (state = calloc(1, sizeof(*state))) == NULL ||
	    (ssh->kex = kex_new()) == NULL ||
	    (state->input = sshbuf_new()) == NULL ||
	    (state->output = sshbuf_new()) == NULL ||
	    (state->outgoing_packet = sshbuf_new()) == NULL ||
	    (state->incoming_packet = sshbuf_new()) == NULL)
		goto fail;
	TAILQ_INIT(&state->outgoing);
	TAILQ_INIT(&ssh->private_keys);
	TAILQ_INIT(&ssh->public_keys);
	state->connection_in = -1;
	state->connection_out = -1;
	state->max_packet_size = CHAN_SES_PACKET_DEFAULT;
	state->packet_timeout_ms = -1;
	state->p_send.packets = state->p_read.packets = 0;
	state->initialized = 1;
	/*
	 * ssh_packet_send2() needs to queue packets until
	 * we've done the initial key exchange.
	 */
	state->rekeying = 1;
	ssh->state = state;
	return ssh;
 fail:
	if (ssh) {
		kex_free(ssh->kex);
		free(ssh);
	}
	if (state) {
		sshbuf_free(state->input);
		sshbuf_free(state->output);
		sshbuf_free(state->incoming_packet);
		sshbuf_free(state->outgoing_packet);
		free(state);
	}
	return NULL;
}

void
ssh_packet_set_input_hook(struct ssh *ssh, ssh_packet_hook_fn *hook, void *ctx)
{
	ssh->state->hook_in = hook;
	ssh->state->hook_in_ctx = ctx;
}

/* Returns nonzero if rekeying is in progress */
int
ssh_packet_is_rekeying(struct ssh *ssh)
{
	return ssh->state->rekeying ||
	    (ssh->kex != NULL && ssh->kex->done == 0);
}

/*
 * Sets the descriptors used for communication.
 */
struct ssh *
ssh_packet_set_connection(struct ssh *ssh, int fd_in, int fd_out)
{
	struct session_state *state;
	struct sshcipher *none = cipher_by_name("none");
	int r;

	if (none == NULL) {
		error_f("cannot load cipher 'none'");
		return NULL;
	}
	if (ssh == NULL)
		ssh = ssh_alloc_session_state();
	if (ssh == NULL) {
		error_f("could not allocate state");
		return NULL;
	}
	state = ssh->state;
	state->connection_in = fd_in;
	state->connection_out = fd_out;
	if ((r = cipher_init(&state->send_context, none,
	    (const u_char *)"", 0, NULL, 0, CIPHER_ENCRYPT)) != 0 ||
	    (r = cipher_init(&state->receive_context, none,
	    (const u_char *)"", 0, NULL, 0, CIPHER_DECRYPT)) != 0) {
		error_fr(r, "cipher_init failed");
		free(ssh); /* XXX need ssh_free_session_state? */
		return NULL;
	}
	state->newkeys[MODE_IN] = state->newkeys[MODE_OUT] = NULL;
	/*
	 * Cache the IP address of the remote connection for use in error
	 * messages that might be generated after the connection has closed.
	 */
	(void)ssh_remote_ipaddr(ssh);
	return ssh;
}

void
ssh_packet_set_timeout(struct ssh *ssh, int timeout, int count)
{
	struct session_state *state = ssh->state;

	if (timeout <= 0 || count <= 0) {
		state->packet_timeout_ms = -1;
		return;
	}
	if ((INT_MAX / 1000) / count < timeout)
		state->packet_timeout_ms = INT_MAX;
	else
		state->packet_timeout_ms = timeout * count * 1000;
}

void
ssh_packet_set_mux(struct ssh *ssh)
{
	ssh->state->mux = 1;
	ssh->state->rekeying = 0;
	kex_free(ssh->kex);
	ssh->kex = NULL;
}

int
ssh_packet_get_mux(struct ssh *ssh)
{
	return ssh->state->mux;
}

int
ssh_packet_set_log_preamble(struct ssh *ssh, const char *fmt, ...)
{
	va_list args;
	int r;

	free(ssh->log_preamble);
	if (fmt == NULL)
		ssh->log_preamble = NULL;
	else {
		va_start(args, fmt);
		r = vasprintf(&ssh->log_preamble, fmt, args);
		va_end(args);
		if (r < 0 || ssh->log_preamble == NULL)
			return SSH_ERR_ALLOC_FAIL;
	}
	return 0;
}

int
ssh_packet_stop_discard(struct ssh *ssh)
{
	struct session_state *state = ssh->state;
	int r;

	if (state->packet_discard_mac) {
		char buf[1024];
		size_t dlen = PACKET_MAX_SIZE;

		if (dlen > state->packet_discard_mac_already)
			dlen -= state->packet_discard_mac_already;
		memset(buf, 'a', sizeof(buf));
		while (sshbuf_len(state->incoming_packet) < dlen)
			if ((r = sshbuf_put(state->incoming_packet, buf,
			    sizeof(buf))) != 0)
				return r;
		(void) mac_compute(state->packet_discard_mac,
		    state->p_read.seqnr,
		    sshbuf_ptr(state->incoming_packet), dlen,
		    NULL, 0);
	}
	logit("Finished discarding for %.200s port %d",
	    ssh_remote_ipaddr(ssh), ssh_remote_port(ssh));
	return SSH_ERR_MAC_INVALID;
}

static int
ssh_packet_start_discard(struct ssh *ssh, struct sshenc *enc,
    struct sshmac *mac, size_t mac_already, u_int discard)
{
	struct session_state *state = ssh->state;
	int r;

	if (enc == NULL || !cipher_is_cbc(enc->cipher) || (mac && mac->etm)) {
		if ((r = sshpkt_disconnect(ssh, "Packet corrupt")) != 0)
			return r;
		return SSH_ERR_MAC_INVALID;
	}
	/*
	 * Record number of bytes over which the mac has already
	 * been computed in order to minimize timing attacks.
	 */
	if (mac && mac->enabled) {
		state->packet_discard_mac = mac;
		state->packet_discard_mac_already = mac_already;
	}
	if (sshbuf_len(state->input) >= discard)
		return ssh_packet_stop_discard(ssh);
	state->packet_discard = discard - sshbuf_len(state->input);
	return 0;
}

/* Returns 1 if remote host is connected via socket, 0 if not. */

int
ssh_packet_connection_is_on_socket(struct ssh *ssh)
{
	struct session_state *state;
	struct sockaddr_storage from, to;
	socklen_t fromlen, tolen;

	if (ssh == NULL || ssh->state == NULL)
		return 0;

	state = ssh->state;
	if (state->connection_in == -1 || state->connection_out == -1)
		return 0;
	/* filedescriptors in and out are the same, so it's a socket */
	if (state->connection_in == state->connection_out)
		return 1;
	fromlen = sizeof(from);
	memset(&from, 0, sizeof(from));
	if (getpeername(state->connection_in, (struct sockaddr *)&from,
	    &fromlen) == -1)
		return 0;
	tolen = sizeof(to);
	memset(&to, 0, sizeof(to));
	if (getpeername(state->connection_out, (struct sockaddr *)&to,
	    &tolen) == -1)
		return 0;
	if (fromlen != tolen || memcmp(&from, &to, fromlen) != 0)
		return 0;
	if (from.ss_family != AF_INET && from.ss_family != AF_INET6)
		return 0;
	return 1;
}

void
ssh_packet_get_bytes(struct ssh *ssh, u_int64_t *ibytes, u_int64_t *obytes)
{
	if (ibytes)
		*ibytes = ssh->state->p_read.bytes;
	if (obytes)
		*obytes = ssh->state->p_send.bytes;
}

int
ssh_packet_connection_af(struct ssh *ssh)
{
	return get_sock_af(ssh->state->connection_out);
}

/* Sets the connection into non-blocking mode. */

void
ssh_packet_set_nonblocking(struct ssh *ssh)
{
	/* Set the socket into non-blocking mode. */
	set_nonblock(ssh->state->connection_in);

	if (ssh->state->connection_out != ssh->state->connection_in)
		set_nonblock(ssh->state->connection_out);
}

/* Returns the socket used for reading. */

int
ssh_packet_get_connection_in(struct ssh *ssh)
{
	return ssh->state->connection_in;
}

/* Returns the descriptor used for writing. */

int
ssh_packet_get_connection_out(struct ssh *ssh)
{
	return ssh->state->connection_out;
}

/*
 * Returns the IP-address of the remote host as a string.  The returned
 * string must not be freed.
 */

const char *
ssh_remote_ipaddr(struct ssh *ssh)
{
	int sock;

	/* Check whether we have cached the ipaddr. */
	if (ssh->remote_ipaddr == NULL) {
		if (ssh_packet_connection_is_on_socket(ssh)) {
			sock = ssh->state->connection_in;
			ssh->remote_ipaddr = get_peer_ipaddr(sock);
			ssh->remote_port = get_peer_port(sock);
			ssh->local_ipaddr = get_local_ipaddr(sock);
			ssh->local_port = get_local_port(sock);
		} else {
			ssh->remote_ipaddr = xstrdup("UNKNOWN");
			ssh->remote_port = 65535;
			ssh->local_ipaddr = xstrdup("UNKNOWN");
			ssh->local_port = 65535;
		}
	}
	return ssh->remote_ipaddr;
}

/* Returns the port number of the remote host. */

int
ssh_remote_port(struct ssh *ssh)
{
	(void)ssh_remote_ipaddr(ssh); /* Will lookup and cache. */
	return ssh->remote_port;
}

/*
 * Returns the IP-address of the local host as a string.  The returned
 * string must not be freed.
 */

const char *
ssh_local_ipaddr(struct ssh *ssh)
{
	(void)ssh_remote_ipaddr(ssh); /* Will lookup and cache. */
	return ssh->local_ipaddr;
}

/* Returns the port number of the local host. */

int
ssh_local_port(struct ssh *ssh)
{
	(void)ssh_remote_ipaddr(ssh); /* Will lookup and cache. */
	return ssh->local_port;
}

/* Returns the routing domain of the input socket, or NULL if unavailable */
const char *
ssh_packet_rdomain_in(struct ssh *ssh)
{
	if (ssh->rdomain_in != NULL)
		return ssh->rdomain_in;
	if (!ssh_packet_connection_is_on_socket(ssh))
		return NULL;
	ssh->rdomain_in = get_rdomain(ssh->state->connection_in);
	return ssh->rdomain_in;
}

/* Closes the connection and clears and frees internal data structures. */

static void
ssh_packet_close_internal(struct ssh *ssh, int do_close)
{
	struct session_state *state = ssh->state;
	u_int mode;

	if (!state->initialized)
		return;
	state->initialized = 0;
	if (do_close) {
		if (state->connection_in == state->connection_out) {
			close(state->connection_out);
		} else {
			close(state->connection_in);
			close(state->connection_out);
		}
	}
	sshbuf_free(state->input);
	sshbuf_free(state->output);
	sshbuf_free(state->outgoing_packet);
	sshbuf_free(state->incoming_packet);
	for (mode = 0; mode < MODE_MAX; mode++) {
		kex_free_newkeys(state->newkeys[mode]);	/* current keys */
		state->newkeys[mode] = NULL;
		ssh_clear_newkeys(ssh, mode);		/* next keys */
	}
#ifdef WITH_ZLIB
	/* compression state is in shared mem, so we can only release it once */
	if (do_close && state->compression_buffer) {
		sshbuf_free(state->compression_buffer);
		if (state->compression_out_started) {
			z_streamp stream = &state->compression_out_stream;
			debug("compress outgoing: "
			    "raw data %llu, compressed %llu, factor %.2f",
				(unsigned long long)stream->total_in,
				(unsigned long long)stream->total_out,
				stream->total_in == 0 ? 0.0 :
				(double) stream->total_out / stream->total_in);
			if (state->compression_out_failures == 0)
				deflateEnd(stream);
		}
		if (state->compression_in_started) {
			z_streamp stream = &state->compression_in_stream;
			debug("compress incoming: "
			    "raw data %llu, compressed %llu, factor %.2f",
			    (unsigned long long)stream->total_out,
			    (unsigned long long)stream->total_in,
			    stream->total_out == 0 ? 0.0 :
			    (double) stream->total_in / stream->total_out);
			if (state->compression_in_failures == 0)
				inflateEnd(stream);
		}
	}
#endif	/* WITH_ZLIB */
	cipher_free(state->send_context);
	cipher_free(state->receive_context);
	state->send_context = state->receive_context = NULL;
	if (do_close) {
		free(ssh->local_ipaddr);
		ssh->local_ipaddr = NULL;
		free(ssh->remote_ipaddr);
		ssh->remote_ipaddr = NULL;
		free(ssh->state);
		ssh->state = NULL;
		kex_free(ssh->kex);
		ssh->kex = NULL;
	}
}

void
ssh_packet_close(struct ssh *ssh)
{
	ssh_packet_close_internal(ssh, 1);
}

void
ssh_packet_clear_keys(struct ssh *ssh)
{
	ssh_packet_close_internal(ssh, 0);
}

/* Sets remote side protocol flags. */

void
ssh_packet_set_protocol_flags(struct ssh *ssh, u_int protocol_flags)
{
	ssh->state->remote_protocol_flags = protocol_flags;
}

/* Returns the remote protocol flags set earlier by the above function. */

u_int
ssh_packet_get_protocol_flags(struct ssh *ssh)
{
	return ssh->state->remote_protocol_flags;
}

/*
 * Starts packet compression from the next packet on in both directions.
 * Level is compression level 1 (fastest) - 9 (slow, best) as in gzip.
 */

static int
ssh_packet_init_compression(struct ssh *ssh)
{
	if (!ssh->state->compression_buffer &&
	    ((ssh->state->compression_buffer = sshbuf_new()) == NULL))
		return SSH_ERR_ALLOC_FAIL;
	return 0;
}

#ifdef WITH_ZLIB
static int
start_compression_out(struct ssh *ssh, int level)
{
	if (level < 1 || level > 9)
		return SSH_ERR_INVALID_ARGUMENT;
	debug("Enabling compression at level %d.", level);
	if (ssh->state->compression_out_started == 1)
		deflateEnd(&ssh->state->compression_out_stream);
	switch (deflateInit(&ssh->state->compression_out_stream, level)) {
	case Z_OK:
		ssh->state->compression_out_started = 1;
		break;
	case Z_MEM_ERROR:
		return SSH_ERR_ALLOC_FAIL;
	default:
		return SSH_ERR_INTERNAL_ERROR;
	}
	return 0;
}

static int
start_compression_in(struct ssh *ssh)
{
	if (ssh->state->compression_in_started == 1)
		inflateEnd(&ssh->state->compression_in_stream);
	switch (inflateInit(&ssh->state->compression_in_stream)) {
	case Z_OK:
		ssh->state->compression_in_started = 1;
		break;
	case Z_MEM_ERROR:
		return SSH_ERR_ALLOC_FAIL;
	default:
		return SSH_ERR_INTERNAL_ERROR;
	}
	return 0;
}

/* XXX remove need for separate compression buffer */
static int
compress_buffer(struct ssh *ssh, struct sshbuf *in, struct sshbuf *out)
{
	u_char buf[4096];
	int r, status;

	if (ssh->state->compression_out_started != 1)
		return SSH_ERR_INTERNAL_ERROR;

	/* This case is not handled below. */
	if (sshbuf_len(in) == 0)
		return 0;

	/* Input is the contents of the input buffer. */
	if ((ssh->state->compression_out_stream.next_in =
	    sshbuf_mutable_ptr(in)) == NULL)
		return SSH_ERR_INTERNAL_ERROR;
	ssh->state->compression_out_stream.avail_in = sshbuf_len(in);

	/* Loop compressing until deflate() returns with avail_out != 0. */
	do {
		/* Set up fixed-size output buffer. */
		ssh->state->compression_out_stream.next_out = buf;
		ssh->state->compression_out_stream.avail_out = sizeof(buf);

		/* Compress as much data into the buffer as possible. */
		status = deflate(&ssh->state->compression_out_stream,
		    Z_PARTIAL_FLUSH);
		switch (status) {
		case Z_MEM_ERROR:
			return SSH_ERR_ALLOC_FAIL;
		case Z_OK:
			/* Append compressed data to output_buffer. */
			if ((r = sshbuf_put(out, buf, sizeof(buf) -
			    ssh->state->compression_out_stream.avail_out)) != 0)
				return r;
			break;
		case Z_STREAM_ERROR:
		default:
			ssh->state->compression_out_failures++;
			return SSH_ERR_INVALID_FORMAT;
		}
	} while (ssh->state->compression_out_stream.avail_out == 0);
	return 0;
}

static int
uncompress_buffer(struct ssh *ssh, struct sshbuf *in, struct sshbuf *out)
{
	u_char buf[4096];
	int r, status;

	if (ssh->state->compression_in_started != 1)
		return SSH_ERR_INTERNAL_ERROR;

	if ((ssh->state->compression_in_stream.next_in =
	    sshbuf_mutable_ptr(in)) == NULL)
		return SSH_ERR_INTERNAL_ERROR;
	ssh->state->compression_in_stream.avail_in = sshbuf_len(in);

	for (;;) {
		/* Set up fixed-size output buffer. */
		ssh->state->compression_in_stream.next_out = buf;
		ssh->state->compression_in_stream.avail_out = sizeof(buf);

		status = inflate(&ssh->state->compression_in_stream,
		    Z_SYNC_FLUSH);
		switch (status) {
		case Z_OK:
			if ((r = sshbuf_put(out, buf, sizeof(buf) -
			    ssh->state->compression_in_stream.avail_out)) != 0)
				return r;
			break;
		case Z_BUF_ERROR:
			/*
			 * Comments in zlib.h say that we should keep calling
			 * inflate() until we get an error.  This appears to
			 * be the error that we get.
			 */
			return 0;
		case Z_DATA_ERROR:
			return SSH_ERR_INVALID_FORMAT;
		case Z_MEM_ERROR:
			return SSH_ERR_ALLOC_FAIL;
		case Z_STREAM_ERROR:
		default:
			ssh->state->compression_in_failures++;
			return SSH_ERR_INTERNAL_ERROR;
		}
	}
	/* NOTREACHED */
}

#else	/* WITH_ZLIB */

static int
start_compression_out(struct ssh *ssh, int level)
{
	return SSH_ERR_INTERNAL_ERROR;
}

static int
start_compression_in(struct ssh *ssh)
{
	return SSH_ERR_INTERNAL_ERROR;
}

static int
compress_buffer(struct ssh *ssh, struct sshbuf *in, struct sshbuf *out)
{
	return SSH_ERR_INTERNAL_ERROR;
}

static int
uncompress_buffer(struct ssh *ssh, struct sshbuf *in, struct sshbuf *out)
{
	return SSH_ERR_INTERNAL_ERROR;
}
#endif	/* WITH_ZLIB */

void
ssh_clear_newkeys(struct ssh *ssh, int mode)
{
	if (ssh->kex && ssh->kex->newkeys[mode]) {
		kex_free_newkeys(ssh->kex->newkeys[mode]);
		ssh->kex->newkeys[mode] = NULL;
	}
}

int
ssh_set_newkeys(struct ssh *ssh, int mode)
{
	struct session_state *state = ssh->state;
	struct sshenc *enc;
	struct sshmac *mac;
	struct sshcomp *comp;
	struct sshcipher_ctx **ccp;
	struct packet_state *ps;
	u_int64_t *max_blocks;
	const char *wmsg;
	int r, crypt_type;
	const char *dir = mode == MODE_OUT ? "out" : "in";

	debug2_f("mode %d", mode);

	if (mode == MODE_OUT) {
		ccp = &state->send_context;
		crypt_type = CIPHER_ENCRYPT;
		ps = &state->p_send;
		max_blocks = &state->max_blocks_out;
	} else {
		ccp = &state->receive_context;
		crypt_type = CIPHER_DECRYPT;
		ps = &state->p_read;
		max_blocks = &state->max_blocks_in;
	}
	if (state->newkeys[mode] != NULL) {
		debug_f("rekeying %s, input %llu bytes %llu blocks, "
		    "output %llu bytes %llu blocks", dir,
		    (unsigned long long)state->p_read.bytes,
		    (unsigned long long)state->p_read.blocks,
		    (unsigned long long)state->p_send.bytes,
		    (unsigned long long)state->p_send.blocks);
		kex_free_newkeys(state->newkeys[mode]);
		state->newkeys[mode] = NULL;
	}
	/* note that both bytes and the seqnr are not reset */
	ps->packets = ps->blocks = 0;
	/* move newkeys from kex to state */
	if ((state->newkeys[mode] = ssh->kex->newkeys[mode]) == NULL)
		return SSH_ERR_INTERNAL_ERROR;
	ssh->kex->newkeys[mode] = NULL;
	enc  = &state->newkeys[mode]->enc;
	mac  = &state->newkeys[mode]->mac;
	comp = &state->newkeys[mode]->comp;
	if (cipher_authlen(enc->cipher) == 0) {
		if ((r = mac_init(mac)) != 0)
			return r;
	}
	mac->enabled = 1;
	DBG(debug_f("cipher_init: %s", dir));
	cipher_free(*ccp);
	*ccp = NULL;
	if ((r = cipher_init(ccp, enc->cipher, enc->key, enc->key_len,
	    enc->iv, enc->iv_len, crypt_type)) != 0)
		return r;
	if (!state->cipher_warning_done &&
	    (wmsg = cipher_warning_message(*ccp)) != NULL) {
		error("Warning: %s", wmsg);
		state->cipher_warning_done = 1;
	}
	/* Deleting the keys does not gain extra security */
	/* explicit_bzero(enc->iv,  enc->block_size);
	   explicit_bzero(enc->key, enc->key_len);
	   explicit_bzero(mac->key, mac->key_len); */
	if ((comp->type == COMP_ZLIB ||
	    (comp->type == COMP_DELAYED &&
	    state->after_authentication)) && comp->enabled == 0) {
		if ((r = ssh_packet_init_compression(ssh)) < 0)
			return r;
		if (mode == MODE_OUT) {
			if ((r = start_compression_out(ssh, 6)) != 0)
				return r;
		} else {
			if ((r = start_compression_in(ssh)) != 0)
				return r;
		}
		comp->enabled = 1;
	}
	/*
	 * The 2^(blocksize*2) limit is too expensive for 3DES,
	 * so enforce a 1GB limit for small blocksizes.
	 * See RFC4344 section 3.2.
	 */

	/* we really don't need to rekey if we are using the none cipher
	 * but there isn't a good way to disable it entirely that I can find
	 * and using a blocksize larger that 16 doesn't work (dunno why)
	 * so this seems to be a good limit for now - CJR 10/16/2020*/
	if (ssh->none == 1) {
		*max_blocks = (u_int64_t)1 << (16*2);
	} else {
		if (enc->block_size >= 16)
			*max_blocks = (u_int64_t)1 << (enc->block_size*2);
		else
			*max_blocks = ((u_int64_t)1 << 30) / enc->block_size;
	}
	if (state->rekey_limit)
		*max_blocks = MINIMUM(*max_blocks,
		    state->rekey_limit / enc->block_size);
	debug("rekey %s after %llu blocks", dir,
	      (unsigned long long)*max_blocks);
	return 0;
}

/* this supports the forced rekeying required for the NONE cipher */
int rekey_requested = 0;
void
packet_request_rekeying(void)
{
	rekey_requested = 1;
}

/* used to determine if pre or post auth when rekeying for aes-ctr
 * and none cipher switch */
int
packet_authentication_state(const struct ssh *ssh)
{
	struct session_state *state = ssh->state;

	return state->after_authentication;
}

#define MAX_PACKETS	(1U<<31)
static int
ssh_packet_need_rekeying(struct ssh *ssh, u_int outbound_packet_len)
{
	struct session_state *state = ssh->state;
	u_int32_t out_blocks;

	/* XXX client can't cope with rekeying pre-auth */
	if (!state->after_authentication)
		return 0;

	/* Haven't keyed yet or KEX in progress. */
	if (ssh_packet_is_rekeying(ssh))
		return 0;

	/* Peer can't rekey */
	if (ssh->compat & SSH_BUG_NOREKEY)
		return 0;

	/*
	 * Permit one packet in or out per rekey - this allows us to
	 * make progress when rekey limits are very small.
	 */
	if (state->p_send.packets == 0 && state->p_read.packets == 0)
		return 0;

        /* used to force rekeying when called for by the none
         * cipher switch and aes-mt-ctr methods -cjr */
        if (rekey_requested == 1) {
                rekey_requested = 0;
                return 1;
        }

	/* Time-based rekeying */
	if (state->rekey_interval != 0 &&
	    (int64_t)state->rekey_time + state->rekey_interval <= monotime())
		return 1;

	/*
	 * Always rekey when MAX_PACKETS sent in either direction 
	 * As per RFC4344 section 3.1 we do this after 2^31 packets.
	 */
	if (state->p_send.packets > MAX_PACKETS ||
	    state->p_read.packets > MAX_PACKETS)
		return 1;

	/* Rekey after (cipher-specific) maximum blocks */
	out_blocks = ROUNDUP(outbound_packet_len,
	    state->newkeys[MODE_OUT]->enc.block_size);
	return (state->max_blocks_out &&
	    (state->p_send.blocks + out_blocks > state->max_blocks_out)) ||
	    (state->max_blocks_in &&
	    (state->p_read.blocks > state->max_blocks_in));
}

int
ssh_packet_check_rekey(struct ssh *ssh)
{
	if (!ssh_packet_need_rekeying(ssh, 0))
		return 0;
	debug3_f("rekex triggered");
	return kex_start_rekex(ssh);
}

/*
 * Delayed compression for SSH2 is enabled after authentication:
 * This happens on the server side after a SSH2_MSG_USERAUTH_SUCCESS is sent,
 * and on the client side after a SSH2_MSG_USERAUTH_SUCCESS is received.
 */
static int
ssh_packet_enable_delayed_compress(struct ssh *ssh)
{
	struct session_state *state = ssh->state;
	struct sshcomp *comp = NULL;
	int r, mode;

	/*
	 * Remember that we are past the authentication step, so rekeying
	 * with COMP_DELAYED will turn on compression immediately.
	 */
	state->after_authentication = 1;
	for (mode = 0; mode < MODE_MAX; mode++) {
		/* protocol error: USERAUTH_SUCCESS received before NEWKEYS */
		if (state->newkeys[mode] == NULL)
			continue;
		comp = &state->newkeys[mode]->comp;
		if (comp && !comp->enabled && comp->type == COMP_DELAYED) {
			if ((r = ssh_packet_init_compression(ssh)) != 0)
				return r;
			if (mode == MODE_OUT) {
				if ((r = start_compression_out(ssh, 6)) != 0)
					return r;
			} else {
				if ((r = start_compression_in(ssh)) != 0)
					return r;
			}
			comp->enabled = 1;
		}
	}
	return 0;
}

/* Used to mute debug logging for noisy packet types */
int
ssh_packet_log_type(u_char type)
{
	switch (type) {
	case SSH2_MSG_CHANNEL_DATA:
	case SSH2_MSG_CHANNEL_EXTENDED_DATA:
	case SSH2_MSG_CHANNEL_WINDOW_ADJUST:
		return 0;
	default:
		return 1;
	}
}

/*
 * Finalize packet in SSH2 format (compress, mac, encrypt, enqueue)
 */
int
ssh_packet_send2_wrapped(struct ssh *ssh)
{
	struct session_state *state = ssh->state;
	u_char type, *cp, macbuf[SSH_DIGEST_MAX_LENGTH];
	u_char tmp, padlen, pad = 0;
	u_int authlen = 0, aadlen = 0;
	u_int len;
	struct sshenc *enc   = NULL;
	struct sshmac *mac   = NULL;
	struct sshcomp *comp = NULL;
	int r, block_size;

	if (state->newkeys[MODE_OUT] != NULL) {
		enc  = &state->newkeys[MODE_OUT]->enc;
		mac  = &state->newkeys[MODE_OUT]->mac;
		comp = &state->newkeys[MODE_OUT]->comp;
		/* disable mac for authenticated encryption */
		if ((authlen = cipher_authlen(enc->cipher)) != 0)
			mac = NULL;
	}
	block_size = enc ? enc->block_size : 8;
	aadlen = (mac && mac->enabled && mac->etm) || authlen ? 4 : 0;

	type = (sshbuf_ptr(state->outgoing_packet))[5];
	if (ssh_packet_log_type(type))
		debug3("send packet: type %u", type);
#ifdef PACKET_DEBUG
	fprintf(stderr, "plain:     ");
	sshbuf_dump(state->outgoing_packet, stderr);
#endif

	if (comp && comp->enabled) {
		len = sshbuf_len(state->outgoing_packet);
		/* skip header, compress only payload */
		if ((r = sshbuf_consume(state->outgoing_packet, 5)) != 0)
			goto out;
		sshbuf_reset(state->compression_buffer);
		if ((r = compress_buffer(ssh, state->outgoing_packet,
		    state->compression_buffer)) != 0)
			goto out;
		sshbuf_reset(state->outgoing_packet);
		if ((r = sshbuf_put(state->outgoing_packet,
		    "\0\0\0\0\0", 5)) != 0 ||
		    (r = sshbuf_putb(state->outgoing_packet,
		    state->compression_buffer)) != 0)
			goto out;
		DBG(debug("compression: raw %d compressed %zd", len,
		    sshbuf_len(state->outgoing_packet)));
	}

	/* sizeof (packet_len + pad_len + payload) */
	len = sshbuf_len(state->outgoing_packet);

	/*
	 * calc size of padding, alloc space, get random data,
	 * minimum padding is 4 bytes
	 */
	len -= aadlen; /* packet length is not encrypted for EtM modes */
	padlen = block_size - (len % block_size);
	if (padlen < 4)
		padlen += block_size;
	if (state->extra_pad) {
		tmp = state->extra_pad;
		state->extra_pad =
		    ROUNDUP(state->extra_pad, block_size);
		/* check if roundup overflowed */
		if (state->extra_pad < tmp)
			return SSH_ERR_INVALID_ARGUMENT;
		tmp = (len + padlen) % state->extra_pad;
		/* Check whether pad calculation below will underflow */
		if (tmp > state->extra_pad)
			return SSH_ERR_INVALID_ARGUMENT;
		pad = state->extra_pad - tmp;
		DBG(debug3_f("adding %d (len %d padlen %d extra_pad %d)",
		    pad, len, padlen, state->extra_pad));
		tmp = padlen;
		padlen += pad;
		/* Check whether padlen calculation overflowed */
		if (padlen < tmp)
			return SSH_ERR_INVALID_ARGUMENT; /* overflow */
		state->extra_pad = 0;
	}
	if ((r = sshbuf_reserve(state->outgoing_packet, padlen, &cp)) != 0)
		goto out;
	if (enc && !cipher_ctx_is_plaintext(state->send_context)) {
		/* random padding */
		arc4random_buf(cp, padlen);
	} else {
		/* clear padding */
		explicit_bzero(cp, padlen);
	}
	/* sizeof (packet_len + pad_len + payload + padding) */
	len = sshbuf_len(state->outgoing_packet);
	cp = sshbuf_mutable_ptr(state->outgoing_packet);
	if (cp == NULL) {
		r = SSH_ERR_INTERNAL_ERROR;
		goto out;
	}
	/* packet_length includes payload, padding and padding length field */
	POKE_U32(cp, len - 4);
	cp[4] = padlen;
	DBG(debug("send: len %d (includes padlen %d, aadlen %d)",
	    len, padlen, aadlen));

	/* compute MAC over seqnr and packet(length fields, payload, padding) */
	if (mac && mac->enabled && !mac->etm) {
		if ((r = mac_compute(mac, state->p_send.seqnr,
		    sshbuf_ptr(state->outgoing_packet), len,
		    macbuf, sizeof(macbuf))) != 0)
			goto out;
		DBG(debug("done calc MAC out #%d", state->p_send.seqnr));
	}
	/* encrypt packet and append to output buffer. */
	if ((r = sshbuf_reserve(state->output,
	    sshbuf_len(state->outgoing_packet) + authlen, &cp)) != 0)
		goto out;
	if ((r = cipher_crypt(state->send_context, state->p_send.seqnr, cp,
	    sshbuf_ptr(state->outgoing_packet),
	    len - aadlen, aadlen, authlen)) != 0)
		goto out;
	/* append unencrypted MAC */
	if (mac && mac->enabled) {
		if (mac->etm) {
			/* EtM: compute mac over aadlen + cipher text */
			if ((r = mac_compute(mac, state->p_send.seqnr,
			    cp, len, macbuf, sizeof(macbuf))) != 0)
				goto out;
			DBG(debug("done calc MAC(EtM) out #%d",
			    state->p_send.seqnr));
		}
		if ((r = sshbuf_put(state->output, macbuf, mac->mac_len)) != 0)
			goto out;
	}
#ifdef PACKET_DEBUG
	fprintf(stderr, "encrypted: ");
	sshbuf_dump(state->output, stderr);
#endif
	/* increment sequence number for outgoing packets */
	if (++state->p_send.seqnr == 0)
		logit("outgoing seqnr wraps around");
	if (++state->p_send.packets == 0)
		if (!(ssh->compat & SSH_BUG_NOREKEY))
			return SSH_ERR_NEED_REKEY;
	state->p_send.blocks += len / block_size;
	state->p_send.bytes += len;
	sshbuf_reset(state->outgoing_packet);

	if (type == SSH2_MSG_NEWKEYS)
		r = ssh_set_newkeys(ssh, MODE_OUT);
	else if (type == SSH2_MSG_USERAUTH_SUCCESS && state->server_side)
		r = ssh_packet_enable_delayed_compress(ssh);
	else
		r = 0;
 out:
	return r;
}

/* returns non-zero if the specified packet type is usec by KEX */
static int
ssh_packet_type_is_kex(u_char type)
{
	return
	    type >= SSH2_MSG_TRANSPORT_MIN &&
	    type <= SSH2_MSG_TRANSPORT_MAX &&
	    type != SSH2_MSG_SERVICE_REQUEST &&
	    type != SSH2_MSG_SERVICE_ACCEPT &&
	    type != SSH2_MSG_EXT_INFO;
}

int
ssh_packet_send2(struct ssh *ssh)
{
	struct session_state *state = ssh->state;
	struct packet *p;
	u_char type;
	int r, need_rekey;

	if (sshbuf_len(state->outgoing_packet) < 6)
		return SSH_ERR_INTERNAL_ERROR;
	type = sshbuf_ptr(state->outgoing_packet)[5];
	need_rekey = !ssh_packet_type_is_kex(type) &&
	    ssh_packet_need_rekeying(ssh, sshbuf_len(state->outgoing_packet));

	/*
	 * During rekeying we can only send key exchange messages.
	 * Queue everything else.
	 */
	if ((need_rekey || state->rekeying) && !ssh_packet_type_is_kex(type)) {
		if (need_rekey)
			debug3_f("rekex triggered");
		debug("enqueue packet: %u", type);
		p = calloc(1, sizeof(*p));
		if (p == NULL)
			return SSH_ERR_ALLOC_FAIL;
		p->type = type;
		p->payload = state->outgoing_packet;
		TAILQ_INSERT_TAIL(&state->outgoing, p, next);
		state->outgoing_packet = sshbuf_new();
		if (state->outgoing_packet == NULL)
			return SSH_ERR_ALLOC_FAIL;
		if (need_rekey) {
			/*
			 * This packet triggered a rekey, so send the
			 * KEXINIT now.
			 * NB. reenters this function via kex_start_rekex().
			 */
			return kex_start_rekex(ssh);
		}
		return 0;
	}

	/* rekeying starts with sending KEXINIT */
	if (type == SSH2_MSG_KEXINIT)
		state->rekeying = 1;

	if ((r = ssh_packet_send2_wrapped(ssh)) != 0)
		return r;

	/* after a NEWKEYS message we can send the complete queue */
	if (type == SSH2_MSG_NEWKEYS) {
		state->rekeying = 0;
		state->rekey_time = monotime();
		while ((p = TAILQ_FIRST(&state->outgoing))) {
			type = p->type;
			/*
			 * If this packet triggers a rekex, then skip the
			 * remaining packets in the queue for now.
			 * NB. re-enters this function via kex_start_rekex.
			 */
			if (ssh_packet_need_rekeying(ssh,
			    sshbuf_len(p->payload))) {
				debug3_f("queued packet triggered rekex");
				return kex_start_rekex(ssh);
			}
			debug("dequeue packet: %u", type);
			sshbuf_free(state->outgoing_packet);
			state->outgoing_packet = p->payload;
			TAILQ_REMOVE(&state->outgoing, p, next);
			memset(p, 0, sizeof(*p));
			free(p);
			if ((r = ssh_packet_send2_wrapped(ssh)) != 0)
				return r;
		}
	}
	return 0;
}

/*
 * Waits until a packet has been received, and returns its type.  Note that
 * no other data is processed until this returns, so this function should not
 * be used during the interactive session.
 */

int
ssh_packet_read_seqnr(struct ssh *ssh, u_char *typep, u_int32_t *seqnr_p)
{
	struct session_state *state = ssh->state;
	int len, r, ms_remain;
<<<<<<< HEAD
	fd_set *setp;
	char buf[SSH_IOBUFSZ];
	struct timeval timeout, start, *timeoutp = NULL;
=======
	struct pollfd pfd;
	char buf[8192];
	struct timeval start;
	struct timespec timespec, *timespecp = NULL;
>>>>>>> 166456ce

	DBG(debug("packet_read()"));

	/*
	 * Since we are blocking, ensure that all written packets have
	 * been sent.
	 */
	if ((r = ssh_packet_write_wait(ssh)) != 0)
		goto out;

	/* Stay in the loop until we have received a complete packet. */
	for (;;) {
		/* Try to read a packet from the buffer. */
		r = ssh_packet_read_poll_seqnr(ssh, typep, seqnr_p);
		if (r != 0)
			break;
		/* If we got a packet, return it. */
		if (*typep != SSH_MSG_NONE)
			break;
		/*
		 * Otherwise, wait for some data to arrive, add it to the
		 * buffer, and try again.
		 */
		pfd.fd = state->connection_in;
		pfd.events = POLLIN;

		if (state->packet_timeout_ms > 0) {
			ms_remain = state->packet_timeout_ms;
			timespecp = &timespec;
		}
		/* Wait for some data to arrive. */
		for (;;) {
			if (state->packet_timeout_ms > 0) {
				ms_to_timespec(&timespec, ms_remain);
				monotime_tv(&start);
			}
			if ((r = ppoll(&pfd, 1, timespecp, NULL)) >= 0)
				break;
			if (errno != EAGAIN && errno != EINTR &&
			    errno != EWOULDBLOCK) {
				r = SSH_ERR_SYSTEM_ERROR;
				goto out;
			}
			if (state->packet_timeout_ms <= 0)
				continue;
			ms_subtract_diff(&start, &ms_remain);
			if (ms_remain <= 0) {
				r = 0;
				break;
			}
		}
		if (r == 0) {
			r = SSH_ERR_CONN_TIMEOUT;
			goto out;
		}
		/* Read data from the socket. */
		len = read(state->connection_in, buf, sizeof(buf));
		if (len == 0) {
			r = SSH_ERR_CONN_CLOSED;
			goto out;
		}
		if (len == -1) {
			r = SSH_ERR_SYSTEM_ERROR;
			goto out;
		}

		/* Append it to the buffer. */
		if ((r = ssh_packet_process_incoming(ssh, buf, len)) != 0)
			goto out;
	}
 out:
	return r;
}

int
ssh_packet_read(struct ssh *ssh)
{
	u_char type;
	int r;

	if ((r = ssh_packet_read_seqnr(ssh, &type, NULL)) != 0)
		fatal_fr(r, "read");
	return type;
}

/*
 * Waits until a packet has been received, verifies that its type matches
 * that given, and gives a fatal error and exits if there is a mismatch.
 */

int
ssh_packet_read_expect(struct ssh *ssh, u_int expected_type)
{
	int r;
	u_char type;

	if ((r = ssh_packet_read_seqnr(ssh, &type, NULL)) != 0)
		return r;
	if (type != expected_type) {
		if ((r = sshpkt_disconnect(ssh,
		    "Protocol error: expected packet type %d, got %d",
		    expected_type, type)) != 0)
			return r;
		return SSH_ERR_PROTOCOL_ERROR;
	}
	return 0;
}

static int
ssh_packet_read_poll2_mux(struct ssh *ssh, u_char *typep, u_int32_t *seqnr_p)
{
	struct session_state *state = ssh->state;
	const u_char *cp;
	size_t need;
	int r;

	if (ssh->kex)
		return SSH_ERR_INTERNAL_ERROR;
	*typep = SSH_MSG_NONE;
	cp = sshbuf_ptr(state->input);
	if (state->packlen == 0) {
		if (sshbuf_len(state->input) < 4 + 1)
			return 0; /* packet is incomplete */
		state->packlen = PEEK_U32(cp);
		if (state->packlen < 4 + 1 ||
		    state->packlen > PACKET_MAX_SIZE)
			return SSH_ERR_MESSAGE_INCOMPLETE;
	}
	need = state->packlen + 4;
	if (sshbuf_len(state->input) < need)
		return 0; /* packet is incomplete */
	sshbuf_reset(state->incoming_packet);
	if ((r = sshbuf_put(state->incoming_packet, cp + 4,
	    state->packlen)) != 0 ||
	    (r = sshbuf_consume(state->input, need)) != 0 ||
	    (r = sshbuf_get_u8(state->incoming_packet, NULL)) != 0 ||
	    (r = sshbuf_get_u8(state->incoming_packet, typep)) != 0)
		return r;
	if (ssh_packet_log_type(*typep))
		debug3_f("type %u", *typep);
	/* sshbuf_dump(state->incoming_packet, stderr); */
	/* reset for next packet */
	state->packlen = 0;
	return r;
}

int
ssh_packet_read_poll2(struct ssh *ssh, u_char *typep, u_int32_t *seqnr_p)
{
	struct session_state *state = ssh->state;
	u_int padlen, need;
	u_char *cp;
	u_int maclen, aadlen = 0, authlen = 0, block_size;
	struct sshenc *enc   = NULL;
	struct sshmac *mac   = NULL;
	struct sshcomp *comp = NULL;
	int r;

	if (state->mux)
		return ssh_packet_read_poll2_mux(ssh, typep, seqnr_p);

	*typep = SSH_MSG_NONE;

	if (state->packet_discard)
		return 0;

	if (state->newkeys[MODE_IN] != NULL) {
		enc  = &state->newkeys[MODE_IN]->enc;
		mac  = &state->newkeys[MODE_IN]->mac;
		comp = &state->newkeys[MODE_IN]->comp;
		/* disable mac for authenticated encryption */
		if ((authlen = cipher_authlen(enc->cipher)) != 0)
			mac = NULL;
	}
	maclen = mac && mac->enabled ? mac->mac_len : 0;
	block_size = enc ? enc->block_size : 8;
	aadlen = (mac && mac->enabled && mac->etm) || authlen ? 4 : 0;

	if (aadlen && state->packlen == 0) {
		if (cipher_get_length(state->receive_context,
		    &state->packlen, state->p_read.seqnr,
		    sshbuf_ptr(state->input), sshbuf_len(state->input)) != 0)
			return 0;
		if (state->packlen < 1 + 4 ||
		    state->packlen > PACKET_MAX_SIZE) {
#ifdef PACKET_DEBUG
			sshbuf_dump(state->input, stderr);
#endif
			logit("Bad packet length %u.", state->packlen);
			if ((r = sshpkt_disconnect(ssh, "Packet corrupt")) != 0)
				return r;
			return SSH_ERR_CONN_CORRUPT;
		}
		sshbuf_reset(state->incoming_packet);
	} else if (state->packlen == 0) {
		/*
		 * check if input size is less than the cipher block size,
		 * decrypt first block and extract length of incoming packet
		 */
		if (sshbuf_len(state->input) < block_size)
			return 0;
		sshbuf_reset(state->incoming_packet);
		if ((r = sshbuf_reserve(state->incoming_packet, block_size,
		    &cp)) != 0)
			goto out;
		if ((r = cipher_crypt(state->receive_context,
		    state->p_send.seqnr, cp, sshbuf_ptr(state->input),
		    block_size, 0, 0)) != 0)
			goto out;
		state->packlen = PEEK_U32(sshbuf_ptr(state->incoming_packet));
		if (state->packlen < 1 + 4 ||
		    state->packlen > PACKET_MAX_SIZE) {
#ifdef PACKET_DEBUG
			fprintf(stderr, "input: \n");
			sshbuf_dump(state->input, stderr);
			fprintf(stderr, "incoming_packet: \n");
			sshbuf_dump(state->incoming_packet, stderr);
#endif
			logit("Bad packet length %u.", state->packlen);
			return ssh_packet_start_discard(ssh, enc, mac, 0,
			    PACKET_MAX_SIZE);
		}
		if ((r = sshbuf_consume(state->input, block_size)) != 0)
			goto out;
	}
	DBG(debug("input: packet len %u", state->packlen+4));

	if (aadlen) {
		/* only the payload is encrypted */
		need = state->packlen;
	} else {
		/*
		 * the payload size and the payload are encrypted, but we
		 * have a partial packet of block_size bytes
		 */
		need = 4 + state->packlen - block_size;
	}
	DBG(debug("partial packet: block %d, need %d, maclen %d, authlen %d,"
	    " aadlen %d", block_size, need, maclen, authlen, aadlen));
	if (need % block_size != 0) {
		logit("padding error: need %d block %d mod %d",
		    need, block_size, need % block_size);
		return ssh_packet_start_discard(ssh, enc, mac, 0,
		    PACKET_MAX_SIZE - block_size);
	}
	/*
	 * check if the entire packet has been received and
	 * decrypt into incoming_packet:
	 * 'aadlen' bytes are unencrypted, but authenticated.
	 * 'need' bytes are encrypted, followed by either
	 * 'authlen' bytes of authentication tag or
	 * 'maclen' bytes of message authentication code.
	 */
	if (sshbuf_len(state->input) < aadlen + need + authlen + maclen)
		return 0; /* packet is incomplete */
#ifdef PACKET_DEBUG
	fprintf(stderr, "read_poll enc/full: ");
	sshbuf_dump(state->input, stderr);
#endif
	/* EtM: check mac over encrypted input */
	if (mac && mac->enabled && mac->etm) {
		if ((r = mac_check(mac, state->p_read.seqnr,
		    sshbuf_ptr(state->input), aadlen + need,
		    sshbuf_ptr(state->input) + aadlen + need + authlen,
		    maclen)) != 0) {
			if (r == SSH_ERR_MAC_INVALID)
				logit("Corrupted MAC on input.");
			goto out;
		}
	}
	if ((r = sshbuf_reserve(state->incoming_packet, aadlen + need,
	    &cp)) != 0)
		goto out;
	if ((r = cipher_crypt(state->receive_context, state->p_read.seqnr, cp,
	    sshbuf_ptr(state->input), need, aadlen, authlen)) != 0)
		goto out;
	if ((r = sshbuf_consume(state->input, aadlen + need + authlen)) != 0)
		goto out;
	if (mac && mac->enabled) {
		/* Not EtM: check MAC over cleartext */
		if (!mac->etm && (r = mac_check(mac, state->p_read.seqnr,
		    sshbuf_ptr(state->incoming_packet),
		    sshbuf_len(state->incoming_packet),
		    sshbuf_ptr(state->input), maclen)) != 0) {
			if (r != SSH_ERR_MAC_INVALID)
				goto out;
			logit("Corrupted MAC on input.");
			if (need + block_size > PACKET_MAX_SIZE)
				return SSH_ERR_INTERNAL_ERROR;
			return ssh_packet_start_discard(ssh, enc, mac,
			    sshbuf_len(state->incoming_packet),
			    PACKET_MAX_SIZE - need - block_size);
		}
		/* Remove MAC from input buffer */
		DBG(debug("MAC #%d ok", state->p_read.seqnr));
		if ((r = sshbuf_consume(state->input, mac->mac_len)) != 0)
			goto out;
	}
	if (seqnr_p != NULL)
		*seqnr_p = state->p_read.seqnr;
	if (++state->p_read.seqnr == 0)
		logit("incoming seqnr wraps around");
	if (++state->p_read.packets == 0)
		if (!(ssh->compat & SSH_BUG_NOREKEY))
			return SSH_ERR_NEED_REKEY;
	state->p_read.blocks += (state->packlen + 4) / block_size;
	state->p_read.bytes += state->packlen + 4;

	/* get padlen */
	padlen = sshbuf_ptr(state->incoming_packet)[4];
	DBG(debug("input: padlen %d", padlen));
	if (padlen < 4)	{
		if ((r = sshpkt_disconnect(ssh,
		    "Corrupted padlen %d on input.", padlen)) != 0 ||
		    (r = ssh_packet_write_wait(ssh)) != 0)
			return r;
		return SSH_ERR_CONN_CORRUPT;
	}

	/* skip packet size + padlen, discard padding */
	if ((r = sshbuf_consume(state->incoming_packet, 4 + 1)) != 0 ||
	    ((r = sshbuf_consume_end(state->incoming_packet, padlen)) != 0))
		goto out;

	DBG(debug("input: len before de-compress %zd",
	    sshbuf_len(state->incoming_packet)));
	if (comp && comp->enabled) {
		sshbuf_reset(state->compression_buffer);
		if ((r = uncompress_buffer(ssh, state->incoming_packet,
		    state->compression_buffer)) != 0)
			goto out;
		sshbuf_reset(state->incoming_packet);
		if ((r = sshbuf_putb(state->incoming_packet,
		    state->compression_buffer)) != 0)
			goto out;
		DBG(debug("input: len after de-compress %zd",
		    sshbuf_len(state->incoming_packet)));
	}
	/*
	 * get packet type, implies consume.
	 * return length of payload (without type field)
	 */
	if ((r = sshbuf_get_u8(state->incoming_packet, typep)) != 0)
		goto out;
	if (ssh_packet_log_type(*typep))
		debug3("receive packet: type %u", *typep);
	if (*typep < SSH2_MSG_MIN || *typep >= SSH2_MSG_LOCAL_MIN) {
		if ((r = sshpkt_disconnect(ssh,
		    "Invalid ssh2 packet type: %d", *typep)) != 0 ||
		    (r = ssh_packet_write_wait(ssh)) != 0)
			return r;
		return SSH_ERR_PROTOCOL_ERROR;
	}
	if (state->hook_in != NULL &&
	    (r = state->hook_in(ssh, state->incoming_packet, typep,
	    state->hook_in_ctx)) != 0)
		return r;
	if (*typep == SSH2_MSG_USERAUTH_SUCCESS && !state->server_side)
		r = ssh_packet_enable_delayed_compress(ssh);
	else
		r = 0;
#ifdef PACKET_DEBUG
	fprintf(stderr, "read/plain[%d]:\r\n", *typep);
	sshbuf_dump(state->incoming_packet, stderr);
#endif
	/* reset for next packet */
	state->packlen = 0;

	if ((r = ssh_packet_check_rekey(ssh)) != 0)
		return r;
 out:
	return r;
}

int
ssh_packet_read_poll_seqnr(struct ssh *ssh, u_char *typep, u_int32_t *seqnr_p)
{
	struct session_state *state = ssh->state;
	u_int reason, seqnr;
	int r;
	u_char *msg;

	for (;;) {
		msg = NULL;
		r = ssh_packet_read_poll2(ssh, typep, seqnr_p);
		if (r != 0)
			return r;
		if (*typep) {
			state->keep_alive_timeouts = 0;
			DBG(debug("received packet type %d", *typep));
		}
		switch (*typep) {
		case SSH2_MSG_IGNORE:
			debug3("Received SSH2_MSG_IGNORE");
			break;
		case SSH2_MSG_DEBUG:
			if ((r = sshpkt_get_u8(ssh, NULL)) != 0 ||
			    (r = sshpkt_get_string(ssh, &msg, NULL)) != 0 ||
			    (r = sshpkt_get_string(ssh, NULL, NULL)) != 0) {
				free(msg);
				return r;
			}
			debug("Remote: %.900s", msg);
			free(msg);
			break;
		case SSH2_MSG_DISCONNECT:
			if ((r = sshpkt_get_u32(ssh, &reason)) != 0 ||
			    (r = sshpkt_get_string(ssh, &msg, NULL)) != 0)
				return r;
			/* Ignore normal client exit notifications */
			do_log2(ssh->state->server_side &&
			    reason == SSH2_DISCONNECT_BY_APPLICATION ?
			    SYSLOG_LEVEL_INFO : SYSLOG_LEVEL_ERROR,
			    "Received disconnect from %s port %d:"
			    "%u: %.400s", ssh_remote_ipaddr(ssh),
			    ssh_remote_port(ssh), reason, msg);
			free(msg);
			return SSH_ERR_DISCONNECTED;
		case SSH2_MSG_UNIMPLEMENTED:
			if ((r = sshpkt_get_u32(ssh, &seqnr)) != 0)
				return r;
			debug("Received SSH2_MSG_UNIMPLEMENTED for %u",
			    seqnr);
			break;
		default:
			return 0;
		}
	}
}

/*
 * Buffers the supplied input data. This is intended to be used together
 * with packet_read_poll().
 */
int
ssh_packet_process_incoming(struct ssh *ssh, const char *buf, u_int len)
{
	struct session_state *state = ssh->state;
	int r;

	if (state->packet_discard) {
		state->keep_alive_timeouts = 0; /* ?? */
		if (len >= state->packet_discard) {
			if ((r = ssh_packet_stop_discard(ssh)) != 0)
				return r;
		}
		state->packet_discard -= len;
		return 0;
	}
	if ((r = sshbuf_put(state->input, buf, len)) != 0)
		return r;

	return 0;
}

/* Reads and buffers data from the specified fd */
int
ssh_packet_process_read(struct ssh *ssh, int fd)
{
	struct session_state *state = ssh->state;
	int r;
	size_t rlen;

	if ((r = sshbuf_read(fd, state->input, PACKET_MAX_SIZE, &rlen)) != 0)
		return r;

	if (state->packet_discard) {
		if ((r = sshbuf_consume_end(state->input, rlen)) != 0)
			return r;
		state->keep_alive_timeouts = 0; /* ?? */
		if (rlen >= state->packet_discard) {
			if ((r = ssh_packet_stop_discard(ssh)) != 0)
				return r;
		}
		state->packet_discard -= rlen;
		return 0;
	}
	return 0;
}

int
ssh_packet_remaining(struct ssh *ssh)
{
	return sshbuf_len(ssh->state->incoming_packet);
}

/*
 * Sends a diagnostic message from the server to the client.  This message
 * can be sent at any time (but not while constructing another message). The
 * message is printed immediately, but only if the client is being executed
 * in verbose mode.  These messages are primarily intended to ease debugging
 * authentication problems.   The length of the formatted message must not
 * exceed 1024 bytes.  This will automatically call ssh_packet_write_wait.
 */
void
ssh_packet_send_debug(struct ssh *ssh, const char *fmt,...)
{
	char buf[1024];
	va_list args;
	int r;

	if ((ssh->compat & SSH_BUG_DEBUG))
		return;

	va_start(args, fmt);
	vsnprintf(buf, sizeof(buf), fmt, args);
	va_end(args);

	debug3("sending debug message: %s", buf);

	if ((r = sshpkt_start(ssh, SSH2_MSG_DEBUG)) != 0 ||
	    (r = sshpkt_put_u8(ssh, 0)) != 0 || /* always display */
	    (r = sshpkt_put_cstring(ssh, buf)) != 0 ||
	    (r = sshpkt_put_cstring(ssh, "")) != 0 ||
	    (r = sshpkt_send(ssh)) != 0 ||
	    (r = ssh_packet_write_wait(ssh)) != 0)
		fatal_fr(r, "send DEBUG");
}

void
sshpkt_fmt_connection_id(struct ssh *ssh, char *s, size_t l)
{
	snprintf(s, l, "%.200s%s%s port %d",
	    ssh->log_preamble ? ssh->log_preamble : "",
	    ssh->log_preamble ? " " : "",
	    ssh_remote_ipaddr(ssh), ssh_remote_port(ssh));
}

/*
 * Pretty-print connection-terminating errors and exit.
 */
static void
sshpkt_vfatal(struct ssh *ssh, int r, const char *fmt, va_list ap)
{
	char *tag = NULL, remote_id[512];
	int oerrno = errno;

	sshpkt_fmt_connection_id(ssh, remote_id, sizeof(remote_id));

	switch (r) {
	case SSH_ERR_CONN_CLOSED:
		ssh_packet_clear_keys(ssh);
		sshpkt_final_log_entry(ssh);
		logdie("Connection closed by %s", remote_id);
	case SSH_ERR_CONN_TIMEOUT:
		ssh_packet_clear_keys(ssh);
		sshpkt_final_log_entry(ssh);
		logdie("Connection %s %s timed out",
		    ssh->state->server_side ? "from" : "to", remote_id);
	case SSH_ERR_DISCONNECTED:
		ssh_packet_clear_keys(ssh);
		sshpkt_final_log_entry(ssh);
		logdie("Disconnected from %s", remote_id);
	case SSH_ERR_SYSTEM_ERROR:
		if (errno == ECONNRESET) {
			ssh_packet_clear_keys(ssh);
			sshpkt_final_log_entry(ssh);
			logdie("Connection reset by %s", remote_id);
		}
		/* FALLTHROUGH */
	case SSH_ERR_NO_CIPHER_ALG_MATCH:
	case SSH_ERR_NO_MAC_ALG_MATCH:
	case SSH_ERR_NO_COMPRESS_ALG_MATCH:
	case SSH_ERR_NO_KEX_ALG_MATCH:
	case SSH_ERR_NO_HOSTKEY_ALG_MATCH:
		if (ssh && ssh->kex && ssh->kex->failed_choice) {
			ssh_packet_clear_keys(ssh);
			errno = oerrno;
			logdie("Unable to negotiate with %s: %s. "
			    "Their offer: %s", remote_id, ssh_err(r),
			    ssh->kex->failed_choice);
		}
		/* FALLTHROUGH */
	default:
		if (vasprintf(&tag, fmt, ap) == -1) {
			ssh_packet_clear_keys(ssh);
			logdie_f("could not allocate failure message");
		}
		ssh_packet_clear_keys(ssh);
		errno = oerrno;
		logdie_r(r, "%s%sConnection %s %s",
		    tag != NULL ? tag : "", tag != NULL ? ": " : "",
		    ssh->state->server_side ? "from" : "to", remote_id);
	}
}

void
sshpkt_fatal(struct ssh *ssh, int r, const char *fmt, ...)
{
	va_list ap;

	va_start(ap, fmt);
	sshpkt_vfatal(ssh, r, fmt, ap);
	/* NOTREACHED */
	va_end(ap);
	logdie_f("should have exited");
}

/* this prints out the final log entry */
void 
sshpkt_final_log_entry (struct ssh *ssh) {
	double total_time;
	
	if (ssh->start_time < 1) 
		/* this will produce a NaN in the output. -cjr */
		total_time = 0;
	else
		total_time = monotime_double() - ssh->start_time;
	
	logit("SSH: Server;LType: Throughput;Remote: %s-%d;IN: %lu;OUT: %lu;Duration: %.1f;tPut_in: %.1f;tPut_out: %.1f",
	      ssh_remote_ipaddr(ssh), ssh_remote_port(ssh),
	      ssh->stdin_bytes, ssh->fdout_bytes, total_time,
	      ssh->stdin_bytes / total_time,
	      ssh->fdout_bytes / total_time);
}

/*
 * Logs the error plus constructs and sends a disconnect packet, closes the
 * connection, and exits.  This function never returns. The error message
 * should not contain a newline.  The length of the formatted message must
 * not exceed 1024 bytes.
 */
void
ssh_packet_disconnect(struct ssh *ssh, const char *fmt,...)
{
	char buf[1024], remote_id[512];
	va_list args;
	static int disconnecting = 0;
	int r;

	if (disconnecting)	/* Guard against recursive invocations. */
		fatal("packet_disconnect called recursively.");
	disconnecting = 1;

	/*
	 * Format the message.  Note that the caller must make sure the
	 * message is of limited size.
	 */
	sshpkt_fmt_connection_id(ssh, remote_id, sizeof(remote_id));
	va_start(args, fmt);
	vsnprintf(buf, sizeof(buf), fmt, args);
	va_end(args);

	/* Display the error locally */
	logit("Disconnecting %s: %.100s", remote_id, buf);

	/*
	 * Send the disconnect message to the other side, and wait
	 * for it to get sent.
	 */
	if ((r = sshpkt_disconnect(ssh, "%s", buf)) != 0)
		sshpkt_fatal(ssh, r, "%s", __func__);

	if ((r = ssh_packet_write_wait(ssh)) != 0)
		sshpkt_fatal(ssh, r, "%s", __func__);

	/* Close the connection. */
	ssh_packet_close(ssh);
	cleanup_exit(255);
}

/*
 * Checks if there is any buffered output, and tries to write some of
 * the output.
 */
int
ssh_packet_write_poll(struct ssh *ssh)
{
	struct session_state *state = ssh->state;
	int len = sshbuf_len(state->output);
	int r;

	if (len > 0) {
		len = write(state->connection_out,
		    sshbuf_ptr(state->output), len);
		if (len == -1) {
			if (errno == EINTR || errno == EAGAIN ||
			    errno == EWOULDBLOCK)
				return 0;
			return SSH_ERR_SYSTEM_ERROR;
		}
		if (len == 0)
			return SSH_ERR_CONN_CLOSED;
		if ((r = sshbuf_consume(state->output, len)) != 0)
			return r;
	}
	return 0;
}

/*
 * Calls packet_write_poll repeatedly until all pending output data has been
 * written.
 */
int
ssh_packet_write_wait(struct ssh *ssh)
{
	int ret, r, ms_remain = 0;
	struct timeval start;
	struct timespec timespec, *timespecp = NULL;
	struct session_state *state = ssh->state;
	struct pollfd pfd;

	if ((r = ssh_packet_write_poll(ssh)) != 0)
		return r;
	while (ssh_packet_have_data_to_write(ssh)) {
		pfd.fd = state->connection_out;
		pfd.events = POLLOUT;

		if (state->packet_timeout_ms > 0) {
			ms_remain = state->packet_timeout_ms;
			timespecp = &timespec;
		}
		for (;;) {
			if (state->packet_timeout_ms > 0) {
				ms_to_timespec(&timespec, ms_remain);
				monotime_tv(&start);
			}
			if ((ret = ppoll(&pfd, 1, timespecp, NULL)) >= 0)
				break;
			if (errno != EAGAIN && errno != EINTR &&
			    errno != EWOULDBLOCK)
				break;
			if (state->packet_timeout_ms <= 0)
				continue;
			ms_subtract_diff(&start, &ms_remain);
			if (ms_remain <= 0) {
				ret = 0;
				break;
			}
		}
		if (ret == 0)
			return SSH_ERR_CONN_TIMEOUT;
		if ((r = ssh_packet_write_poll(ssh)) != 0)
			return r;
	}
	return 0;
}

/* Returns true if there is buffered data to write to the connection. */

int
ssh_packet_have_data_to_write(struct ssh *ssh)
{
	return sshbuf_len(ssh->state->output) != 0;
}

/* Returns true if there is not too much data to write to the connection. */

int
ssh_packet_not_very_much_data_to_write(struct ssh *ssh)
{
	if (ssh->state->interactive_mode)
		return sshbuf_len(ssh->state->output) < 16384;
	else
		return sshbuf_len(ssh->state->output) < 128 * 1024;
}

void
ssh_packet_set_tos(struct ssh *ssh, int tos)
{
	if (!ssh_packet_connection_is_on_socket(ssh) || tos == INT_MAX)
		return;
	set_sock_tos(ssh->state->connection_in, tos);
}

/* Informs that the current session is interactive.  Sets IP flags for that. */

void
ssh_packet_set_interactive(struct ssh *ssh, int interactive, int qos_interactive, int qos_bulk)
{
	struct session_state *state = ssh->state;

	if (state->set_interactive_called)
		return;
	state->set_interactive_called = 1;

	/* Record that we are in interactive mode. */
	state->interactive_mode = interactive;

	/* Only set socket options if using a socket.  */
	if (!ssh_packet_connection_is_on_socket(ssh))
		return;
	set_nodelay(state->connection_in);
	ssh_packet_set_tos(ssh, interactive ? qos_interactive : qos_bulk);
}

/* Returns true if the current connection is interactive. */

int
ssh_packet_is_interactive(struct ssh *ssh)
{
	return ssh->state->interactive_mode;
}

int
ssh_packet_set_maxsize(struct ssh *ssh, u_int s)
{
	struct session_state *state = ssh->state;

	if (state->set_maxsize_called) {
		logit_f("called twice: old %d new %d",
		    state->max_packet_size, s);
		return -1;
	}
	if (s < 4 * 1024 || s > 1024 * 1024) {
		logit_f("bad size %d", s);
		return -1;
	}
	state->set_maxsize_called = 1;
	debug_f("setting to %d", s);
	state->max_packet_size = s;
	return s;
}

int
ssh_packet_inc_alive_timeouts(struct ssh *ssh)
{
	return ++ssh->state->keep_alive_timeouts;
}

void
ssh_packet_set_alive_timeouts(struct ssh *ssh, int ka)
{
	ssh->state->keep_alive_timeouts = ka;
}

u_int
ssh_packet_get_maxsize(struct ssh *ssh)
{
	return ssh->state->max_packet_size;
}

void
ssh_packet_set_rekey_limits(struct ssh *ssh, u_int64_t bytes, u_int32_t seconds)
{
	debug3("rekey after %llu bytes, %u seconds", (unsigned long long)bytes,
	    (unsigned int)seconds);
	ssh->state->rekey_limit = bytes;
	ssh->state->rekey_interval = seconds;
}

time_t
ssh_packet_get_rekey_timeout(struct ssh *ssh)
{
	time_t seconds;

	seconds = ssh->state->rekey_time + ssh->state->rekey_interval -
	    monotime();
	return (seconds <= 0 ? 1 : seconds);
}

void
ssh_packet_set_server(struct ssh *ssh)
{
	ssh->state->server_side = 1;
	ssh->kex->server = 1; /* XXX unify? */
}

void
ssh_packet_set_authenticated(struct ssh *ssh)
{
	ssh->state->after_authentication = 1;
}

void *
ssh_packet_get_input(struct ssh *ssh)
{
	return (void *)ssh->state->input;
}

void *
ssh_packet_get_output(struct ssh *ssh)
{
	return (void *)ssh->state->output;
}

/* Reset after_authentication and reset compression in post-auth privsep */
static int
ssh_packet_set_postauth(struct ssh *ssh)
{
	int r;

	debug_f("called");
	/* This was set in net child, but is not visible in user child */
	ssh->state->after_authentication = 1;
	ssh->state->rekeying = 0;
	if ((r = ssh_packet_enable_delayed_compress(ssh)) != 0)
		return r;
	return 0;
}

/* Packet state (de-)serialization for privsep */

/* turn kex into a blob for packet state serialization */
static int
kex_to_blob(struct sshbuf *m, struct kex *kex)
{
	int r;

	if ((r = sshbuf_put_u32(m, kex->we_need)) != 0 ||
	    (r = sshbuf_put_cstring(m, kex->hostkey_alg)) != 0 ||
	    (r = sshbuf_put_u32(m, kex->hostkey_type)) != 0 ||
	    (r = sshbuf_put_u32(m, kex->hostkey_nid)) != 0 ||
	    (r = sshbuf_put_u32(m, kex->kex_type)) != 0 ||
	    (r = sshbuf_put_stringb(m, kex->my)) != 0 ||
	    (r = sshbuf_put_stringb(m, kex->peer)) != 0 ||
	    (r = sshbuf_put_stringb(m, kex->client_version)) != 0 ||
	    (r = sshbuf_put_stringb(m, kex->server_version)) != 0 ||
	    (r = sshbuf_put_stringb(m, kex->session_id)) != 0 ||
	    (r = sshbuf_put_u32(m, kex->flags)) != 0)
		return r;
	return 0;
}

/* turn key exchange results into a blob for packet state serialization */
static int
newkeys_to_blob(struct sshbuf *m, struct ssh *ssh, int mode)
{
	struct sshbuf *b;
	struct sshcipher_ctx *cc;
	struct sshcomp *comp;
	struct sshenc *enc;
	struct sshmac *mac;
	struct newkeys *newkey;
	int r;

	if ((newkey = ssh->state->newkeys[mode]) == NULL)
		return SSH_ERR_INTERNAL_ERROR;
	enc = &newkey->enc;
	mac = &newkey->mac;
	comp = &newkey->comp;
	cc = (mode == MODE_OUT) ? ssh->state->send_context :
	    ssh->state->receive_context;
	if ((r = cipher_get_keyiv(cc, enc->iv, enc->iv_len)) != 0)
		return r;
	if ((b = sshbuf_new()) == NULL)
		return SSH_ERR_ALLOC_FAIL;
	if ((r = sshbuf_put_cstring(b, enc->name)) != 0 ||
	    (r = sshbuf_put_u32(b, enc->enabled)) != 0 ||
	    (r = sshbuf_put_u32(b, enc->block_size)) != 0 ||
	    (r = sshbuf_put_string(b, enc->key, enc->key_len)) != 0 ||
	    (r = sshbuf_put_string(b, enc->iv, enc->iv_len)) != 0)
		goto out;
	if (cipher_authlen(enc->cipher) == 0) {
		if ((r = sshbuf_put_cstring(b, mac->name)) != 0 ||
		    (r = sshbuf_put_u32(b, mac->enabled)) != 0 ||
		    (r = sshbuf_put_string(b, mac->key, mac->key_len)) != 0)
			goto out;
	}
	if ((r = sshbuf_put_u32(b, comp->type)) != 0 ||
	    (r = sshbuf_put_cstring(b, comp->name)) != 0)
		goto out;
	r = sshbuf_put_stringb(m, b);
 out:
	sshbuf_free(b);
	return r;
}

/* serialize packet state into a blob */
int
ssh_packet_get_state(struct ssh *ssh, struct sshbuf *m)
{
	struct session_state *state = ssh->state;
	int r;

	if ((r = kex_to_blob(m, ssh->kex)) != 0 ||
	    (r = newkeys_to_blob(m, ssh, MODE_OUT)) != 0 ||
	    (r = newkeys_to_blob(m, ssh, MODE_IN)) != 0 ||
	    (r = sshbuf_put_u64(m, state->rekey_limit)) != 0 ||
	    (r = sshbuf_put_u32(m, state->rekey_interval)) != 0 ||
	    (r = sshbuf_put_u32(m, state->p_send.seqnr)) != 0 ||
	    (r = sshbuf_put_u64(m, state->p_send.blocks)) != 0 ||
	    (r = sshbuf_put_u32(m, state->p_send.packets)) != 0 ||
	    (r = sshbuf_put_u64(m, state->p_send.bytes)) != 0 ||
	    (r = sshbuf_put_u32(m, state->p_read.seqnr)) != 0 ||
	    (r = sshbuf_put_u64(m, state->p_read.blocks)) != 0 ||
	    (r = sshbuf_put_u32(m, state->p_read.packets)) != 0 ||
	    (r = sshbuf_put_u64(m, state->p_read.bytes)) != 0 ||
	    (r = sshbuf_put_stringb(m, state->input)) != 0 ||
	    (r = sshbuf_put_stringb(m, state->output)) != 0)
		return r;

	return 0;
}

/* restore key exchange results from blob for packet state de-serialization */
static int
newkeys_from_blob(struct sshbuf *m, struct ssh *ssh, int mode)
{
	struct sshbuf *b = NULL;
	struct sshcomp *comp;
	struct sshenc *enc;
	struct sshmac *mac;
	struct newkeys *newkey = NULL;
	size_t keylen, ivlen, maclen;
	int r;

	if ((newkey = calloc(1, sizeof(*newkey))) == NULL) {
		r = SSH_ERR_ALLOC_FAIL;
		goto out;
	}
	if ((r = sshbuf_froms(m, &b)) != 0)
		goto out;
#ifdef DEBUG_PK
	sshbuf_dump(b, stderr);
#endif
	enc = &newkey->enc;
	mac = &newkey->mac;
	comp = &newkey->comp;

	if ((r = sshbuf_get_cstring(b, &enc->name, NULL)) != 0 ||
	    (r = sshbuf_get_u32(b, (u_int *)&enc->enabled)) != 0 ||
	    (r = sshbuf_get_u32(b, &enc->block_size)) != 0 ||
	    (r = sshbuf_get_string(b, &enc->key, &keylen)) != 0 ||
	    (r = sshbuf_get_string(b, &enc->iv, &ivlen)) != 0)
		goto out;
	if ((enc->cipher = cipher_by_name(enc->name)) == NULL) {
		r = SSH_ERR_INVALID_FORMAT;
		goto out;
	}
	if (cipher_authlen(enc->cipher) == 0) {
		if ((r = sshbuf_get_cstring(b, &mac->name, NULL)) != 0)
			goto out;
		if ((r = mac_setup(mac, mac->name)) != 0)
			goto out;
		if ((r = sshbuf_get_u32(b, (u_int *)&mac->enabled)) != 0 ||
		    (r = sshbuf_get_string(b, &mac->key, &maclen)) != 0)
			goto out;
		if (maclen > mac->key_len) {
			r = SSH_ERR_INVALID_FORMAT;
			goto out;
		}
		mac->key_len = maclen;
	}
	if ((r = sshbuf_get_u32(b, &comp->type)) != 0 ||
	    (r = sshbuf_get_cstring(b, &comp->name, NULL)) != 0)
		goto out;
	if (sshbuf_len(b) != 0) {
		r = SSH_ERR_INVALID_FORMAT;
		goto out;
	}
	enc->key_len = keylen;
	enc->iv_len = ivlen;
	ssh->kex->newkeys[mode] = newkey;
	newkey = NULL;
	r = 0;
 out:
	free(newkey);
	sshbuf_free(b);
	return r;
}

/* restore kex from blob for packet state de-serialization */
static int
kex_from_blob(struct sshbuf *m, struct kex **kexp)
{
	struct kex *kex;
	int r;

	if ((kex = kex_new()) == NULL)
		return SSH_ERR_ALLOC_FAIL;
	if ((r = sshbuf_get_u32(m, &kex->we_need)) != 0 ||
	    (r = sshbuf_get_cstring(m, &kex->hostkey_alg, NULL)) != 0 ||
	    (r = sshbuf_get_u32(m, (u_int *)&kex->hostkey_type)) != 0 ||
	    (r = sshbuf_get_u32(m, (u_int *)&kex->hostkey_nid)) != 0 ||
	    (r = sshbuf_get_u32(m, &kex->kex_type)) != 0 ||
	    (r = sshbuf_get_stringb(m, kex->my)) != 0 ||
	    (r = sshbuf_get_stringb(m, kex->peer)) != 0 ||
	    (r = sshbuf_get_stringb(m, kex->client_version)) != 0 ||
	    (r = sshbuf_get_stringb(m, kex->server_version)) != 0 ||
	    (r = sshbuf_get_stringb(m, kex->session_id)) != 0 ||
	    (r = sshbuf_get_u32(m, &kex->flags)) != 0)
		goto out;
	kex->server = 1;
	kex->done = 1;
	r = 0;
 out:
	if (r != 0 || kexp == NULL) {
		kex_free(kex);
		if (kexp != NULL)
			*kexp = NULL;
	} else {
		kex_free(*kexp);
		*kexp = kex;
	}
	return r;
}

/*
 * Restore packet state from content of blob 'm' (de-serialization).
 * Note that 'm' will be partially consumed on parsing or any other errors.
 */
int
ssh_packet_set_state(struct ssh *ssh, struct sshbuf *m)
{
	struct session_state *state = ssh->state;
	const u_char *input, *output;
	size_t ilen, olen;
	int r;

	if ((r = kex_from_blob(m, &ssh->kex)) != 0 ||
	    (r = newkeys_from_blob(m, ssh, MODE_OUT)) != 0 ||
	    (r = newkeys_from_blob(m, ssh, MODE_IN)) != 0 ||
	    (r = sshbuf_get_u64(m, &state->rekey_limit)) != 0 ||
	    (r = sshbuf_get_u32(m, &state->rekey_interval)) != 0 ||
	    (r = sshbuf_get_u32(m, &state->p_send.seqnr)) != 0 ||
	    (r = sshbuf_get_u64(m, &state->p_send.blocks)) != 0 ||
	    (r = sshbuf_get_u32(m, &state->p_send.packets)) != 0 ||
	    (r = sshbuf_get_u64(m, &state->p_send.bytes)) != 0 ||
	    (r = sshbuf_get_u32(m, &state->p_read.seqnr)) != 0 ||
	    (r = sshbuf_get_u64(m, &state->p_read.blocks)) != 0 ||
	    (r = sshbuf_get_u32(m, &state->p_read.packets)) != 0 ||
	    (r = sshbuf_get_u64(m, &state->p_read.bytes)) != 0)
		return r;
	/*
	 * We set the time here so that in post-auth privsep child we
	 * count from the completion of the authentication.
	 */
	state->rekey_time = monotime();
	/* XXX ssh_set_newkeys overrides p_read.packets? XXX */
	if ((r = ssh_set_newkeys(ssh, MODE_IN)) != 0 ||
	    (r = ssh_set_newkeys(ssh, MODE_OUT)) != 0)
		return r;

	if ((r = ssh_packet_set_postauth(ssh)) != 0)
		return r;

	sshbuf_reset(state->input);
	sshbuf_reset(state->output);
	if ((r = sshbuf_get_string_direct(m, &input, &ilen)) != 0 ||
	    (r = sshbuf_get_string_direct(m, &output, &olen)) != 0 ||
	    (r = sshbuf_put(state->input, input, ilen)) != 0 ||
	    (r = sshbuf_put(state->output, output, olen)) != 0)
		return r;

	if (sshbuf_len(m))
		return SSH_ERR_INVALID_FORMAT;
	debug3_f("done");
	return 0;
}

/* NEW API */

/* put data to the outgoing packet */

int
sshpkt_put(struct ssh *ssh, const void *v, size_t len)
{
	return sshbuf_put(ssh->state->outgoing_packet, v, len);
}

int
sshpkt_putb(struct ssh *ssh, const struct sshbuf *b)
{
	return sshbuf_putb(ssh->state->outgoing_packet, b);
}

int
sshpkt_put_u8(struct ssh *ssh, u_char val)
{
	return sshbuf_put_u8(ssh->state->outgoing_packet, val);
}

int
sshpkt_put_u32(struct ssh *ssh, u_int32_t val)
{
	return sshbuf_put_u32(ssh->state->outgoing_packet, val);
}

int
sshpkt_put_u64(struct ssh *ssh, u_int64_t val)
{
	return sshbuf_put_u64(ssh->state->outgoing_packet, val);
}

int
sshpkt_put_string(struct ssh *ssh, const void *v, size_t len)
{
	return sshbuf_put_string(ssh->state->outgoing_packet, v, len);
}

int
sshpkt_put_cstring(struct ssh *ssh, const void *v)
{
	return sshbuf_put_cstring(ssh->state->outgoing_packet, v);
}

int
sshpkt_put_stringb(struct ssh *ssh, const struct sshbuf *v)
{
	return sshbuf_put_stringb(ssh->state->outgoing_packet, v);
}

int
sshpkt_getb_froms(struct ssh *ssh, struct sshbuf **valp)
{
	return sshbuf_froms(ssh->state->incoming_packet, valp);
}

#ifdef WITH_OPENSSL
#ifdef OPENSSL_HAS_ECC
int
sshpkt_put_ec(struct ssh *ssh, const EC_POINT *v, const EC_GROUP *g)
{
	return sshbuf_put_ec(ssh->state->outgoing_packet, v, g);
}
#endif /* OPENSSL_HAS_ECC */


int
sshpkt_put_bignum2(struct ssh *ssh, const BIGNUM *v)
{
	return sshbuf_put_bignum2(ssh->state->outgoing_packet, v);
}
#endif /* WITH_OPENSSL */

/* fetch data from the incoming packet */

int
sshpkt_get(struct ssh *ssh, void *valp, size_t len)
{
	return sshbuf_get(ssh->state->incoming_packet, valp, len);
}

int
sshpkt_get_u8(struct ssh *ssh, u_char *valp)
{
	return sshbuf_get_u8(ssh->state->incoming_packet, valp);
}

int
sshpkt_get_u32(struct ssh *ssh, u_int32_t *valp)
{
	return sshbuf_get_u32(ssh->state->incoming_packet, valp);
}

int
sshpkt_get_u64(struct ssh *ssh, u_int64_t *valp)
{
	return sshbuf_get_u64(ssh->state->incoming_packet, valp);
}

int
sshpkt_get_string(struct ssh *ssh, u_char **valp, size_t *lenp)
{
	return sshbuf_get_string(ssh->state->incoming_packet, valp, lenp);
}

int
sshpkt_get_string_direct(struct ssh *ssh, const u_char **valp, size_t *lenp)
{
	return sshbuf_get_string_direct(ssh->state->incoming_packet, valp, lenp);
}

int
sshpkt_peek_string_direct(struct ssh *ssh, const u_char **valp, size_t *lenp)
{
	return sshbuf_peek_string_direct(ssh->state->incoming_packet, valp, lenp);
}

int
sshpkt_get_cstring(struct ssh *ssh, char **valp, size_t *lenp)
{
	return sshbuf_get_cstring(ssh->state->incoming_packet, valp, lenp);
}

#ifdef WITH_OPENSSL
#ifdef OPENSSL_HAS_ECC
int
sshpkt_get_ec(struct ssh *ssh, EC_POINT *v, const EC_GROUP *g)
{
	return sshbuf_get_ec(ssh->state->incoming_packet, v, g);
}
#endif /* OPENSSL_HAS_ECC */

int
sshpkt_get_bignum2(struct ssh *ssh, BIGNUM **valp)
{
	return sshbuf_get_bignum2(ssh->state->incoming_packet, valp);
}
#endif /* WITH_OPENSSL */

int
sshpkt_get_end(struct ssh *ssh)
{
	if (sshbuf_len(ssh->state->incoming_packet) > 0)
		return SSH_ERR_UNEXPECTED_TRAILING_DATA;
	return 0;
}

const u_char *
sshpkt_ptr(struct ssh *ssh, size_t *lenp)
{
	if (lenp != NULL)
		*lenp = sshbuf_len(ssh->state->incoming_packet);
	return sshbuf_ptr(ssh->state->incoming_packet);
}

/* start a new packet */

int
sshpkt_start(struct ssh *ssh, u_char type)
{
	u_char buf[6]; /* u32 packet length, u8 pad len, u8 type */

	DBG(debug("packet_start[%d]", type));
	memset(buf, 0, sizeof(buf));
	buf[sizeof(buf) - 1] = type;
	sshbuf_reset(ssh->state->outgoing_packet);
	return sshbuf_put(ssh->state->outgoing_packet, buf, sizeof(buf));
}

static int
ssh_packet_send_mux(struct ssh *ssh)
{
	struct session_state *state = ssh->state;
	u_char type, *cp;
	size_t len;
	int r;

	if (ssh->kex)
		return SSH_ERR_INTERNAL_ERROR;
	len = sshbuf_len(state->outgoing_packet);
	if (len < 6)
		return SSH_ERR_INTERNAL_ERROR;
	cp = sshbuf_mutable_ptr(state->outgoing_packet);
	type = cp[5];
	if (ssh_packet_log_type(type))
		debug3_f("type %u", type);
	/* drop everything, but the connection protocol */
	if (type >= SSH2_MSG_CONNECTION_MIN &&
	    type <= SSH2_MSG_CONNECTION_MAX) {
		POKE_U32(cp, len - 4);
		if ((r = sshbuf_putb(state->output,
		    state->outgoing_packet)) != 0)
			return r;
		/* sshbuf_dump(state->output, stderr); */
	}
	sshbuf_reset(state->outgoing_packet);
	return 0;
}

/*
 * 9.2.  Ignored Data Message
 *
 *   byte      SSH_MSG_IGNORE
 *   string    data
 *
 * All implementations MUST understand (and ignore) this message at any
 * time (after receiving the protocol version). No implementation is
 * required to send them. This message can be used as an additional
 * protection measure against advanced traffic analysis techniques.
 */
int
sshpkt_msg_ignore(struct ssh *ssh, u_int nbytes)
{
	u_int32_t rnd = 0;
	int r;
	u_int i;

	if ((r = sshpkt_start(ssh, SSH2_MSG_IGNORE)) != 0 ||
	    (r = sshpkt_put_u32(ssh, nbytes)) != 0)
		return r;
	for (i = 0; i < nbytes; i++) {
		if (i % 4 == 0)
			rnd = arc4random();
		if ((r = sshpkt_put_u8(ssh, (u_char)rnd & 0xff)) != 0)
			return r;
		rnd >>= 8;
	}
	return 0;
}

/* send it */

int
sshpkt_send(struct ssh *ssh)
{
	if (ssh->state && ssh->state->mux)
		return ssh_packet_send_mux(ssh);
	return ssh_packet_send2(ssh);
}

int
sshpkt_disconnect(struct ssh *ssh, const char *fmt,...)
{
	char buf[1024];
	va_list args;
	int r;

	va_start(args, fmt);
	vsnprintf(buf, sizeof(buf), fmt, args);
	va_end(args);

	if ((r = sshpkt_start(ssh, SSH2_MSG_DISCONNECT)) != 0 ||
	    (r = sshpkt_put_u32(ssh, SSH2_DISCONNECT_PROTOCOL_ERROR)) != 0 ||
	    (r = sshpkt_put_cstring(ssh, buf)) != 0 ||
	    (r = sshpkt_put_cstring(ssh, "")) != 0 ||
	    (r = sshpkt_send(ssh)) != 0)
		return r;
	return 0;
}

/* roundup current message to pad bytes */
int
sshpkt_add_padding(struct ssh *ssh, u_char pad)
{
	ssh->state->extra_pad = pad;
	return 0;
}

/* need this for the moment for the aes-ctr cipher */
void *
ssh_packet_get_send_context(struct ssh *ssh)
{
        return ssh->state->send_context;
}<|MERGE_RESOLUTION|>--- conflicted
+++ resolved
@@ -1359,16 +1359,10 @@
 {
 	struct session_state *state = ssh->state;
 	int len, r, ms_remain;
-<<<<<<< HEAD
-	fd_set *setp;
+	struct pollfd pfd;
 	char buf[SSH_IOBUFSZ];
-	struct timeval timeout, start, *timeoutp = NULL;
-=======
-	struct pollfd pfd;
-	char buf[8192];
 	struct timeval start;
 	struct timespec timespec, *timespecp = NULL;
->>>>>>> 166456ce
 
 	DBG(debug("packet_read()"));
 
