/* $OpenBSD: ssh-add.c,v 1.165 2022/02/04 02:49:17 dtucker Exp $ */
/*
 * Author: Tatu Ylonen <ylo@cs.hut.fi>
 * Copyright (c) 1995 Tatu Ylonen <ylo@cs.hut.fi>, Espoo, Finland
 *                    All rights reserved
 * Adds an identity to the authentication server, or removes an identity.
 *
 * As far as I am concerned, the code I have written for this software
 * can be used freely for any purpose.  Any derived versions of this
 * software must be clearly marked as such, and if the derived work is
 * incompatible with the protocol description in the RFC file, it must be
 * called by a name other than "ssh" or "Secure Shell".
 *
 * SSH2 implementation,
 * Copyright (c) 2000, 2001 Markus Friedl.  All rights reserved.
 *
 * Redistribution and use in source and binary forms, with or without
 * modification, are permitted provided that the following conditions
 * are met:
 * 1. Redistributions of source code must retain the above copyright
 *    notice, this list of conditions and the following disclaimer.
 * 2. Redistributions in binary form must reproduce the above copyright
 *    notice, this list of conditions and the following disclaimer in the
 *    documentation and/or other materials provided with the distribution.
 *
 * THIS SOFTWARE IS PROVIDED BY THE AUTHOR ``AS IS'' AND ANY EXPRESS OR
 * IMPLIED WARRANTIES, INCLUDING, BUT NOT LIMITED TO, THE IMPLIED WARRANTIES
 * OF MERCHANTABILITY AND FITNESS FOR A PARTICULAR PURPOSE ARE DISCLAIMED.
 * IN NO EVENT SHALL THE AUTHOR BE LIABLE FOR ANY DIRECT, INDIRECT,
 * INCIDENTAL, SPECIAL, EXEMPLARY, OR CONSEQUENTIAL DAMAGES (INCLUDING, BUT
 * NOT LIMITED TO, PROCUREMENT OF SUBSTITUTE GOODS OR SERVICES; LOSS OF USE,
 * DATA, OR PROFITS; OR BUSINESS INTERRUPTION) HOWEVER CAUSED AND ON ANY
 * THEORY OF LIABILITY, WHETHER IN CONTRACT, STRICT LIABILITY, OR TORT
 * (INCLUDING NEGLIGENCE OR OTHERWISE) ARISING IN ANY WAY OUT OF THE USE OF
 * THIS SOFTWARE, EVEN IF ADVISED OF THE POSSIBILITY OF SUCH DAMAGE.
 */

#include "includes.h"

#include <sys/types.h>
#include <sys/stat.h>

#ifdef WITH_OPENSSL
# include <openssl/evp.h>
# include "openbsd-compat/openssl-compat.h"
#endif

#include <errno.h>
#include <fcntl.h>
#include <pwd.h>
#include <stdarg.h>
#include <stdio.h>
#include <stdlib.h>
#include <string.h>
#include <unistd.h>
#include <limits.h>

#include "xmalloc.h"
#include "ssh.h"
#include "log.h"
#include "sshkey.h"
#include "sshbuf.h"
#include "authfd.h"
#include "authfile.h"
#include "pathnames.h"
#include "misc.h"
#include "ssherr.h"
#include "digest.h"
#include "ssh-sk.h"
#include "sk-api.h"
#include "hostfile.h"

/* argv0 */
extern char *__progname;

/* Default files to add */
static char *default_files[] = {
#ifdef WITH_OPENSSL
	_PATH_SSH_CLIENT_ID_RSA,
#ifdef OPENSSL_HAS_ECC
	_PATH_SSH_CLIENT_ID_ECDSA,
	_PATH_SSH_CLIENT_ID_ECDSA_SK,
#endif
#endif /* WITH_OPENSSL */
	_PATH_SSH_CLIENT_ID_ED25519,
	_PATH_SSH_CLIENT_ID_ED25519_SK,
	_PATH_SSH_CLIENT_ID_XMSS,
	_PATH_SSH_CLIENT_ID_DSA,
	NULL
};

static int fingerprint_hash = SSH_FP_HASH_DEFAULT;

/* Default lifetime (0 == forever) */
static int lifetime = 0;

/* User has to confirm key use */
static int confirm = 0;

/* Maximum number of signatures (XMSS) */
static u_int maxsign = 0;
static u_int minleft = 0;

/* we keep a cache of one passphrase */
static char *pass = NULL;
static void
clear_pass(void)
{
	if (pass) {
		freezero(pass, strlen(pass));
		pass = NULL;
	}
}

static int
delete_one(int agent_fd, const struct sshkey *key, const char *comment,
    const char *path, int qflag)
{
	int r;

	if ((r = ssh_remove_identity(agent_fd, key)) != 0) {
		fprintf(stderr, "Could not remove identity \"%s\": %s\n",
		    path, ssh_err(r));
		return r;
	}
	if (!qflag) {
		fprintf(stderr, "Identity removed: %s %s (%s)\n", path,
		    sshkey_type(key), comment);
	}
	return 0;
}

static int
delete_stdin(int agent_fd, int qflag)
{
	char *line = NULL, *cp;
	size_t linesize = 0;
	struct sshkey *key = NULL;
	int lnum = 0, r, ret = -1;

	while (getline(&line, &linesize, stdin) != -1) {
		lnum++;
		sshkey_free(key);
		key = NULL;
		line[strcspn(line, "\n")] = '\0';
		cp = line + strspn(line, " \t");
		if (*cp == '#' || *cp == '\0')
			continue;
		if ((key = sshkey_new(KEY_UNSPEC)) == NULL)
			fatal_f("sshkey_new");
		if ((r = sshkey_read(key, &cp)) != 0) {
			error_r(r, "(stdin):%d: invalid key", lnum);
			continue;
		}
		if (delete_one(agent_fd, key, cp, "(stdin)", qflag) == 0)
			ret = 0;
	}
	sshkey_free(key);
	free(line);
	return ret;
}

static int
delete_file(int agent_fd, const char *filename, int key_only, int qflag)
{
	struct sshkey *public, *cert = NULL;
	char *certpath = NULL, *comment = NULL;
	int r, ret = -1;

	if (strcmp(filename, "-") == 0)
		return delete_stdin(agent_fd, qflag);

	if ((r = sshkey_load_public(filename, &public,  &comment)) != 0) {
		printf("Bad key file %s: %s\n", filename, ssh_err(r));
		return -1;
	}
	if (delete_one(agent_fd, public, comment, filename, qflag) == 0)
		ret = 0;

	if (key_only)
		goto out;

	/* Now try to delete the corresponding certificate too */
	free(comment);
	comment = NULL;
	xasprintf(&certpath, "%s-cert.pub", filename);
	if ((r = sshkey_load_public(certpath, &cert, &comment)) != 0) {
		if (r != SSH_ERR_SYSTEM_ERROR || errno != ENOENT)
			error_r(r, "Failed to load certificate \"%s\"", certpath);
		goto out;
	}

	if (!sshkey_equal_public(cert, public))
		fatal("Certificate %s does not match private key %s",
		    certpath, filename);

	if (delete_one(agent_fd, cert, comment, certpath, qflag) == 0)
		ret = 0;

 out:
	sshkey_free(cert);
	sshkey_free(public);
	free(certpath);
	free(comment);

	return ret;
}

/* Send a request to remove all identities. */
static int
delete_all(int agent_fd, int qflag)
{
	int ret = -1;

	/*
	 * Since the agent might be forwarded, old or non-OpenSSH, when asked
	 * to remove all keys, attempt to remove both protocol v.1 and v.2
	 * keys.
	 */
	if (ssh_remove_all_identities(agent_fd, 2) == 0)
		ret = 0;
	/* ignore error-code for ssh1 */
	ssh_remove_all_identities(agent_fd, 1);

	if (ret != 0)
		fprintf(stderr, "Failed to remove all identities.\n");
	else if (!qflag)
		fprintf(stderr, "All identities removed.\n");

	return ret;
}

static int
add_file(int agent_fd, const char *filename, int key_only, int qflag,
    const char *skprovider, struct dest_constraint **dest_constraints,
    size_t ndest_constraints)
{
	struct sshkey *private, *cert;
	char *comment = NULL;
	char msg[1024], *certpath = NULL;
	int r, fd, ret = -1;
	size_t i;
	u_int32_t left;
	struct sshbuf *keyblob;
	struct ssh_identitylist *idlist;

	if (strcmp(filename, "-") == 0) {
		fd = STDIN_FILENO;
		filename = "(stdin)";
	} else if ((fd = open(filename, O_RDONLY)) == -1) {
		perror(filename);
		return -1;
	}

	/*
	 * Since we'll try to load a keyfile multiple times, permission errors
	 * will occur multiple times, so check perms first and bail if wrong.
	 */
	if (fd != STDIN_FILENO) {
		if (sshkey_perm_ok(fd, filename) != 0) {
			close(fd);
			return -1;
		}
	}
	if ((r = sshbuf_load_fd(fd, &keyblob)) != 0) {
		fprintf(stderr, "Error loading key \"%s\": %s\n",
		    filename, ssh_err(r));
		sshbuf_free(keyblob);
		close(fd);
		return -1;
	}
	close(fd);

	/* At first, try empty passphrase */
	if ((r = sshkey_parse_private_fileblob(keyblob, "", &private,
	    &comment)) != 0 && r != SSH_ERR_KEY_WRONG_PASSPHRASE) {
		fprintf(stderr, "Error loading key \"%s\": %s\n",
		    filename, ssh_err(r));
		goto fail_load;
	}
	/* try last */
	if (private == NULL && pass != NULL) {
		if ((r = sshkey_parse_private_fileblob(keyblob, pass, &private,
		    &comment)) != 0 && r != SSH_ERR_KEY_WRONG_PASSPHRASE) {
			fprintf(stderr, "Error loading key \"%s\": %s\n",
			    filename, ssh_err(r));
			goto fail_load;
		}
	}
	if (private == NULL) {
		/* clear passphrase since it did not work */
		clear_pass();
		snprintf(msg, sizeof msg, "Enter passphrase for %s%s: ",
		    filename, confirm ? " (will confirm each use)" : "");
		for (;;) {
			pass = read_passphrase(msg, RP_ALLOW_STDIN);
			if (strcmp(pass, "") == 0)
				goto fail_load;
			if ((r = sshkey_parse_private_fileblob(keyblob, pass,
			    &private, &comment)) == 0)
				break;
			else if (r != SSH_ERR_KEY_WRONG_PASSPHRASE) {
				fprintf(stderr,
				    "Error loading key \"%s\": %s\n",
				    filename, ssh_err(r));
 fail_load:
				clear_pass();
				sshbuf_free(keyblob);
				return -1;
			}
			clear_pass();
			snprintf(msg, sizeof msg,
			    "Bad passphrase, try again for %s%s: ", filename,
			    confirm ? " (will confirm each use)" : "");
		}
	}
	if (comment == NULL || *comment == '\0')
		comment = xstrdup(filename);
	sshbuf_free(keyblob);

	/* For XMSS */
	if ((r = sshkey_set_filename(private, filename)) != 0) {
		fprintf(stderr, "Could not add filename to private key: %s (%s)\n",
		    filename, comment);
		goto out;
	}
	if (maxsign && minleft &&
	    (r = ssh_fetch_identitylist(agent_fd, &idlist)) == 0) {
		for (i = 0; i < idlist->nkeys; i++) {
			if (!sshkey_equal_public(idlist->keys[i], private))
				continue;
			left = sshkey_signatures_left(idlist->keys[i]);
			if (left < minleft) {
				fprintf(stderr,
				    "Only %d signatures left.\n", left);
				break;
			}
			fprintf(stderr, "Skipping update: ");
			if (left == minleft) {
				fprintf(stderr,
				    "required signatures left (%d).\n", left);
			} else {
				fprintf(stderr,
				    "more signatures left (%d) than"
				    " required (%d).\n", left, minleft);
			}
			ssh_free_identitylist(idlist);
			goto out;
		}
		ssh_free_identitylist(idlist);
	}

	if (sshkey_is_sk(private)) {
		if (skprovider == NULL) {
			fprintf(stderr, "Cannot load FIDO key %s "
			    "without provider\n", filename);
			goto out;
		}
	} else {
		/* Don't send provider constraint for other keys */
		skprovider = NULL;
	}

	if ((r = ssh_add_identity_constrained(agent_fd, private, comment,
	    lifetime, confirm, maxsign, skprovider,
	    dest_constraints, ndest_constraints)) == 0) {
		ret = 0;
		if (!qflag) {
			fprintf(stderr, "Identity added: %s (%s)\n",
			    filename, comment);
			if (lifetime != 0) {
				fprintf(stderr,
				    "Lifetime set to %d seconds\n", lifetime);
			}
			if (confirm != 0) {
				fprintf(stderr, "The user must confirm "
				    "each use of the key\n");
			}
		}
	} else {
		fprintf(stderr, "Could not add identity \"%s\": %s\n",
		    filename, ssh_err(r));
	}

	/* Skip trying to load the cert if requested */
	if (key_only)
		goto out;

	/* Now try to add the certificate flavour too */
	xasprintf(&certpath, "%s-cert.pub", filename);
	if ((r = sshkey_load_public(certpath, &cert, NULL)) != 0) {
		if (r != SSH_ERR_SYSTEM_ERROR || errno != ENOENT)
			error_r(r, "Failed to load certificate \"%s\"", certpath);
		goto out;
	}

	if (!sshkey_equal_public(cert, private)) {
		error("Certificate %s does not match private key %s",
		    certpath, filename);
		sshkey_free(cert);
		goto out;
	} 

	/* Graft with private bits */
	if ((r = sshkey_to_certified(private)) != 0) {
		error_fr(r, "sshkey_to_certified");
		sshkey_free(cert);
		goto out;
	}
	if ((r = sshkey_cert_copy(cert, private)) != 0) {
		error_fr(r, "sshkey_cert_copy");
		sshkey_free(cert);
		goto out;
	}
	sshkey_free(cert);

	if ((r = ssh_add_identity_constrained(agent_fd, private, comment,
	    lifetime, confirm, maxsign, skprovider,
	    dest_constraints, ndest_constraints)) != 0) {
		error_r(r, "Certificate %s (%s) add failed", certpath,
		    private->cert->key_id);
		goto out;
	}
	/* success */
	if (!qflag) {
		fprintf(stderr, "Certificate added: %s (%s)\n", certpath,
		    private->cert->key_id);
		if (lifetime != 0) {
			fprintf(stderr, "Lifetime set to %d seconds\n",
			    lifetime);
		}
		if (confirm != 0) {
			fprintf(stderr, "The user must confirm each use "
			    "of the key\n");
		}
	}

 out:
	free(certpath);
	free(comment);
	sshkey_free(private);

	return ret;
}

static int
update_card(int agent_fd, int add, const char *id, int qflag,
    struct dest_constraint **dest_constraints, size_t ndest_constraints)
{
	char *pin = NULL;
	int r, ret = -1;

	if (add) {
		if ((pin = read_passphrase("Enter passphrase for PKCS#11: ",
		    RP_ALLOW_STDIN)) == NULL)
			return -1;
	}

	if ((r = ssh_update_card(agent_fd, add, id, pin == NULL ? "" : pin,
	    lifetime, confirm, dest_constraints, ndest_constraints)) == 0) {
		ret = 0;
		if (!qflag) {
			fprintf(stderr, "Card %s: %s\n",
			    add ? "added" : "removed", id);
		}
	} else {
		fprintf(stderr, "Could not %s card \"%s\": %s\n",
		    add ? "add" : "remove", id, ssh_err(r));
		ret = -1;
	}
	free(pin);
	return ret;
}

static int
test_key(int agent_fd, const char *filename)
{
	struct sshkey *key = NULL;
	u_char *sig = NULL;
	size_t slen = 0;
	int r, ret = -1;
	char data[1024];

	if ((r = sshkey_load_public(filename, &key, NULL)) != 0) {
		error_r(r, "Couldn't read public key %s", filename);
		return -1;
	}
	arc4random_buf(data, sizeof(data));
	if ((r = ssh_agent_sign(agent_fd, key, &sig, &slen, data, sizeof(data),
	    NULL, 0)) != 0) {
		error_r(r, "Agent signature failed for %s", filename);
		goto done;
	}
	if ((r = sshkey_verify(key, sig, slen, data, sizeof(data),
	    NULL, 0, NULL)) != 0) {
		error_r(r, "Signature verification failed for %s", filename);
		goto done;
	}
	/* success */
	ret = 0;
 done:
	free(sig);
	sshkey_free(key);
	return ret;
}

static int
list_identities(int agent_fd, int do_fp)
{
	char *fp;
	int r;
	struct ssh_identitylist *idlist;
	u_int32_t left;
	size_t i;

	if ((r = ssh_fetch_identitylist(agent_fd, &idlist)) != 0) {
		if (r != SSH_ERR_AGENT_NO_IDENTITIES)
			fprintf(stderr, "error fetching identities: %s\n",
			    ssh_err(r));
		else
			printf("The agent has no identities.\n");
		return -1;
	}
	for (i = 0; i < idlist->nkeys; i++) {
		if (do_fp) {
			fp = sshkey_fingerprint(idlist->keys[i],
			    fingerprint_hash, SSH_FP_DEFAULT);
			printf("%u %s %s (%s)\n", sshkey_size(idlist->keys[i]),
			    fp == NULL ? "(null)" : fp, idlist->comments[i],
			    sshkey_type(idlist->keys[i]));
			free(fp);
		} else {
			if ((r = sshkey_write(idlist->keys[i], stdout)) != 0) {
				fprintf(stderr, "sshkey_write: %s\n",
				    ssh_err(r));
				continue;
			}
			fprintf(stdout, " %s", idlist->comments[i]);
			left = sshkey_signatures_left(idlist->keys[i]);
			if (left > 0)
				fprintf(stdout,
				    " [signatures left %d]", left);
			fprintf(stdout, "\n");
		}
	}
	ssh_free_identitylist(idlist);
	return 0;
}

static int
lock_agent(int agent_fd, int lock)
{
	char prompt[100], *p1, *p2;
	int r, passok = 1, ret = -1;

	strlcpy(prompt, "Enter lock password: ", sizeof(prompt));
	p1 = read_passphrase(prompt, RP_ALLOW_STDIN);
	if (lock) {
		strlcpy(prompt, "Again: ", sizeof prompt);
		p2 = read_passphrase(prompt, RP_ALLOW_STDIN);
		if (strcmp(p1, p2) != 0) {
			fprintf(stderr, "Passwords do not match.\n");
			passok = 0;
		}
		freezero(p2, strlen(p2));
	}
	if (passok) {
		if ((r = ssh_lock_agent(agent_fd, lock, p1)) == 0) {
			fprintf(stderr, "Agent %slocked.\n", lock ? "" : "un");
			ret = 0;
		} else {
			fprintf(stderr, "Failed to %slock agent: %s\n",
			    lock ? "" : "un", ssh_err(r));
		}
	}
	freezero(p1, strlen(p1));
	return (ret);
}

static int
load_resident_keys(int agent_fd, const char *skprovider, int qflag,
    struct dest_constraint **dest_constraints, size_t ndest_constraints)
{
	struct sshsk_resident_key **srks;
	size_t nsrks, i;
	struct sshkey *key;
	int r, ok = 0;
	char *fp;

	pass = read_passphrase("Enter PIN for authenticator: ", RP_ALLOW_STDIN);
	if ((r = sshsk_load_resident(skprovider, NULL, pass, 0,
	    &srks, &nsrks)) != 0) {
		error_r(r, "Unable to load resident keys");
		return r;
	}
	for (i = 0; i < nsrks; i++) {
		key = srks[i]->key;
		if ((fp = sshkey_fingerprint(key,
		    fingerprint_hash, SSH_FP_DEFAULT)) == NULL)
			fatal_f("sshkey_fingerprint failed");
		if ((r = ssh_add_identity_constrained(agent_fd, key, "",
		    lifetime, confirm, maxsign, skprovider,
		    dest_constraints, ndest_constraints)) != 0) {
			error("Unable to add key %s %s",
			    sshkey_type(key), fp);
			free(fp);
			ok = r;
			continue;
		}
		if (ok == 0)
			ok = 1;
		if (!qflag) {
			fprintf(stderr, "Resident identity added: %s %s\n",
			    sshkey_type(key), fp);
			if (lifetime != 0) {
				fprintf(stderr,
				    "Lifetime set to %d seconds\n", lifetime);
			}
			if (confirm != 0) {
				fprintf(stderr, "The user must confirm "
				    "each use of the key\n");
			}
		}
		free(fp);
	}
	sshsk_free_resident_keys(srks, nsrks);
	if (nsrks == 0)
		return SSH_ERR_KEY_NOT_FOUND;
	return ok == 1 ? 0 : ok;
}

static int
do_file(int agent_fd, int deleting, int key_only, char *file, int qflag,
    const char *skprovider, struct dest_constraint **dest_constraints,
    size_t ndest_constraints)
{
	if (deleting) {
		if (delete_file(agent_fd, file, key_only, qflag) == -1)
			return -1;
	} else {
		if (add_file(agent_fd, file, key_only, qflag, skprovider,
		    dest_constraints, ndest_constraints) == -1)
			return -1;
	}
	return 0;
}

/* Append string 's' to a NULL-terminated array of strings */
static void
stringlist_append(char ***listp, const char *s)
{
	size_t i = 0;

	if (*listp == NULL)
		*listp = xcalloc(2, sizeof(**listp));
	else {
		for (i = 0; (*listp)[i] != NULL; i++)
			; /* count */
		*listp = xrecallocarray(*listp, i + 1, i + 2, sizeof(**listp));
	}
	(*listp)[i] = xstrdup(s);
}

static void
parse_dest_constraint_hop(const char *s, struct dest_constraint_hop *dch,
    char **hostkey_files)
{
	char *user = NULL, *host, *os, *path;
	size_t i;
	struct hostkeys *hostkeys;
	const struct hostkey_entry *hke;
	int r, want_ca;

	memset(dch, '\0', sizeof(*dch));
	os = xstrdup(s);
	if ((host = strchr(os, '@')) == NULL)
		host = os;
	else {
		*host++ = '\0';
		user = os;
	}
	cleanhostname(host);
	/* Trivial case: username@ (all hosts) */
	if (*host == '\0') {
		if (user == NULL) {
			fatal("Invalid key destination constraint \"%s\": "
			    "does not specify user or host", s);
		}
		dch->user = xstrdup(user);
		/* other fields left blank */
		free(os);
		return;
	}
	if (hostkey_files == NULL)
		fatal_f("no hostkey files");
	/* Otherwise we need to look up the keys for this hostname */
	hostkeys = init_hostkeys();
	for (i = 0; hostkey_files[i]; i++) {
		path = tilde_expand_filename(hostkey_files[i], getuid());
		debug2_f("looking up host keys for \"%s\" in %s", host, path);
                load_hostkeys(hostkeys, host, path, 0);
		free(path);
	}
	dch->user = user == NULL ? NULL : xstrdup(user);
	dch->hostname = xstrdup(host);
	for (i = 0; i < hostkeys->num_entries; i++) {
		hke = hostkeys->entries + i;
		want_ca = hke->marker == MRK_CA;
		if (hke->marker != MRK_NONE && !want_ca)
			continue;
		debug3_f("%s%s%s: adding %s %skey from %s:%lu as key %u",
		    user == NULL ? "": user, user == NULL ? "" : "@",
		    host, sshkey_type(hke->key), want_ca ? "CA " : "",
		    hke->file, hke->line, dch->nkeys);
		dch->keys = xrecallocarray(dch->keys, dch->nkeys,
		    dch->nkeys + 1, sizeof(*dch->keys));
		dch->key_is_ca = xrecallocarray(dch->key_is_ca, dch->nkeys,
		    dch->nkeys + 1, sizeof(*dch->key_is_ca));
		if ((r = sshkey_from_private(hke->key,
		    &(dch->keys[dch->nkeys]))) != 0)
			fatal_fr(r, "sshkey_from_private");
		dch->key_is_ca[dch->nkeys] = want_ca;
		dch->nkeys++;
	}
	if (dch->nkeys == 0)
		fatal("No host keys found for destination \"%s\"", host);
	free_hostkeys(hostkeys);
	free(os);
	return;
}

static void
parse_dest_constraint(const char *s, struct dest_constraint ***dcp,
    size_t *ndcp, char **hostkey_files)
{
	struct dest_constraint *dc;
	char *os, *cp;

	dc = xcalloc(1, sizeof(*dc));
	os = xstrdup(s);
	if ((cp = strchr(os, '>')) == NULL) {
		/* initial hop; no 'from' hop specified */
		parse_dest_constraint_hop(os, &dc->to, hostkey_files);
	} else {
		/* two hops specified */
		*(cp++) = '\0';
		parse_dest_constraint_hop(os, &dc->from, hostkey_files);
		parse_dest_constraint_hop(cp, &dc->to, hostkey_files);
		if (dc->from.user != NULL) {
			fatal("Invalid key constraint %s: cannot specify "
			    "user on 'from' host", os);
		}
	}
	/* XXX eliminate or error on duplicates */
	debug2_f("constraint %zu: %s%s%s (%u keys) > %s%s%s (%u keys)", *ndcp,
	    dc->from.user ? dc->from.user : "", dc->from.user ? "@" : "",
	    dc->from.hostname ? dc->from.hostname : "(ORIGIN)", dc->from.nkeys,
	    dc->to.user ? dc->to.user : "", dc->to.user ? "@" : "",
	    dc->to.hostname ? dc->to.hostname : "(ANY)", dc->to.nkeys);
	*dcp = xrecallocarray(*dcp, *ndcp, *ndcp + 1, sizeof(**dcp));
	(*dcp)[(*ndcp)++] = dc;
	free(os);
}


static void
usage(void)
{
	fprintf(stderr,
<<<<<<< HEAD
"usage: hpnssh-add [-cDdKkLlqvXx] [-E fingerprint_hash] [-S provider] [-t life]\n"
=======
"usage: ssh-add [-cDdKkLlqvXx] [-E fingerprint_hash] [-H hostkey_file]\n"
"               [-h destination_constraint] [-S provider] [-t life]\n"
>>>>>>> 166456ce
#ifdef WITH_XMSS
"               [-M maxsign] [-m minleft]\n"
#endif
"               [file ...]\n"
"       ssh-add -s pkcs11\n"
"       ssh-add -e pkcs11\n"
"       ssh-add -T pubkey ...\n"
	);
}

int
main(int argc, char **argv)
{
	extern char *optarg;
	extern int optind;
	int agent_fd;
	char *pkcs11provider = NULL, *skprovider = NULL;
	char **dest_constraint_strings = NULL, **hostkey_files = NULL;
	int r, i, ch, deleting = 0, ret = 0, key_only = 0, do_download = 0;
	int xflag = 0, lflag = 0, Dflag = 0, qflag = 0, Tflag = 0;
	SyslogFacility log_facility = SYSLOG_FACILITY_AUTH;
	LogLevel log_level = SYSLOG_LEVEL_INFO;
	struct dest_constraint **dest_constraints = NULL;
	size_t ndest_constraints = 0;

	/* Ensure that fds 0, 1 and 2 are open or directed to /dev/null */
	sanitise_stdfd();

	__progname = ssh_get_progname(argv[0]);
	seed_rng();

	log_init(__progname, log_level, log_facility, 1);

	setvbuf(stdout, NULL, _IOLBF, 0);

	/* First, get a connection to the authentication agent. */
	switch (r = ssh_get_authentication_socket(&agent_fd)) {
	case 0:
		break;
	case SSH_ERR_AGENT_NOT_PRESENT:
		fprintf(stderr, "Could not open a connection to your "
		    "authentication agent.\n");
		exit(2);
	default:
		fprintf(stderr, "Error connecting to agent: %s\n", ssh_err(r));
		exit(2);
	}

	skprovider = getenv("SSH_SK_PROVIDER");

	while ((ch = getopt(argc, argv, "vkKlLcdDTxXE:e:h:H:M:m:qs:S:t:")) != -1) {
		switch (ch) {
		case 'v':
			if (log_level == SYSLOG_LEVEL_INFO)
				log_level = SYSLOG_LEVEL_DEBUG1;
			else if (log_level < SYSLOG_LEVEL_DEBUG3)
				log_level++;
			break;
		case 'E':
			fingerprint_hash = ssh_digest_alg_by_name(optarg);
			if (fingerprint_hash == -1)
				fatal("Invalid hash algorithm \"%s\"", optarg);
			break;
		case 'H':
			stringlist_append(&hostkey_files, optarg);
			break;
		case 'h':
			stringlist_append(&dest_constraint_strings, optarg);
			break;
		case 'k':
			key_only = 1;
			break;
		case 'K':
			do_download = 1;
			break;
		case 'l':
		case 'L':
			if (lflag != 0)
				fatal("-%c flag already specified", lflag);
			lflag = ch;
			break;
		case 'x':
		case 'X':
			if (xflag != 0)
				fatal("-%c flag already specified", xflag);
			xflag = ch;
			break;
		case 'c':
			confirm = 1;
			break;
		case 'm':
			minleft = (int)strtonum(optarg, 1, UINT_MAX, NULL);
			if (minleft == 0) {
				usage();
				ret = 1;
				goto done;
			}
			break;
		case 'M':
			maxsign = (int)strtonum(optarg, 1, UINT_MAX, NULL);
			if (maxsign == 0) {
				usage();
				ret = 1;
				goto done;
			}
			break;
		case 'd':
			deleting = 1;
			break;
		case 'D':
			Dflag = 1;
			break;
		case 's':
			pkcs11provider = optarg;
			break;
		case 'S':
			skprovider = optarg;
			break;
		case 'e':
			deleting = 1;
			pkcs11provider = optarg;
			break;
		case 't':
			if ((lifetime = convtime(optarg)) == -1 ||
			    lifetime < 0 || (u_long)lifetime > UINT32_MAX) {
				fprintf(stderr, "Invalid lifetime\n");
				ret = 1;
				goto done;
			}
			break;
		case 'q':
			qflag = 1;
			break;
		case 'T':
			Tflag = 1;
			break;
		default:
			usage();
			ret = 1;
			goto done;
		}
	}
	log_init(__progname, log_level, log_facility, 1);

	if ((xflag != 0) + (lflag != 0) + (Dflag != 0) > 1)
		fatal("Invalid combination of actions");
	else if (xflag) {
		if (lock_agent(agent_fd, xflag == 'x' ? 1 : 0) == -1)
			ret = 1;
		goto done;
	} else if (lflag) {
		if (list_identities(agent_fd, lflag == 'l' ? 1 : 0) == -1)
			ret = 1;
		goto done;
	} else if (Dflag) {
		if (delete_all(agent_fd, qflag) == -1)
			ret = 1;
		goto done;
	}

#ifdef ENABLE_SK_INTERNAL
	if (skprovider == NULL)
		skprovider = "internal";
#endif

	if (hostkey_files == NULL) {
		/* use defaults from readconf.c */
		stringlist_append(&hostkey_files, _PATH_SSH_USER_HOSTFILE);
		stringlist_append(&hostkey_files, _PATH_SSH_USER_HOSTFILE2);
		stringlist_append(&hostkey_files, _PATH_SSH_SYSTEM_HOSTFILE);
		stringlist_append(&hostkey_files, _PATH_SSH_SYSTEM_HOSTFILE2);
	}
	if (dest_constraint_strings != NULL) {
		for (i = 0; dest_constraint_strings[i] != NULL; i++) {
			parse_dest_constraint(dest_constraint_strings[i],
			  &dest_constraints, &ndest_constraints, hostkey_files);
		}
	}

	argc -= optind;
	argv += optind;
	if (Tflag) {
		if (argc <= 0)
			fatal("no keys to test");
		for (r = i = 0; i < argc; i++)
			r |= test_key(agent_fd, argv[i]);
		ret = r == 0 ? 0 : 1;
		goto done;
	}
	if (pkcs11provider != NULL) {
		if (update_card(agent_fd, !deleting, pkcs11provider,
		    qflag, dest_constraints, ndest_constraints) == -1)
			ret = 1;
		goto done;
	}
	if (do_download) {
		if (skprovider == NULL)
			fatal("Cannot download keys without provider");
		if (load_resident_keys(agent_fd, skprovider, qflag,
		    dest_constraints, ndest_constraints) != 0)
			ret = 1;
		goto done;
	}
	if (argc == 0) {
		char buf[PATH_MAX];
		struct passwd *pw;
		struct stat st;
		int count = 0;

		if ((pw = getpwuid(getuid())) == NULL) {
			fprintf(stderr, "No user found with uid %u\n",
			    (u_int)getuid());
			ret = 1;
			goto done;
		}

		for (i = 0; default_files[i]; i++) {
			snprintf(buf, sizeof(buf), "%s/%s", pw->pw_dir,
			    default_files[i]);
			if (stat(buf, &st) == -1)
				continue;
			if (do_file(agent_fd, deleting, key_only, buf,
			    qflag, skprovider,
			    dest_constraints, ndest_constraints) == -1)
				ret = 1;
			else
				count++;
		}
		if (count == 0)
			ret = 1;
	} else {
		for (i = 0; i < argc; i++) {
			if (do_file(agent_fd, deleting, key_only,
			    argv[i], qflag, skprovider,
			    dest_constraints, ndest_constraints) == -1)
				ret = 1;
		}
	}
done:
	clear_pass();
	ssh_close_authentication_socket(agent_fd);
	return ret;
}<|MERGE_RESOLUTION|>--- conflicted
+++ resolved
@@ -767,12 +767,8 @@
 usage(void)
 {
 	fprintf(stderr,
-<<<<<<< HEAD
-"usage: hpnssh-add [-cDdKkLlqvXx] [-E fingerprint_hash] [-S provider] [-t life]\n"
-=======
-"usage: ssh-add [-cDdKkLlqvXx] [-E fingerprint_hash] [-H hostkey_file]\n"
+"usage: hpnssh-add [-cDdKkLlqvXx] [-E fingerprint_hash] [-H hostkey_file]\n"
 "               [-h destination_constraint] [-S provider] [-t life]\n"
->>>>>>> 166456ce
 #ifdef WITH_XMSS
 "               [-M maxsign] [-m minleft]\n"
 #endif
