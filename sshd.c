--- conflicted
+++ resolved
@@ -367,11 +367,7 @@
 	char remote_version[256];	/* Must be at least as big as buf. */
 
 	xasprintf(&server_version_string, "SSH-%d.%d-%.100s%s%s%s",
-<<<<<<< HEAD
-	    major, minor, SSH_RELEASE,
-=======
-	    PROTOCOL_MAJOR_2, PROTOCOL_MINOR_2, SSH_VERSION,
->>>>>>> 4a354fc2
+	    PROTOCOL_MAJOR_2, PROTOCOL_MINOR_2, SSH_RELEASE,
 	    *options.version_addendum == '\0' ? "" : " ",
 	    options.version_addendum, newline);
 
