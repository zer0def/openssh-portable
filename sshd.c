/* $OpenBSD: sshd.c,v 1.570 2021/02/05 02:20:23 dtucker Exp $ */
/*
 * Author: Tatu Ylonen <ylo@cs.hut.fi>
 * Copyright (c) 1995 Tatu Ylonen <ylo@cs.hut.fi>, Espoo, Finland
 *                    All rights reserved
 * This program is the ssh daemon.  It listens for connections from clients,
 * and performs authentication, executes use commands or shell, and forwards
 * information to/from the application to the user client over an encrypted
 * connection.  This can also handle forwarding of X11, TCP/IP, and
 * authentication agent connections.
 *
 * As far as I am concerned, the code I have written for this software
 * can be used freely for any purpose.  Any derived versions of this
 * software must be clearly marked as such, and if the derived work is
 * incompatible with the protocol description in the RFC file, it must be
 * called by a name other than "ssh" or "Secure Shell".
 *
 * SSH2 implementation:
 * Privilege Separation:
 *
 * Copyright (c) 2000, 2001, 2002 Markus Friedl.  All rights reserved.
 * Copyright (c) 2002 Niels Provos.  All rights reserved.
 *
 * Redistribution and use in source and binary forms, with or without
 * modification, are permitted provided that the following conditions
 * are met:
 * 1. Redistributions of source code must retain the above copyright
 *    notice, this list of conditions and the following disclaimer.
 * 2. Redistributions in binary form must reproduce the above copyright
 *    notice, this list of conditions and the following disclaimer in the
 *    documentation and/or other materials provided with the distribution.
 *
 * THIS SOFTWARE IS PROVIDED BY THE AUTHOR ``AS IS'' AND ANY EXPRESS OR
 * IMPLIED WARRANTIES, INCLUDING, BUT NOT LIMITED TO, THE IMPLIED WARRANTIES
 * OF MERCHANTABILITY AND FITNESS FOR A PARTICULAR PURPOSE ARE DISCLAIMED.
 * IN NO EVENT SHALL THE AUTHOR BE LIABLE FOR ANY DIRECT, INDIRECT,
 * INCIDENTAL, SPECIAL, EXEMPLARY, OR CONSEQUENTIAL DAMAGES (INCLUDING, BUT
 * NOT LIMITED TO, PROCUREMENT OF SUBSTITUTE GOODS OR SERVICES; LOSS OF USE,
 * DATA, OR PROFITS; OR BUSINESS INTERRUPTION) HOWEVER CAUSED AND ON ANY
 * THEORY OF LIABILITY, WHETHER IN CONTRACT, STRICT LIABILITY, OR TORT
 * (INCLUDING NEGLIGENCE OR OTHERWISE) ARISING IN ANY WAY OUT OF THE USE OF
 * THIS SOFTWARE, EVEN IF ADVISED OF THE POSSIBILITY OF SUCH DAMAGE.
 */

#include "includes.h"

#include <sys/types.h>
#include <sys/ioctl.h>
#include <sys/socket.h>
#ifdef HAVE_SYS_STAT_H
# include <sys/stat.h>
#endif
#ifdef HAVE_SYS_TIME_H
# include <sys/time.h>
#endif
#include "openbsd-compat/sys-tree.h"
#include "openbsd-compat/sys-queue.h"
#include <sys/wait.h>

#include <errno.h>
#include <fcntl.h>
#include <netdb.h>
#ifdef HAVE_PATHS_H
#include <paths.h>
#endif
#include <grp.h>
#include <pwd.h>
#include <signal.h>
#include <stdarg.h>
#include <stdio.h>
#include <stdlib.h>
#include <string.h>
#include <unistd.h>
#include <limits.h>

#ifdef WITH_OPENSSL
#include <openssl/dh.h>
#include <openssl/bn.h>
#include <openssl/rand.h>
#include "openbsd-compat/openssl-compat.h"
#endif

#ifdef HAVE_SECUREWARE
#include <sys/security.h>
#include <prot.h>
#endif

#include "xmalloc.h"
#include "ssh.h"
#include "ssh2.h"
#include "sshpty.h"
#include "packet.h"
#include "log.h"
#include "sshbuf.h"
#include "misc.h"
#include "match.h"
#include "servconf.h"
#include "uidswap.h"
#include "compat.h"
#include "cipher.h"
#include "digest.h"
#include "sshkey.h"
#include "kex.h"
#include "myproposal.h"
#include "authfile.h"
#include "pathnames.h"
#include "atomicio.h"
#include "canohost.h"
#include "hostfile.h"
#include "auth.h"
#include "authfd.h"
#include "msg.h"
#include "dispatch.h"
#include "channels.h"
#include "session.h"
#include "monitor.h"
#ifdef GSSAPI
#include "ssh-gss.h"
#endif
#include "monitor_wrap.h"
#include "ssh-sandbox.h"
#include "auth-options.h"
#include "version.h"
#include "ssherr.h"
#include "sk-api.h"
#include "srclimit.h"

/* Re-exec fds */
#define REEXEC_DEVCRYPTO_RESERVED_FD	(STDERR_FILENO + 1)
#define REEXEC_STARTUP_PIPE_FD		(STDERR_FILENO + 2)
#define REEXEC_CONFIG_PASS_FD		(STDERR_FILENO + 3)
#define REEXEC_MIN_FREE_FD		(STDERR_FILENO + 4)

extern char *__progname;

/* Server configuration options. */
ServerOptions options;

/* Name of the server configuration file. */
char *config_file_name = _PATH_SERVER_CONFIG_FILE;

/*
 * Debug mode flag.  This can be set on the command line.  If debug
 * mode is enabled, extra debugging output will be sent to the system
 * log, the daemon will not go to background, and will exit after processing
 * the first connection.
 */
int debug_flag = 0;

/*
 * Indicating that the daemon should only test the configuration and keys.
 * If test_flag > 1 ("-T" flag), then sshd will also dump the effective
 * configuration, optionally using connection information provided by the
 * "-C" flag.
 */
static int test_flag = 0;

/* Flag indicating that the daemon is being started from inetd. */
static int inetd_flag = 0;

/* Flag indicating that sshd should not detach and become a daemon. */
static int no_daemon_flag = 0;

/* debug goes to stderr unless inetd_flag is set */
static int log_stderr = 0;

/* Saved arguments to main(). */
static char **saved_argv;
static int saved_argc;

/* re-exec */
static int rexeced_flag = 0;
static int rexec_flag = 1;
static int rexec_argc = 0;
static char **rexec_argv;

/*
 * The sockets that the server is listening; this is used in the SIGHUP
 * signal handler.
 */
#define	MAX_LISTEN_SOCKS	16
static int listen_socks[MAX_LISTEN_SOCKS];
static int num_listen_socks = 0;

/* Daemon's agent connection */
int auth_sock = -1;
static int have_agent = 0;

/*
 * Any really sensitive data in the application is contained in this
 * structure. The idea is that this structure could be locked into memory so
 * that the pages do not get written into swap.  However, there are some
 * problems. The private key contains BIGNUMs, and we do not (in principle)
 * have access to the internals of them, and locking just the structure is
 * not very useful.  Currently, memory locking is not implemented.
 */
struct {
	struct sshkey	**host_keys;		/* all private host keys */
	struct sshkey	**host_pubkeys;		/* all public host keys */
	struct sshkey	**host_certificates;	/* all public host certificates */
	int		have_ssh2_key;
} sensitive_data;

/* This is set to true when a signal is received. */
static volatile sig_atomic_t received_sighup = 0;
static volatile sig_atomic_t received_sigterm = 0;

/* record remote hostname or ip */
u_int utmp_len = HOST_NAME_MAX+1;

/*
 * startup_pipes/flags are used for tracking children of the listening sshd
 * process early in their lifespans. This tracking is needed for three things:
 *
 * 1) Implementing the MaxStartups limit of concurrent unauthenticated
 *    connections.
 * 2) Avoiding a race condition for SIGHUP processing, where child processes
 *    may have listen_socks open that could collide with main listener process
 *    after it restarts.
 * 3) Ensuring that rexec'd sshd processes have received their initial state
 *    from the parent listen process before handling SIGHUP.
 *
 * Child processes signal that they have completed closure of the listen_socks
 * and (if applicable) received their rexec state by sending a char over their
 * sock. Child processes signal that authentication has completed by closing
 * the sock (or by exiting).
 */
static int *startup_pipes = NULL;
static int *startup_flags = NULL;	/* Indicates child closed listener */
static int startup_pipe = -1;		/* in child */

/* variables used for privilege separation */
int use_privsep = -1;
struct monitor *pmonitor = NULL;
int privsep_is_preauth = 1;
static int privsep_chroot = 1;

/* global connection state and authentication contexts */
Authctxt *the_authctxt = NULL;
struct ssh *the_active_state;

/* global key/cert auth options. XXX move to permanent ssh->authctxt? */
struct sshauthopt *auth_opts = NULL;

/* sshd_config buffer */
struct sshbuf *cfg;

/* Included files from the configuration file */
struct include_list includes = TAILQ_HEAD_INITIALIZER(includes);

/* message to be displayed after login */
struct sshbuf *loginmsg;

/* Unprivileged user */
struct passwd *privsep_pw = NULL;

/* Prototypes for various functions defined later in this file. */
void destroy_sensitive_data(void);
void demote_sensitive_data(void);
static void do_ssh2_kex(struct ssh *);

static char *listener_proctitle;

/*
 * Close all listening sockets
 */
static void
close_listen_socks(void)
{
	int i;

	for (i = 0; i < num_listen_socks; i++)
		close(listen_socks[i]);
	num_listen_socks = -1;
}

static void
close_startup_pipes(void)
{
	int i;

	if (startup_pipes)
		for (i = 0; i < options.max_startups; i++)
			if (startup_pipes[i] != -1)
				close(startup_pipes[i]);
}

/*
 * Signal handler for SIGHUP.  Sshd execs itself when it receives SIGHUP;
 * the effect is to reread the configuration file (and to regenerate
 * the server key).
 */

/*ARGSUSED*/
static void
sighup_handler(int sig)
{
	received_sighup = 1;
}

/*
 * Called from the main program after receiving SIGHUP.
 * Restarts the server.
 */
static void
sighup_restart(void)
{
	logit("Received SIGHUP; restarting.");
	if (options.pid_file != NULL)
		unlink(options.pid_file);
	platform_pre_restart();
	close_listen_socks();
	close_startup_pipes();
	ssh_signal(SIGHUP, SIG_IGN); /* will be restored after exec */
	execv(saved_argv[0], saved_argv);
	logit("RESTART FAILED: av[0]='%.100s', error: %.100s.", saved_argv[0],
	    strerror(errno));
	exit(1);
}

/*
 * Generic signal handler for terminating signals in the master daemon.
 */
/*ARGSUSED*/
static void
sigterm_handler(int sig)
{
	received_sigterm = sig;
}

/*
 * SIGCHLD handler.  This is called whenever a child dies.  This will then
 * reap any zombies left by exited children.
 */
/*ARGSUSED*/
static void
main_sigchld_handler(int sig)
{
	int save_errno = errno;
	pid_t pid;
	int status;

	while ((pid = waitpid(-1, &status, WNOHANG)) > 0 ||
	    (pid == -1 && errno == EINTR))
		;
	errno = save_errno;
}

/*
 * Signal handler for the alarm after the login grace period has expired.
 */
/*ARGSUSED*/
static void
grace_alarm_handler(int sig)
{
	if (use_privsep && pmonitor != NULL && pmonitor->m_pid > 0)
		kill(pmonitor->m_pid, SIGALRM);

	/*
	 * Try to kill any processes that we have spawned, E.g. authorized
	 * keys command helpers.
	 */
	if (getpgid(0) == getpid()) {
		ssh_signal(SIGTERM, SIG_IGN);
		kill(0, SIGTERM);
	}

	/* XXX pre-format ipaddr/port so we don't need to access active_state */
	/* Log error and exit. */
	sigdie("Timeout before authentication for %s port %d",
	    ssh_remote_ipaddr(the_active_state),
	    ssh_remote_port(the_active_state));
}

/* Destroy the host and server keys.  They will no longer be needed. */
void
destroy_sensitive_data(void)
{
	u_int i;

	for (i = 0; i < options.num_host_key_files; i++) {
		if (sensitive_data.host_keys[i]) {
			sshkey_free(sensitive_data.host_keys[i]);
			sensitive_data.host_keys[i] = NULL;
		}
		if (sensitive_data.host_certificates[i]) {
			sshkey_free(sensitive_data.host_certificates[i]);
			sensitive_data.host_certificates[i] = NULL;
		}
	}
}

/* Demote private to public keys for network child */
void
demote_sensitive_data(void)
{
	struct sshkey *tmp;
	u_int i;
	int r;

	for (i = 0; i < options.num_host_key_files; i++) {
		if (sensitive_data.host_keys[i]) {
			if ((r = sshkey_from_private(
			    sensitive_data.host_keys[i], &tmp)) != 0)
				fatal_r(r, "could not demote host %s key",
				    sshkey_type(sensitive_data.host_keys[i]));
			sshkey_free(sensitive_data.host_keys[i]);
			sensitive_data.host_keys[i] = tmp;
		}
		/* Certs do not need demotion */
	}
}

static void
reseed_prngs(void)
{
	u_int32_t rnd[256];

#ifdef WITH_OPENSSL
	RAND_poll();
#endif
	arc4random_stir(); /* noop on recent arc4random() implementations */
	arc4random_buf(rnd, sizeof(rnd)); /* let arc4random notice PID change */

#ifdef WITH_OPENSSL
	RAND_seed(rnd, sizeof(rnd));
	/* give libcrypto a chance to notice the PID change */
	if ((RAND_bytes((u_char *)rnd, 1)) != 1)
		fatal("%s: RAND_bytes failed", __func__);
#endif

	explicit_bzero(rnd, sizeof(rnd));
}

static void
privsep_preauth_child(void)
{
	gid_t gidset[1];

	/* Enable challenge-response authentication for privilege separation */
	privsep_challenge_enable();

#ifdef GSSAPI
	/* Cache supported mechanism OIDs for later use */
	ssh_gssapi_prepare_supported_oids();
#endif

	reseed_prngs();

	/* Demote the private keys to public keys. */
	demote_sensitive_data();

	/* Demote the child */
	if (privsep_chroot) {
		/* Change our root directory */
		if (chroot(_PATH_PRIVSEP_CHROOT_DIR) == -1)
			fatal("chroot(\"%s\"): %s", _PATH_PRIVSEP_CHROOT_DIR,
			    strerror(errno));
		if (chdir("/") == -1)
			fatal("chdir(\"/\"): %s", strerror(errno));

		/* Drop our privileges */
		debug3("privsep user:group %u:%u", (u_int)privsep_pw->pw_uid,
		    (u_int)privsep_pw->pw_gid);
		gidset[0] = privsep_pw->pw_gid;
		if (setgroups(1, gidset) == -1)
			fatal("setgroups: %.100s", strerror(errno));
		permanently_set_uid(privsep_pw);
	}
}

static int
privsep_preauth(struct ssh *ssh)
{
	int status, r;
	pid_t pid;
	struct ssh_sandbox *box = NULL;

	/* Set up unprivileged child process to deal with network data */
	pmonitor = monitor_init();
	/* Store a pointer to the kex for later rekeying */
	pmonitor->m_pkex = &ssh->kex;

	if (use_privsep == PRIVSEP_ON)
		box = ssh_sandbox_init(pmonitor);
	pid = fork();
	if (pid == -1) {
		fatal("fork of unprivileged child failed");
	} else if (pid != 0) {
		debug2("Network child is on pid %ld", (long)pid);

		pmonitor->m_pid = pid;
		if (have_agent) {
			r = ssh_get_authentication_socket(&auth_sock);
			if (r != 0) {
				error_r(r, "Could not get agent socket");
				have_agent = 0;
			}
		}
		if (box != NULL)
			ssh_sandbox_parent_preauth(box, pid);
		monitor_child_preauth(ssh, pmonitor);

		/* Wait for the child's exit status */
		while (waitpid(pid, &status, 0) == -1) {
			if (errno == EINTR)
				continue;
			pmonitor->m_pid = -1;
			fatal_f("waitpid: %s", strerror(errno));
		}
		privsep_is_preauth = 0;
		pmonitor->m_pid = -1;
		if (WIFEXITED(status)) {
			if (WEXITSTATUS(status) != 0)
				fatal_f("preauth child exited with status %d",
				    WEXITSTATUS(status));
		} else if (WIFSIGNALED(status))
			fatal_f("preauth child terminated by signal %d",
			    WTERMSIG(status));
		if (box != NULL)
			ssh_sandbox_parent_finish(box);
		return 1;
	} else {
		/* child */
		close(pmonitor->m_sendfd);
		close(pmonitor->m_log_recvfd);

		/* Arrange for logging to be sent to the monitor */
		set_log_handler(mm_log_handler, pmonitor);

		privsep_preauth_child();
		setproctitle("%s", "[net]");
		if (box != NULL)
			ssh_sandbox_child(box);

		return 0;
	}
}

static void
privsep_postauth(struct ssh *ssh, Authctxt *authctxt)
{
#ifdef DISABLE_FD_PASSING
	if (1) {
#else
	if (authctxt->pw->pw_uid == 0) {
#endif
		/* File descriptor passing is broken or root login */
		use_privsep = 0;
		goto skip;
	}

	/* New socket pair */
	monitor_reinit(pmonitor);

	pmonitor->m_pid = fork();
	if (pmonitor->m_pid == -1)
		fatal("fork of unprivileged child failed");
	else if (pmonitor->m_pid != 0) {
		verbose("User child is on pid %ld", (long)pmonitor->m_pid);
		sshbuf_reset(loginmsg);
		monitor_clear_keystate(ssh, pmonitor);
		monitor_child_postauth(ssh, pmonitor);

		/* NEVERREACHED */
		exit(0);
	}

	/* child */

	close(pmonitor->m_sendfd);
	pmonitor->m_sendfd = -1;

	/* Demote the private keys to public keys. */
	demote_sensitive_data();

	reseed_prngs();

	/* Drop privileges */
	do_setusercontext(authctxt->pw);

 skip:
	/* It is safe now to apply the key state */
	monitor_apply_keystate(ssh, pmonitor);

	/*
	 * Tell the packet layer that authentication was successful, since
	 * this information is not part of the key state.
	 */
	ssh_packet_set_authenticated(ssh);
}

static void
append_hostkey_type(struct sshbuf *b, const char *s)
{
	int r;

	if (match_pattern_list(s, options.hostkeyalgorithms, 0) != 1) {
		debug3_f("%s key not permitted by HostkeyAlgorithms", s);
		return;
	}
	if ((r = sshbuf_putf(b, "%s%s", sshbuf_len(b) > 0 ? "," : "", s)) != 0)
		fatal_fr(r, "sshbuf_putf");
}

static char *
list_hostkey_types(void)
{
	struct sshbuf *b;
	struct sshkey *key;
	char *ret;
	u_int i;

	if ((b = sshbuf_new()) == NULL)
		fatal_f("sshbuf_new failed");
	for (i = 0; i < options.num_host_key_files; i++) {
		key = sensitive_data.host_keys[i];
		if (key == NULL)
			key = sensitive_data.host_pubkeys[i];
		if (key == NULL)
			continue;
		switch (key->type) {
		case KEY_RSA:
			/* for RSA we also support SHA2 signatures */
			append_hostkey_type(b, "rsa-sha2-512");
			append_hostkey_type(b, "rsa-sha2-256");
			/* FALLTHROUGH */
		case KEY_DSA:
		case KEY_ECDSA:
		case KEY_ED25519:
		case KEY_ECDSA_SK:
		case KEY_ED25519_SK:
		case KEY_XMSS:
			append_hostkey_type(b, sshkey_ssh_name(key));
			break;
		}
		/* If the private key has a cert peer, then list that too */
		key = sensitive_data.host_certificates[i];
		if (key == NULL)
			continue;
		switch (key->type) {
		case KEY_RSA_CERT:
			/* for RSA we also support SHA2 signatures */
			append_hostkey_type(b,
			    "rsa-sha2-512-cert-v01@openssh.com");
			append_hostkey_type(b,
			    "rsa-sha2-256-cert-v01@openssh.com");
			/* FALLTHROUGH */
		case KEY_DSA_CERT:
		case KEY_ECDSA_CERT:
		case KEY_ED25519_CERT:
		case KEY_ECDSA_SK_CERT:
		case KEY_ED25519_SK_CERT:
		case KEY_XMSS_CERT:
			append_hostkey_type(b, sshkey_ssh_name(key));
			break;
		}
	}
	if ((ret = sshbuf_dup_string(b)) == NULL)
		fatal_f("sshbuf_dup_string failed");
	sshbuf_free(b);
	debug_f("%s", ret);
	return ret;
}

static struct sshkey *
get_hostkey_by_type(int type, int nid, int need_private, struct ssh *ssh)
{
	u_int i;
	struct sshkey *key;

	for (i = 0; i < options.num_host_key_files; i++) {
		switch (type) {
		case KEY_RSA_CERT:
		case KEY_DSA_CERT:
		case KEY_ECDSA_CERT:
		case KEY_ED25519_CERT:
		case KEY_ECDSA_SK_CERT:
		case KEY_ED25519_SK_CERT:
		case KEY_XMSS_CERT:
			key = sensitive_data.host_certificates[i];
			break;
		default:
			key = sensitive_data.host_keys[i];
			if (key == NULL && !need_private)
				key = sensitive_data.host_pubkeys[i];
			break;
		}
		if (key == NULL || key->type != type)
			continue;
		switch (type) {
		case KEY_ECDSA:
		case KEY_ECDSA_SK:
		case KEY_ECDSA_CERT:
		case KEY_ECDSA_SK_CERT:
			if (key->ecdsa_nid != nid)
				continue;
			/* FALLTHROUGH */
		default:
			return need_private ?
			    sensitive_data.host_keys[i] : key;
		}
	}
	return NULL;
}

struct sshkey *
get_hostkey_public_by_type(int type, int nid, struct ssh *ssh)
{
	return get_hostkey_by_type(type, nid, 0, ssh);
}

struct sshkey *
get_hostkey_private_by_type(int type, int nid, struct ssh *ssh)
{
	return get_hostkey_by_type(type, nid, 1, ssh);
}

struct sshkey *
get_hostkey_by_index(int ind)
{
	if (ind < 0 || (u_int)ind >= options.num_host_key_files)
		return (NULL);
	return (sensitive_data.host_keys[ind]);
}

struct sshkey *
get_hostkey_public_by_index(int ind, struct ssh *ssh)
{
	if (ind < 0 || (u_int)ind >= options.num_host_key_files)
		return (NULL);
	return (sensitive_data.host_pubkeys[ind]);
}

int
get_hostkey_index(struct sshkey *key, int compare, struct ssh *ssh)
{
	u_int i;

	for (i = 0; i < options.num_host_key_files; i++) {
		if (sshkey_is_cert(key)) {
			if (key == sensitive_data.host_certificates[i] ||
			    (compare && sensitive_data.host_certificates[i] &&
			    sshkey_equal(key,
			    sensitive_data.host_certificates[i])))
				return (i);
		} else {
			if (key == sensitive_data.host_keys[i] ||
			    (compare && sensitive_data.host_keys[i] &&
			    sshkey_equal(key, sensitive_data.host_keys[i])))
				return (i);
			if (key == sensitive_data.host_pubkeys[i] ||
			    (compare && sensitive_data.host_pubkeys[i] &&
			    sshkey_equal(key, sensitive_data.host_pubkeys[i])))
				return (i);
		}
	}
	return (-1);
}

/* Inform the client of all hostkeys */
static void
notify_hostkeys(struct ssh *ssh)
{
	struct sshbuf *buf;
	struct sshkey *key;
	u_int i, nkeys;
	int r;
	char *fp;

	/* Some clients cannot cope with the hostkeys message, skip those. */
	if (ssh->compat & SSH_BUG_HOSTKEYS)
		return;

	if ((buf = sshbuf_new()) == NULL)
		fatal_f("sshbuf_new");
	for (i = nkeys = 0; i < options.num_host_key_files; i++) {
		key = get_hostkey_public_by_index(i, ssh);
		if (key == NULL || key->type == KEY_UNSPEC ||
		    sshkey_is_cert(key))
			continue;
		fp = sshkey_fingerprint(key, options.fingerprint_hash,
		    SSH_FP_DEFAULT);
		debug3_f("key %d: %s %s", i, sshkey_ssh_name(key), fp);
		free(fp);
		if (nkeys == 0) {
			/*
			 * Start building the request when we find the
			 * first usable key.
			 */
			if ((r = sshpkt_start(ssh, SSH2_MSG_GLOBAL_REQUEST)) != 0 ||
			    (r = sshpkt_put_cstring(ssh, "hostkeys-00@openssh.com")) != 0 ||
			    (r = sshpkt_put_u8(ssh, 0)) != 0) /* want reply */
				sshpkt_fatal(ssh, r, "%s: start request", __func__);
		}
		/* Append the key to the request */
		sshbuf_reset(buf);
		if ((r = sshkey_putb(key, buf)) != 0)
			fatal_fr(r, "couldn't put hostkey %d", i);
		if ((r = sshpkt_put_stringb(ssh, buf)) != 0)
			sshpkt_fatal(ssh, r, "%s: append key", __func__);
		nkeys++;
	}
	debug3_f("sent %u hostkeys", nkeys);
	if (nkeys == 0)
		fatal_f("no hostkeys");
	if ((r = sshpkt_send(ssh)) != 0)
		sshpkt_fatal(ssh, r, "%s: send", __func__);
	sshbuf_free(buf);
}

/*
 * returns 1 if connection should be dropped, 0 otherwise.
 * dropping starts at connection #max_startups_begin with a probability
 * of (max_startups_rate/100). the probability increases linearly until
 * all connections are dropped for startups > max_startups
 */
static int
should_drop_connection(int startups)
{
	int p, r;

	if (startups < options.max_startups_begin)
		return 0;
	if (startups >= options.max_startups)
		return 1;
	if (options.max_startups_rate == 100)
		return 1;

	p  = 100 - options.max_startups_rate;
	p *= startups - options.max_startups_begin;
	p /= options.max_startups - options.max_startups_begin;
	p += options.max_startups_rate;
	r = arc4random_uniform(100);

	debug_f("p %d, r %d", p, r);
	return (r < p) ? 1 : 0;
}

/*
 * Check whether connection should be accepted by MaxStartups.
 * Returns 0 if the connection is accepted. If the connection is refused,
 * returns 1 and attempts to send notification to client.
 * Logs when the MaxStartups condition is entered or exited, and periodically
 * while in that state.
 */
static int
drop_connection(int sock, int startups, int notify_pipe)
{
	char *laddr, *raddr;
	const char msg[] = "Exceeded MaxStartups\r\n";
	static time_t last_drop, first_drop;
	static u_int ndropped;
	LogLevel drop_level = SYSLOG_LEVEL_VERBOSE;
	time_t now;

	now = monotime();
	if (!should_drop_connection(startups) &&
	    srclimit_check_allow(sock, notify_pipe) == 1) {
		if (last_drop != 0 &&
		    startups < options.max_startups_begin - 1) {
			/* XXX maybe need better hysteresis here */
			logit("exited MaxStartups throttling after %s, "
			    "%u connections dropped",
			    fmt_timeframe(now - first_drop), ndropped);
			last_drop = 0;
		}
		return 0;
	}

#define SSHD_MAXSTARTUPS_LOG_INTERVAL	(5 * 60)
	if (last_drop == 0) {
		error("beginning MaxStartups throttling");
		drop_level = SYSLOG_LEVEL_INFO;
		first_drop = now;
		ndropped = 0;
	} else if (last_drop + SSHD_MAXSTARTUPS_LOG_INTERVAL < now) {
		/* Periodic logs */
		error("in MaxStartups throttling for %s, "
		    "%u connections dropped",
		    fmt_timeframe(now - first_drop), ndropped + 1);
		drop_level = SYSLOG_LEVEL_INFO;
	}
	last_drop = now;
	ndropped++;

	laddr = get_local_ipaddr(sock);
	raddr = get_peer_ipaddr(sock);
	do_log2(drop_level, "drop connection #%d from [%s]:%d on [%s]:%d "
	    "past MaxStartups", startups, raddr, get_peer_port(sock),
	    laddr, get_local_port(sock));
	free(laddr);
	free(raddr);
	/* best-effort notification to client */
	(void)write(sock, msg, sizeof(msg) - 1);
	return 1;
}

static void
usage(void)
{
	fprintf(stderr, "%s, %s\n", SSH_RELEASE, SSH_OPENSSL_VERSION);
	fprintf(stderr,
"usage: sshd [-46DdeiqTt] [-C connection_spec] [-c host_cert_file]\n"
"            [-E log_file] [-f config_file] [-g login_grace_time]\n"
"            [-h host_key_file] [-o option] [-p port] [-u len]\n"
	);
	exit(1);
}

static void
send_rexec_state(int fd, struct sshbuf *conf)
{
	struct sshbuf *m = NULL, *inc = NULL;
	struct include_item *item = NULL;
	int r;

	debug3_f("entering fd = %d config len %zu", fd,
	    sshbuf_len(conf));

	if ((m = sshbuf_new()) == NULL || (inc = sshbuf_new()) == NULL)
		fatal_f("sshbuf_new failed");

	/* pack includes into a string */
	TAILQ_FOREACH(item, &includes, entry) {
		if ((r = sshbuf_put_cstring(inc, item->selector)) != 0 ||
		    (r = sshbuf_put_cstring(inc, item->filename)) != 0 ||
		    (r = sshbuf_put_stringb(inc, item->contents)) != 0)
			fatal_fr(r, "compose includes");
	}

	/*
	 * Protocol from reexec master to child:
	 *	string	configuration
	 *	string	included_files[] {
	 *		string	selector
	 *		string	filename
	 *		string	contents
	 *	}
	 *	string	rng_seed (if required)
	 */
	if ((r = sshbuf_put_stringb(m, conf)) != 0 ||
	    (r = sshbuf_put_stringb(m, inc)) != 0)
		fatal_fr(r, "compose config");
#if defined(WITH_OPENSSL) && !defined(OPENSSL_PRNG_ONLY)
	rexec_send_rng_seed(m);
#endif
	if (ssh_msg_send(fd, 0, m) == -1)
		error_f("ssh_msg_send failed");

	sshbuf_free(m);
	sshbuf_free(inc);

	debug3_f("done");
}

static void
recv_rexec_state(int fd, struct sshbuf *conf)
{
	struct sshbuf *m, *inc;
	u_char *cp, ver;
	size_t len;
	int r;
	struct include_item *item;

	debug3_f("entering fd = %d", fd);

	if ((m = sshbuf_new()) == NULL || (inc = sshbuf_new()) == NULL)
		fatal_f("sshbuf_new failed");
	if (ssh_msg_recv(fd, m) == -1)
		fatal_f("ssh_msg_recv failed");
	if ((r = sshbuf_get_u8(m, &ver)) != 0)
		fatal_fr(r, "parse version");
	if (ver != 0)
		fatal_f("rexec version mismatch");
	if ((r = sshbuf_get_string(m, &cp, &len)) != 0 ||
	    (r = sshbuf_get_stringb(m, inc)) != 0)
		fatal_fr(r, "parse config");

#if defined(WITH_OPENSSL) && !defined(OPENSSL_PRNG_ONLY)
	rexec_recv_rng_seed(m);
#endif

	if (conf != NULL && (r = sshbuf_put(conf, cp, len)))
		fatal_fr(r, "sshbuf_put");

	while (sshbuf_len(inc) != 0) {
		item = xcalloc(1, sizeof(*item));
		if ((item->contents = sshbuf_new()) == NULL)
			fatal_f("sshbuf_new failed");
		if ((r = sshbuf_get_cstring(inc, &item->selector, NULL)) != 0 ||
		    (r = sshbuf_get_cstring(inc, &item->filename, NULL)) != 0 ||
		    (r = sshbuf_get_stringb(inc, item->contents)) != 0)
			fatal_fr(r, "parse includes");
		TAILQ_INSERT_TAIL(&includes, item, entry);
	}

	free(cp);
	sshbuf_free(m);

	debug3_f("done");
}

/* Accept a connection from inetd */
static void
server_accept_inetd(int *sock_in, int *sock_out)
{
	if (rexeced_flag) {
		close(REEXEC_CONFIG_PASS_FD);
		*sock_in = *sock_out = dup(STDIN_FILENO);
	} else {
		*sock_in = dup(STDIN_FILENO);
		*sock_out = dup(STDOUT_FILENO);
	}
	/*
	 * We intentionally do not close the descriptors 0, 1, and 2
	 * as our code for setting the descriptors won't work if
	 * ttyfd happens to be one of those.
	 */
	if (stdfd_devnull(1, 1, !log_stderr) == -1)
		error_f("stdfd_devnull failed");
	debug("inetd sockets after dupping: %d, %d", *sock_in, *sock_out);
}

/*
 * Listen for TCP connections
 */
static void
listen_on_addrs(struct listenaddr *la)
{
	int ret, listen_sock;
	struct addrinfo *ai;
	char ntop[NI_MAXHOST], strport[NI_MAXSERV];
	int socksize;
	int socksizelen = sizeof(int);

	for (ai = la->addrs; ai; ai = ai->ai_next) {
		if (ai->ai_family != AF_INET && ai->ai_family != AF_INET6)
			continue;
		if (num_listen_socks >= MAX_LISTEN_SOCKS)
			fatal("Too many listen sockets. "
			    "Enlarge MAX_LISTEN_SOCKS");
		if ((ret = getnameinfo(ai->ai_addr, ai->ai_addrlen,
		    ntop, sizeof(ntop), strport, sizeof(strport),
		    NI_NUMERICHOST|NI_NUMERICSERV)) != 0) {
			error("getnameinfo failed: %.100s",
			    ssh_gai_strerror(ret));
			continue;
		}
		/* Create socket for listening. */
		listen_sock = socket(ai->ai_family, ai->ai_socktype,
		    ai->ai_protocol);
		if (listen_sock == -1) {
			/* kernel may not support ipv6 */
			verbose("socket: %.100s", strerror(errno));
			continue;
		}
		if (set_nonblock(listen_sock) == -1) {
			close(listen_sock);
			continue;
		}
		if (fcntl(listen_sock, F_SETFD, FD_CLOEXEC) == -1) {
			verbose("socket: CLOEXEC: %s", strerror(errno));
			close(listen_sock);
			continue;
		}
		/* Socket options */
		set_reuseaddr(listen_sock);
		if (la->rdomain != NULL &&
		    set_rdomain(listen_sock, la->rdomain) == -1) {
			close(listen_sock);
			continue;
		}

		/* Only communicate in IPv6 over AF_INET6 sockets. */
		if (ai->ai_family == AF_INET6)
			sock_set_v6only(listen_sock);

		debug("Bind to port %s on %s.", strport, ntop);

		getsockopt(listen_sock, SOL_SOCKET, SO_RCVBUF,
				   &socksize, &socksizelen);
		debug("Server TCP RWIN socket size: %d", socksize);
		debug("HPN Buffer Size: %d", options.hpn_buffer_size);

		/* Bind the socket to the desired port. */
		if (bind(listen_sock, ai->ai_addr, ai->ai_addrlen) == -1) {
			error("Bind to port %s on %s failed: %.200s.",
			    strport, ntop, strerror(errno));
			close(listen_sock);
			continue;
		}
		listen_socks[num_listen_socks] = listen_sock;
		num_listen_socks++;

		/* Start listening on the port. */
		if (listen(listen_sock, SSH_LISTEN_BACKLOG) == -1)
			fatal("listen on [%s]:%s: %.100s",
			    ntop, strport, strerror(errno));
		logit("Server listening on %s port %s%s%s.",
		    ntop, strport,
		    la->rdomain == NULL ? "" : " rdomain ",
		    la->rdomain == NULL ? "" : la->rdomain);
	}
}

static void
server_listen(void)
{
	u_int i;

	/* Initialise per-source limit tracking. */
	srclimit_init(options.max_startups, options.per_source_max_startups,
	    options.per_source_masklen_ipv4, options.per_source_masklen_ipv6);

	for (i = 0; i < options.num_listen_addrs; i++) {
		listen_on_addrs(&options.listen_addrs[i]);
		freeaddrinfo(options.listen_addrs[i].addrs);
		free(options.listen_addrs[i].rdomain);
		memset(&options.listen_addrs[i], 0,
		    sizeof(options.listen_addrs[i]));
	}
	free(options.listen_addrs);
	options.listen_addrs = NULL;
	options.num_listen_addrs = 0;

	if (!num_listen_socks)
		fatal("Cannot bind any address.");
}

/*
 * The main TCP accept loop. Note that, for the non-debug case, returns
 * from this function are in a forked subprocess.
 */
static void
server_accept_loop(int *sock_in, int *sock_out, int *newsock, int *config_s)
{
	fd_set *fdset;
	int i, j, ret, maxfd;
	int ostartups = -1, startups = 0, listening = 0, lameduck = 0;
	int startup_p[2] = { -1 , -1 };
	char c = 0;
	struct sockaddr_storage from;
	socklen_t fromlen;
	pid_t pid;
	u_char rnd[256];

	/* setup fd set for accept */
	fdset = NULL;
	maxfd = 0;
	for (i = 0; i < num_listen_socks; i++)
		if (listen_socks[i] > maxfd)
			maxfd = listen_socks[i];
	/* pipes connected to unauthenticated child sshd processes */
	startup_pipes = xcalloc(options.max_startups, sizeof(int));
	startup_flags = xcalloc(options.max_startups, sizeof(int));
	for (i = 0; i < options.max_startups; i++)
		startup_pipes[i] = -1;

	/*
	 * Stay listening for connections until the system crashes or
	 * the daemon is killed with a signal.
	 */
	for (;;) {
		if (ostartups != startups) {
			setproctitle("%s [listener] %d of %d-%d startups",
			    listener_proctitle, startups,
			    options.max_startups_begin, options.max_startups);
			ostartups = startups;
		}
		if (received_sighup) {
			if (!lameduck) {
				debug("Received SIGHUP; waiting for children");
				close_listen_socks();
				lameduck = 1;
			}
			if (listening <= 0)
				sighup_restart();
		}
		free(fdset);
		fdset = xcalloc(howmany(maxfd + 1, NFDBITS),
		    sizeof(fd_mask));

		for (i = 0; i < num_listen_socks; i++)
			FD_SET(listen_socks[i], fdset);
		for (i = 0; i < options.max_startups; i++)
			if (startup_pipes[i] != -1)
				FD_SET(startup_pipes[i], fdset);

		/* Wait in select until there is a connection. */
		ret = select(maxfd+1, fdset, NULL, NULL, NULL);
		if (ret == -1 && errno != EINTR)
			error("select: %.100s", strerror(errno));
		if (received_sigterm) {
			logit("Received signal %d; terminating.",
			    (int) received_sigterm);
			close_listen_socks();
			if (options.pid_file != NULL)
				unlink(options.pid_file);
			exit(received_sigterm == SIGTERM ? 0 : 255);
		}
		if (ret == -1)
			continue;

		for (i = 0; i < options.max_startups; i++) {
			if (startup_pipes[i] == -1 ||
			    !FD_ISSET(startup_pipes[i], fdset))
				continue;
			switch (read(startup_pipes[i], &c, sizeof(c))) {
			case -1:
				if (errno == EINTR || errno == EAGAIN)
					continue;
				if (errno != EPIPE) {
					error_f("startup pipe %d (fd=%d): "
					    "read %s", i, startup_pipes[i],
					    strerror(errno));
				}
				/* FALLTHROUGH */
			case 0:
				/* child exited or completed auth */
				close(startup_pipes[i]);
				srclimit_done(startup_pipes[i]);
				startup_pipes[i] = -1;
				startups--;
				if (startup_flags[i])
					listening--;
				break;
			case 1:
				/* child has finished preliminaries */
				if (startup_flags[i]) {
					listening--;
					startup_flags[i] = 0;
				}
				break;
			}
		}
		for (i = 0; i < num_listen_socks; i++) {
			if (!FD_ISSET(listen_socks[i], fdset))
				continue;
			fromlen = sizeof(from);
			*newsock = accept(listen_socks[i],
			    (struct sockaddr *)&from, &fromlen);
			if (*newsock == -1) {
				if (errno != EINTR && errno != EWOULDBLOCK &&
				    errno != ECONNABORTED && errno != EAGAIN)
					error("accept: %.100s",
					    strerror(errno));
				if (errno == EMFILE || errno == ENFILE)
					usleep(100 * 1000);
				continue;
			}
			if (unset_nonblock(*newsock) == -1 ||
			    pipe(startup_p) == -1)
				continue;
			if (drop_connection(*newsock, startups, startup_p[0])) {
				close(*newsock);
				close(startup_p[0]);
				close(startup_p[1]);
				continue;
			}

			if (rexec_flag && socketpair(AF_UNIX,
			    SOCK_STREAM, 0, config_s) == -1) {
				error("reexec socketpair: %s",
				    strerror(errno));
				close(*newsock);
				close(startup_p[0]);
				close(startup_p[1]);
				continue;
			}

			for (j = 0; j < options.max_startups; j++)
				if (startup_pipes[j] == -1) {
					startup_pipes[j] = startup_p[0];
					if (maxfd < startup_p[0])
						maxfd = startup_p[0];
					startups++;
					startup_flags[j] = 1;
					break;
				}

			/*
			 * Got connection.  Fork a child to handle it, unless
			 * we are in debugging mode.
			 */
			if (debug_flag) {
				/*
				 * In debugging mode.  Close the listening
				 * socket, and start processing the
				 * connection without forking.
				 */
				debug("Server will not fork when running in debugging mode.");
				close_listen_socks();
				*sock_in = *newsock;
				*sock_out = *newsock;
				close(startup_p[0]);
				close(startup_p[1]);
				startup_pipe = -1;
				pid = getpid();
				if (rexec_flag) {
					send_rexec_state(config_s[0], cfg);
					close(config_s[0]);
				}
				return;
			}

			/*
			 * Normal production daemon.  Fork, and have
			 * the child process the connection. The
			 * parent continues listening.
			 */
			platform_pre_fork();
			listening++;
			if ((pid = fork()) == 0) {
				/*
				 * Child.  Close the listening and
				 * max_startup sockets.  Start using
				 * the accepted socket. Reinitialize
				 * logging (since our pid has changed).
				 * We return from this function to handle
				 * the connection.
				 */
				platform_post_fork_child();
				startup_pipe = startup_p[1];
				close_startup_pipes();
				close_listen_socks();
				*sock_in = *newsock;
				*sock_out = *newsock;
				log_init(__progname,
				    options.log_level,
				    options.log_facility,
				    log_stderr);
				if (rexec_flag)
					close(config_s[0]);
				else {
					/*
					 * Signal parent that the preliminaries
					 * for this child are complete. For the
					 * re-exec case, this happens after the
					 * child has received the rexec state
					 * from the server.
					 */
					(void)atomicio(vwrite, startup_pipe,
					    "\0", 1);
				}
				return;
			}

			/* Parent.  Stay in the loop. */
			platform_post_fork_parent(pid);
			if (pid == -1)
				error("fork: %.100s", strerror(errno));
			else
				debug("Forked child %ld.", (long)pid);

			close(startup_p[1]);

			if (rexec_flag) {
				close(config_s[1]);
				send_rexec_state(config_s[0], cfg);
				close(config_s[0]);
			}
			close(*newsock);

			/*
			 * Ensure that our random state differs
			 * from that of the child
			 */
			arc4random_stir();
			arc4random_buf(rnd, sizeof(rnd));
#ifdef WITH_OPENSSL
			RAND_seed(rnd, sizeof(rnd));
			if ((RAND_bytes((u_char *)rnd, 1)) != 1)
				fatal("%s: RAND_bytes failed", __func__);
#endif
			explicit_bzero(rnd, sizeof(rnd));
		}
	}
}

/*
 * If IP options are supported, make sure there are none (log and
 * return an error if any are found).  Basically we are worried about
 * source routing; it can be used to pretend you are somebody
 * (ip-address) you are not. That itself may be "almost acceptable"
 * under certain circumstances, but rhosts authentication is useless
 * if source routing is accepted. Notice also that if we just dropped
 * source routing here, the other side could use IP spoofing to do
 * rest of the interaction and could still bypass security.  So we
 * exit here if we detect any IP options.
 */
static void
check_ip_options(struct ssh *ssh)
{
#ifdef IP_OPTIONS
	int sock_in = ssh_packet_get_connection_in(ssh);
	struct sockaddr_storage from;
	u_char opts[200];
	socklen_t i, option_size = sizeof(opts), fromlen = sizeof(from);
	char text[sizeof(opts) * 3 + 1];

	memset(&from, 0, sizeof(from));
	if (getpeername(sock_in, (struct sockaddr *)&from,
	    &fromlen) == -1)
		return;
	if (from.ss_family != AF_INET)
		return;
	/* XXX IPv6 options? */

	if (getsockopt(sock_in, IPPROTO_IP, IP_OPTIONS, opts,
	    &option_size) >= 0 && option_size != 0) {
		text[0] = '\0';
		for (i = 0; i < option_size; i++)
			snprintf(text + i*3, sizeof(text) - i*3,
			    " %2.2x", opts[i]);
		fatal("Connection from %.100s port %d with IP opts: %.800s",
		    ssh_remote_ipaddr(ssh), ssh_remote_port(ssh), text);
	}
	return;
#endif /* IP_OPTIONS */
}

/* Set the routing domain for this process */
static void
set_process_rdomain(struct ssh *ssh, const char *name)
{
#if defined(HAVE_SYS_SET_PROCESS_RDOMAIN)
	if (name == NULL)
		return; /* default */

	if (strcmp(name, "%D") == 0) {
		/* "expands" to routing domain of connection */
		if ((name = ssh_packet_rdomain_in(ssh)) == NULL)
			return;
	}
	/* NB. We don't pass 'ssh' to sys_set_process_rdomain() */
	return sys_set_process_rdomain(name);
#elif defined(__OpenBSD__)
	int rtable, ortable = getrtable();
	const char *errstr;

	if (name == NULL)
		return; /* default */

	if (strcmp(name, "%D") == 0) {
		/* "expands" to routing domain of connection */
		if ((name = ssh_packet_rdomain_in(ssh)) == NULL)
			return;
	}

	rtable = (int)strtonum(name, 0, 255, &errstr);
	if (errstr != NULL) /* Shouldn't happen */
		fatal("Invalid routing domain \"%s\": %s", name, errstr);
	if (rtable != ortable && setrtable(rtable) != 0)
		fatal("Unable to set routing domain %d: %s",
		    rtable, strerror(errno));
	debug_f("set routing domain %d (was %d)", rtable, ortable);
#else /* defined(__OpenBSD__) */
	fatal("Unable to set routing domain: not supported in this platform");
#endif
}

static void
accumulate_host_timing_secret(struct sshbuf *server_cfg,
    struct sshkey *key)
{
	static struct ssh_digest_ctx *ctx;
	u_char *hash;
	size_t len;
	struct sshbuf *buf;
	int r;

	if (ctx == NULL && (ctx = ssh_digest_start(SSH_DIGEST_SHA512)) == NULL)
		fatal_f("ssh_digest_start");
	if (key == NULL) { /* finalize */
		/* add server config in case we are using agent for host keys */
		if (ssh_digest_update(ctx, sshbuf_ptr(server_cfg),
		    sshbuf_len(server_cfg)) != 0)
			fatal_f("ssh_digest_update");
		len = ssh_digest_bytes(SSH_DIGEST_SHA512);
		hash = xmalloc(len);
		if (ssh_digest_final(ctx, hash, len) != 0)
			fatal_f("ssh_digest_final");
		options.timing_secret = PEEK_U64(hash);
		freezero(hash, len);
		ssh_digest_free(ctx);
		ctx = NULL;
		return;
	}
	if ((buf = sshbuf_new()) == NULL)
		fatal_f("could not allocate buffer");
	if ((r = sshkey_private_serialize(key, buf)) != 0)
		fatal_fr(r, "decode key");
	if (ssh_digest_update(ctx, sshbuf_ptr(buf), sshbuf_len(buf)) != 0)
		fatal_f("ssh_digest_update");
	sshbuf_reset(buf);
	sshbuf_free(buf);
}

static char *
prepare_proctitle(int ac, char **av)
{
	char *ret = NULL;
	int i;

	for (i = 0; i < ac; i++)
		xextendf(&ret, " ", "%s", av[i]);
	return ret;
}

/*
 * Main program for the daemon.
 */
int
main(int ac, char **av)
{
	struct ssh *ssh = NULL;
	extern char *optarg;
	extern int optind;
	int r, opt, on = 1, already_daemon, remote_port;
	int sock_in = -1, sock_out = -1, newsock = -1;
	const char *remote_ip, *rdomain;
	char *fp, *line, *laddr, *logfile = NULL;
	int config_s[2] = { -1 , -1 };
	u_int i, j;
	u_int64_t ibytes, obytes;
	mode_t new_umask;
	struct sshkey *key;
	struct sshkey *pubkey;
	int keytype;
	Authctxt *authctxt;
	struct connection_info *connection_info = NULL;

#ifdef HAVE_SECUREWARE
	(void)set_auth_parameters(ac, av);
#endif
	__progname = ssh_get_progname(av[0]);

	/* Save argv. Duplicate so setproctitle emulation doesn't clobber it */
	saved_argc = ac;
	rexec_argc = ac;
	saved_argv = xcalloc(ac + 1, sizeof(*saved_argv));
	for (i = 0; (int)i < ac; i++)
		saved_argv[i] = xstrdup(av[i]);
	saved_argv[i] = NULL;

#ifndef HAVE_SETPROCTITLE
	/* Prepare for later setproctitle emulation */
	compat_init_setproctitle(ac, av);
	av = saved_argv;
#endif

	if (geteuid() == 0 && setgroups(0, NULL) == -1)
		debug("setgroups(): %.200s", strerror(errno));

	/* Ensure that fds 0, 1 and 2 are open or directed to /dev/null */
	sanitise_stdfd();

	seed_rng();

	/* Initialize configuration options to their default values. */
	initialize_server_options(&options);

	/* Parse command-line arguments. */
	while ((opt = getopt(ac, av,
	    "C:E:b:c:f:g:h:k:o:p:u:46DQRTdeiqrt")) != -1) {
		switch (opt) {
		case '4':
			options.address_family = AF_INET;
			break;
		case '6':
			options.address_family = AF_INET6;
			break;
		case 'f':
			config_file_name = optarg;
			break;
		case 'c':
			servconf_add_hostcert("[command-line]", 0,
			    &options, optarg);
			break;
		case 'd':
			if (debug_flag == 0) {
				debug_flag = 1;
				options.log_level = SYSLOG_LEVEL_DEBUG1;
			} else if (options.log_level < SYSLOG_LEVEL_DEBUG3)
				options.log_level++;
			break;
		case 'D':
			no_daemon_flag = 1;
			break;
		case 'E':
			logfile = optarg;
			/* FALLTHROUGH */
		case 'e':
			log_stderr = 1;
			break;
		case 'i':
			inetd_flag = 1;
			break;
		case 'r':
			rexec_flag = 0;
			break;
		case 'R':
			rexeced_flag = 1;
			inetd_flag = 1;
			break;
		case 'Q':
			/* ignored */
			break;
		case 'q':
			options.log_level = SYSLOG_LEVEL_QUIET;
			break;
		case 'b':
			/* protocol 1, ignored */
			break;
		case 'p':
			options.ports_from_cmdline = 1;
			if (options.num_ports >= MAX_PORTS) {
				fprintf(stderr, "too many ports.\n");
				exit(1);
			}
			options.ports[options.num_ports++] = a2port(optarg);
			if (options.ports[options.num_ports-1] <= 0) {
				fprintf(stderr, "Bad port number.\n");
				exit(1);
			}
			break;
		case 'g':
			if ((options.login_grace_time = convtime(optarg)) == -1) {
				fprintf(stderr, "Invalid login grace time.\n");
				exit(1);
			}
			break;
		case 'k':
			/* protocol 1, ignored */
			break;
		case 'h':
			servconf_add_hostkey("[command-line]", 0,
			    &options, optarg, 1);
			break;
		case 't':
			test_flag = 1;
			break;
		case 'T':
			test_flag = 2;
			break;
		case 'C':
			connection_info = get_connection_info(ssh, 0, 0);
			if (parse_server_match_testspec(connection_info,
			    optarg) == -1)
				exit(1);
			break;
		case 'u':
			utmp_len = (u_int)strtonum(optarg, 0, HOST_NAME_MAX+1+1, NULL);
			if (utmp_len > HOST_NAME_MAX+1) {
				fprintf(stderr, "Invalid utmp length.\n");
				exit(1);
			}
			break;
		case 'o':
			line = xstrdup(optarg);
			if (process_server_config_line(&options, line,
			    "command-line", 0, NULL, NULL, &includes) != 0)
				exit(1);
			free(line);
			break;
		case '?':
		default:
			usage();
			break;
		}
	}
	if (rexeced_flag || inetd_flag)
		rexec_flag = 0;
	if (!test_flag && rexec_flag && !path_absolute(av[0]))
		fatal("sshd re-exec requires execution with an absolute path");
	if (rexeced_flag)
		closefrom(REEXEC_MIN_FREE_FD);
	else
		closefrom(REEXEC_DEVCRYPTO_RESERVED_FD);

	/* If requested, redirect the logs to the specified logfile. */
	if (logfile != NULL)
		log_redirect_stderr_to(logfile);
	/*
	 * Force logging to stderr until we have loaded the private host
	 * key (unless started from inetd)
	 */
	log_init(__progname,
	    options.log_level == SYSLOG_LEVEL_NOT_SET ?
	    SYSLOG_LEVEL_INFO : options.log_level,
	    options.log_facility == SYSLOG_FACILITY_NOT_SET ?
	    SYSLOG_FACILITY_AUTH : options.log_facility,
	    log_stderr || !inetd_flag || debug_flag);

	/*
	 * Unset KRB5CCNAME, otherwise the user's session may inherit it from
	 * root's environment
	 */
	if (getenv("KRB5CCNAME") != NULL)
		(void) unsetenv("KRB5CCNAME");

	sensitive_data.have_ssh2_key = 0;

	/*
	 * If we're not doing an extended test do not silently ignore connection
	 * test params.
	 */
	if (test_flag < 2 && connection_info != NULL)
		fatal("Config test connection parameter (-C) provided without "
		   "test mode (-T)");

	/* Fetch our configuration */
	if ((cfg = sshbuf_new()) == NULL)
		fatal_f("sshbuf_new failed");
	if (rexeced_flag) {
		setproctitle("%s", "[rexeced]");
		recv_rexec_state(REEXEC_CONFIG_PASS_FD, cfg);
		if (!debug_flag) {
			startup_pipe = dup(REEXEC_STARTUP_PIPE_FD);
			close(REEXEC_STARTUP_PIPE_FD);
			/*
			 * Signal parent that this child is at a point where
			 * they can go away if they have a SIGHUP pending.
			 */
			(void)atomicio(vwrite, startup_pipe, "\0", 1);
		}
	} else if (strcasecmp(config_file_name, "none") != 0)
		load_server_config(config_file_name, cfg);

	parse_server_config(&options, rexeced_flag ? "rexec" : config_file_name,
	    cfg, &includes, NULL);

	/* Fill in default values for those options not explicitly set. */
	fill_default_server_options(&options);

	if (options.none_enabled == 1) {
		char *old_ciphers = options.ciphers;
		xasprintf(&options.ciphers, "%s,none", old_ciphers);
		free(old_ciphers);
		
		/* only enable the none MAC in context of the none cipher -cjr */
		if (options.nonemac_enabled == 1) {
			char *old_macs = options.macs;
			xasprintf(&options.macs, "%s,none", old_macs);
			free(old_macs);
		}
	}

	/* challenge-response is implemented via keyboard interactive */
	if (options.challenge_response_authentication)
		options.kbd_interactive_authentication = 1;

	/* Check that options are sensible */
	if (options.authorized_keys_command_user == NULL &&
	    (options.authorized_keys_command != NULL &&
	    strcasecmp(options.authorized_keys_command, "none") != 0))
		fatal("AuthorizedKeysCommand set without "
		    "AuthorizedKeysCommandUser");
	if (options.authorized_principals_command_user == NULL &&
	    (options.authorized_principals_command != NULL &&
	    strcasecmp(options.authorized_principals_command, "none") != 0))
		fatal("AuthorizedPrincipalsCommand set without "
		    "AuthorizedPrincipalsCommandUser");

	/*
	 * Check whether there is any path through configured auth methods.
	 * Unfortunately it is not possible to verify this generally before
	 * daemonisation in the presence of Match block, but this catches
	 * and warns for trivial misconfigurations that could break login.
	 */
	if (options.num_auth_methods != 0) {
		for (i = 0; i < options.num_auth_methods; i++) {
			if (auth2_methods_valid(options.auth_methods[i],
			    1) == 0)
				break;
		}
		if (i >= options.num_auth_methods)
			fatal("AuthenticationMethods cannot be satisfied by "
			    "enabled authentication methods");
	}

	/* Check that there are no remaining arguments. */
	if (optind < ac) {
		fprintf(stderr, "Extra argument %s.\n", av[optind]);
		exit(1);
	}

	debug("sshd version %s, %s", SSH_VERSION, SSH_OPENSSL_VERSION);

	/* Store privilege separation user for later use if required. */
	privsep_chroot = use_privsep && (getuid() == 0 || geteuid() == 0);
	if ((privsep_pw = getpwnam(SSH_PRIVSEP_USER)) == NULL) {
		if (privsep_chroot || options.kerberos_authentication)
			fatal("Privilege separation user %s does not exist",
			    SSH_PRIVSEP_USER);
	} else {
		privsep_pw = pwcopy(privsep_pw);
		freezero(privsep_pw->pw_passwd, strlen(privsep_pw->pw_passwd));
		privsep_pw->pw_passwd = xstrdup("*");
	}
	endpwent();

	/* load host keys */
	sensitive_data.host_keys = xcalloc(options.num_host_key_files,
	    sizeof(struct sshkey *));
	sensitive_data.host_pubkeys = xcalloc(options.num_host_key_files,
	    sizeof(struct sshkey *));

	if (options.host_key_agent) {
		if (strcmp(options.host_key_agent, SSH_AUTHSOCKET_ENV_NAME))
			setenv(SSH_AUTHSOCKET_ENV_NAME,
			    options.host_key_agent, 1);
		if ((r = ssh_get_authentication_socket(NULL)) == 0)
			have_agent = 1;
		else
			error_r(r, "Could not connect to agent \"%s\"",
			    options.host_key_agent);
	}

	for (i = 0; i < options.num_host_key_files; i++) {
		int ll = options.host_key_file_userprovided[i] ?
		    SYSLOG_LEVEL_ERROR : SYSLOG_LEVEL_DEBUG1;

		if (options.host_key_files[i] == NULL)
			continue;
		if ((r = sshkey_load_private(options.host_key_files[i], "",
		    &key, NULL)) != 0 && r != SSH_ERR_SYSTEM_ERROR)
			do_log2_r(r, ll, "Unable to load host key \"%s\"",
			    options.host_key_files[i]);
		if (sshkey_is_sk(key) &&
		    key->sk_flags & SSH_SK_USER_PRESENCE_REQD) {
			debug("host key %s requires user presence, ignoring",
			    options.host_key_files[i]);
			key->sk_flags &= ~SSH_SK_USER_PRESENCE_REQD;
		}
		if (r == 0 && key != NULL &&
		    (r = sshkey_shield_private(key)) != 0) {
			do_log2_r(r, ll, "Unable to shield host key \"%s\"",
			    options.host_key_files[i]);
			sshkey_free(key);
			key = NULL;
		}
		if ((r = sshkey_load_public(options.host_key_files[i],
		    &pubkey, NULL)) != 0 && r != SSH_ERR_SYSTEM_ERROR)
			do_log2_r(r, ll, "Unable to load host key \"%s\"",
			    options.host_key_files[i]);
		if (pubkey != NULL && key != NULL) {
			if (!sshkey_equal(pubkey, key)) {
				error("Public key for %s does not match "
				    "private key", options.host_key_files[i]);
				sshkey_free(pubkey);
				pubkey = NULL;
			}
		}
		if (pubkey == NULL && key != NULL) {
			if ((r = sshkey_from_private(key, &pubkey)) != 0)
				fatal_r(r, "Could not demote key: \"%s\"",
				    options.host_key_files[i]);
		}
		sensitive_data.host_keys[i] = key;
		sensitive_data.host_pubkeys[i] = pubkey;

		if (key == NULL && pubkey != NULL && have_agent) {
			debug("will rely on agent for hostkey %s",
			    options.host_key_files[i]);
			keytype = pubkey->type;
		} else if (key != NULL) {
			keytype = key->type;
			accumulate_host_timing_secret(cfg, key);
		} else {
			do_log2(ll, "Unable to load host key: %s",
			    options.host_key_files[i]);
			sensitive_data.host_keys[i] = NULL;
			sensitive_data.host_pubkeys[i] = NULL;
			continue;
		}

		switch (keytype) {
		case KEY_RSA:
		case KEY_DSA:
		case KEY_ECDSA:
		case KEY_ED25519:
		case KEY_ECDSA_SK:
		case KEY_ED25519_SK:
		case KEY_XMSS:
			if (have_agent || key != NULL)
				sensitive_data.have_ssh2_key = 1;
			break;
		}
		if ((fp = sshkey_fingerprint(pubkey, options.fingerprint_hash,
		    SSH_FP_DEFAULT)) == NULL)
			fatal("sshkey_fingerprint failed");
		debug("%s host key #%d: %s %s",
		    key ? "private" : "agent", i, sshkey_ssh_name(pubkey), fp);
		free(fp);
	}
	accumulate_host_timing_secret(cfg, NULL);
	if (!sensitive_data.have_ssh2_key) {
		logit("sshd: no hostkeys available -- exiting.");
		exit(1);
	}

	/*
	 * Load certificates. They are stored in an array at identical
	 * indices to the public keys that they relate to.
	 */
	sensitive_data.host_certificates = xcalloc(options.num_host_key_files,
	    sizeof(struct sshkey *));
	for (i = 0; i < options.num_host_key_files; i++)
		sensitive_data.host_certificates[i] = NULL;

	for (i = 0; i < options.num_host_cert_files; i++) {
		if (options.host_cert_files[i] == NULL)
			continue;
		if ((r = sshkey_load_public(options.host_cert_files[i],
		    &key, NULL)) != 0) {
			error_r(r, "Could not load host certificate \"%s\"",
			    options.host_cert_files[i]);
			continue;
		}
		if (!sshkey_is_cert(key)) {
			error("Certificate file is not a certificate: %s",
			    options.host_cert_files[i]);
			sshkey_free(key);
			continue;
		}
		/* Find matching private key */
		for (j = 0; j < options.num_host_key_files; j++) {
			if (sshkey_equal_public(key,
			    sensitive_data.host_keys[j])) {
				sensitive_data.host_certificates[j] = key;
				break;
			}
		}
		if (j >= options.num_host_key_files) {
			error("No matching private key for certificate: %s",
			    options.host_cert_files[i]);
			sshkey_free(key);
			continue;
		}
		sensitive_data.host_certificates[j] = key;
		debug("host certificate: #%u type %d %s", j, key->type,
		    sshkey_type(key));
	}

	if (privsep_chroot) {
		struct stat st;

		if ((stat(_PATH_PRIVSEP_CHROOT_DIR, &st) == -1) ||
		    (S_ISDIR(st.st_mode) == 0))
			fatal("Missing privilege separation directory: %s",
			    _PATH_PRIVSEP_CHROOT_DIR);

#ifdef HAVE_CYGWIN
		if (check_ntsec(_PATH_PRIVSEP_CHROOT_DIR) &&
		    (st.st_uid != getuid () ||
		    (st.st_mode & (S_IWGRP|S_IWOTH)) != 0))
#else
		if (st.st_uid != 0 || (st.st_mode & (S_IWGRP|S_IWOTH)) != 0)
#endif
			fatal("%s must be owned by root and not group or "
			    "world-writable.", _PATH_PRIVSEP_CHROOT_DIR);
	}

	if (test_flag > 1) {
		/*
		 * If no connection info was provided by -C then use
		 * use a blank one that will cause no predicate to match.
		 */
		if (connection_info == NULL)
			connection_info = get_connection_info(ssh, 0, 0);
		connection_info->test = 1;
		parse_server_match_config(&options, &includes, connection_info);
		dump_config(&options);
	}

	/* Configuration looks good, so exit if in test mode. */
	if (test_flag)
		exit(0);

	/*
	 * Clear out any supplemental groups we may have inherited.  This
	 * prevents inadvertent creation of files with bad modes (in the
	 * portable version at least, it's certainly possible for PAM
	 * to create a file, and we can't control the code in every
	 * module which might be used).
	 */
	if (setgroups(0, NULL) < 0)
		debug("setgroups() failed: %.200s", strerror(errno));

	if (rexec_flag) {
		if (rexec_argc < 0)
			fatal("rexec_argc %d < 0", rexec_argc);
		rexec_argv = xcalloc(rexec_argc + 2, sizeof(char *));
		for (i = 0; i < (u_int)rexec_argc; i++) {
			debug("rexec_argv[%d]='%s'", i, saved_argv[i]);
			rexec_argv[i] = saved_argv[i];
		}
		rexec_argv[rexec_argc] = "-R";
		rexec_argv[rexec_argc + 1] = NULL;
	}
	listener_proctitle = prepare_proctitle(ac, av);

	/* Ensure that umask disallows at least group and world write */
	new_umask = umask(0077) | 0022;
	(void) umask(new_umask);

	/* Initialize the log (it is reinitialized below in case we forked). */
	if (debug_flag && (!inetd_flag || rexeced_flag))
		log_stderr = 1;
	log_init(__progname, options.log_level,
	    options.log_facility, log_stderr);
	for (i = 0; i < options.num_log_verbose; i++)
		log_verbose_add(options.log_verbose[i]);

	/*
	 * If not in debugging mode, not started from inetd and not already
	 * daemonized (eg re-exec via SIGHUP), disconnect from the controlling
	 * terminal, and fork.  The original process exits.
	 */
	already_daemon = daemonized();
	if (!(debug_flag || inetd_flag || no_daemon_flag || already_daemon)) {

		if (daemon(0, 0) == -1)
			fatal("daemon() failed: %.200s", strerror(errno));

		disconnect_controlling_tty();
	}
	/* Reinitialize the log (because of the fork above). */
	log_init(__progname, options.log_level, options.log_facility, log_stderr);

	/* Chdir to the root directory so that the current disk can be
	   unmounted if desired. */
	if (chdir("/") == -1)
		error("chdir(\"/\"): %s", strerror(errno));

	/* ignore SIGPIPE */
	ssh_signal(SIGPIPE, SIG_IGN);

	/* Get a connection, either from inetd or a listening TCP socket */
	if (inetd_flag) {
		server_accept_inetd(&sock_in, &sock_out);
	} else {
		platform_pre_listen();
		server_listen();

		ssh_signal(SIGHUP, sighup_handler);
		ssh_signal(SIGCHLD, main_sigchld_handler);
		ssh_signal(SIGTERM, sigterm_handler);
		ssh_signal(SIGQUIT, sigterm_handler);

		/*
		 * Write out the pid file after the sigterm handler
		 * is setup and the listen sockets are bound
		 */
		if (options.pid_file != NULL && !debug_flag) {
			FILE *f = fopen(options.pid_file, "w");

			if (f == NULL) {
				error("Couldn't create pid file \"%s\": %s",
				    options.pid_file, strerror(errno));
			} else {
				fprintf(f, "%ld\n", (long) getpid());
				fclose(f);
			}
		}

		/* Accept a connection and return in a forked child */
		server_accept_loop(&sock_in, &sock_out,
		    &newsock, config_s);
	}

	/* This is the child processing a new connection. */
	setproctitle("%s", "[accepted]");

	/*
	 * Create a new session and process group since the 4.4BSD
	 * setlogin() affects the entire process group.  We don't
	 * want the child to be able to affect the parent.
	 */
#if !defined(SSHD_ACQUIRES_CTTY)
	/*
	 * If setsid is called, on some platforms sshd will later acquire a
	 * controlling terminal which will result in "could not set
	 * controlling tty" errors.
	 */
	if (!debug_flag && !inetd_flag && setsid() == -1)
		error("setsid: %.100s", strerror(errno));
#endif

	if (rexec_flag) {
		debug("rexec start in %d out %d newsock %d pipe %d sock %d",
		    sock_in, sock_out, newsock, startup_pipe, config_s[0]);
		dup2(newsock, STDIN_FILENO);
		dup2(STDIN_FILENO, STDOUT_FILENO);
		if (startup_pipe == -1)
			close(REEXEC_STARTUP_PIPE_FD);
		else if (startup_pipe != REEXEC_STARTUP_PIPE_FD) {
			dup2(startup_pipe, REEXEC_STARTUP_PIPE_FD);
			close(startup_pipe);
			startup_pipe = REEXEC_STARTUP_PIPE_FD;
		}

		dup2(config_s[1], REEXEC_CONFIG_PASS_FD);
		close(config_s[1]);

		ssh_signal(SIGHUP, SIG_IGN); /* avoid reset to SIG_DFL */
		execv(rexec_argv[0], rexec_argv);

		/* Reexec has failed, fall back and continue */
		error("rexec of %s failed: %s", rexec_argv[0], strerror(errno));
		recv_rexec_state(REEXEC_CONFIG_PASS_FD, NULL);
		log_init(__progname, options.log_level,
		    options.log_facility, log_stderr);

		/* Clean up fds */
		close(REEXEC_CONFIG_PASS_FD);
		newsock = sock_out = sock_in = dup(STDIN_FILENO);
		if (stdfd_devnull(1, 1, 0) == -1)
			error_f("stdfd_devnull failed");
		debug("rexec cleanup in %d out %d newsock %d pipe %d sock %d",
		    sock_in, sock_out, newsock, startup_pipe, config_s[0]);
	}

	/* Executed child processes don't need these. */
	fcntl(sock_out, F_SETFD, FD_CLOEXEC);
	fcntl(sock_in, F_SETFD, FD_CLOEXEC);

	/* We will not restart on SIGHUP since it no longer makes sense. */
	ssh_signal(SIGALRM, SIG_DFL);
	ssh_signal(SIGHUP, SIG_DFL);
	ssh_signal(SIGTERM, SIG_DFL);
	ssh_signal(SIGQUIT, SIG_DFL);
	ssh_signal(SIGCHLD, SIG_DFL);
	ssh_signal(SIGINT, SIG_DFL);

	/*
	 * Register our connection.  This turns encryption off because we do
	 * not have a key.
	 */
	if ((ssh = ssh_packet_set_connection(NULL, sock_in, sock_out)) == NULL)
		fatal("Unable to create connection");
	the_active_state = ssh;
	ssh_packet_set_server(ssh);

	check_ip_options(ssh);

	/* Prepare the channels layer */
	channel_init_channels(ssh);
	channel_set_af(ssh, options.address_family);
	process_permitopen(ssh, &options);

	/* Set SO_KEEPALIVE if requested. */
	if (options.tcp_keep_alive && ssh_packet_connection_is_on_socket(ssh) &&
	    setsockopt(sock_in, SOL_SOCKET, SO_KEEPALIVE, &on, sizeof(on)) == -1)
		error("setsockopt SO_KEEPALIVE: %.100s", strerror(errno));

	if ((remote_port = ssh_remote_port(ssh)) < 0) {
		debug("ssh_remote_port failed");
		cleanup_exit(255);
	}

	if (options.routing_domain != NULL)
		set_process_rdomain(ssh, options.routing_domain);

	/*
	 * The rest of the code depends on the fact that
	 * ssh_remote_ipaddr() caches the remote ip, even if
	 * the socket goes away.
	 */
	remote_ip = ssh_remote_ipaddr(ssh);

#ifdef SSH_AUDIT_EVENTS
	audit_connection_from(remote_ip, remote_port);
#endif

	rdomain = ssh_packet_rdomain_in(ssh);

	/* Log the connection. */
	laddr = get_local_ipaddr(sock_in);
	verbose("Connection from %s port %d on %s port %d%s%s%s",
	    remote_ip, remote_port, laddr,  ssh_local_port(ssh),
	    rdomain == NULL ? "" : " rdomain \"",
	    rdomain == NULL ? "" : rdomain,
	    rdomain == NULL ? "" : "\"");
	free(laddr);

	/* set the HPN options for the child */
	channel_set_hpn(options.hpn_disabled, options.hpn_buffer_size);

	/*
	 * We don't want to listen forever unless the other side
	 * successfully authenticates itself.  So we set up an alarm which is
	 * cleared after successful authentication.  A limit of zero
	 * indicates no limit. Note that we don't set the alarm in debugging
	 * mode; it is just annoying to have the server exit just when you
	 * are about to discover the bug.
	 */
	ssh_signal(SIGALRM, grace_alarm_handler);
	if (!debug_flag)
		alarm(options.login_grace_time);

	if ((r = kex_exchange_identification(ssh, -1,
	    options.version_addendum)) != 0)
		sshpkt_fatal(ssh, r, "banner exchange");

	ssh_packet_set_nonblocking(ssh);

	/* allocate authentication context */
	authctxt = xcalloc(1, sizeof(*authctxt));
	ssh->authctxt = authctxt;

	authctxt->loginmsg = loginmsg;

	/* XXX global for cleanup, access from other modules */
	the_authctxt = authctxt;

	/* Set default key authentication options */
	if ((auth_opts = sshauthopt_new_with_keys_defaults()) == NULL)
		fatal("allocation failed");

	/* prepare buffer to collect messages to display to user after login */
	if ((loginmsg = sshbuf_new()) == NULL)
		fatal_f("sshbuf_new failed");
	auth_debug_reset();

	if (use_privsep) {
		if (privsep_preauth(ssh) == 1)
			goto authenticated;
	} else if (have_agent) {
		if ((r = ssh_get_authentication_socket(&auth_sock)) != 0) {
			error_r(r, "Unable to get agent socket");
			have_agent = 0;
		}
	}

	/* perform the key exchange */
	/* authenticate user and start session */
	do_ssh2_kex(ssh);
	do_authentication2(ssh);

	/*
	 * If we use privilege separation, the unprivileged child transfers
	 * the current keystate and exits
	 */
	if (use_privsep) {
		mm_send_keystate(ssh, pmonitor);
		ssh_packet_clear_keys(ssh);
		exit(0);
	}

 authenticated:
	/*
	 * Cancel the alarm we set to limit the time taken for
	 * authentication.
	 */
	alarm(0);
	ssh_signal(SIGALRM, SIG_DFL);
	authctxt->authenticated = 1;
	if (startup_pipe != -1) {
		close(startup_pipe);
		startup_pipe = -1;
	}

#ifdef SSH_AUDIT_EVENTS
	audit_event(ssh, SSH_AUTH_SUCCESS);
#endif

#ifdef GSSAPI
	if (options.gss_authentication) {
		temporarily_use_uid(authctxt->pw);
		ssh_gssapi_storecreds();
		restore_uid();
	}
#endif
#ifdef USE_PAM
	if (options.use_pam) {
		do_pam_setcred(1);
		do_pam_session(ssh);
	}
#endif

	/*
	 * In privilege separation, we fork another child and prepare
	 * file descriptor passing.
	 */
	if (use_privsep) {
		privsep_postauth(ssh, authctxt);
		/* the monitor process [priv] will not return */
	}

	ssh_packet_set_timeout(ssh, options.client_alive_interval,
	    options.client_alive_count_max);

	/* Try to send all our hostkeys to the client */
	notify_hostkeys(ssh);

	/* Start session. */
	do_authenticated(ssh, authctxt);

	/* The connection has been terminated. */
	ssh_packet_get_bytes(ssh, &ibytes, &obytes);
	verbose("Transferred: sent %llu, received %llu bytes",
	    (unsigned long long)obytes, (unsigned long long)ibytes);

	verbose("Closing connection to %.500s port %d", remote_ip, remote_port);

#ifdef USE_PAM
	if (options.use_pam)
		finish_pam();
#endif /* USE_PAM */

#ifdef SSH_AUDIT_EVENTS
	PRIVSEP(audit_event(ssh, SSH_CONNECTION_CLOSE));
#endif

	ssh_packet_close(ssh);

	if (use_privsep)
		mm_terminate();

	exit(0);
}

int
sshd_hostkey_sign(struct ssh *ssh, struct sshkey *privkey,
    struct sshkey *pubkey, u_char **signature, size_t *slenp,
    const u_char *data, size_t dlen, const char *alg)
{
	int r;

	if (use_privsep) {
		if (privkey) {
			if (mm_sshkey_sign(ssh, privkey, signature, slenp,
			    data, dlen, alg, options.sk_provider, NULL,
			    ssh->compat) < 0)
				fatal_f("privkey sign failed");
		} else {
			if (mm_sshkey_sign(ssh, pubkey, signature, slenp,
			    data, dlen, alg, options.sk_provider, NULL,
			    ssh->compat) < 0)
				fatal_f("pubkey sign failed");
		}
	} else {
		if (privkey) {
			if (sshkey_sign(privkey, signature, slenp, data, dlen,
			    alg, options.sk_provider, NULL, ssh->compat) < 0)
				fatal_f("privkey sign failed");
		} else {
			if ((r = ssh_agent_sign(auth_sock, pubkey,
			    signature, slenp, data, dlen, alg,
			    ssh->compat)) != 0) {
				fatal_fr(r, "agent sign failed");
			}
		}
	}
	return 0;
}

/* SSH2 key exchange */
static void
do_ssh2_kex(struct ssh *ssh)
{
	char *myproposal[PROPOSAL_MAX] = { KEX_SERVER };
	struct kex *kex;
	int r;

<<<<<<< HEAD
	if (options.none_enabled == 1)
		debug("WARNING: None cipher enabled");

	if (options.nonemac_enabled == 1)
		debug("WARNING: None MAC enabled");
	
	myproposal[PROPOSAL_KEX_ALGS] = compat_kex_proposal(
=======
	myproposal[PROPOSAL_KEX_ALGS] = compat_kex_proposal(ssh,
>>>>>>> d2afd717
	    options.kex_algorithms);
	myproposal[PROPOSAL_ENC_ALGS_CTOS] = compat_cipher_proposal(ssh,
	    options.ciphers);
	myproposal[PROPOSAL_ENC_ALGS_STOC] = compat_cipher_proposal(ssh,
	    options.ciphers);
	myproposal[PROPOSAL_MAC_ALGS_CTOS] =
	    myproposal[PROPOSAL_MAC_ALGS_STOC] = options.macs;

	if (options.compression == COMP_NONE) {
		myproposal[PROPOSAL_COMP_ALGS_CTOS] =
		    myproposal[PROPOSAL_COMP_ALGS_STOC] = "none";
	}

	if (options.rekey_limit || options.rekey_interval)
		ssh_packet_set_rekey_limits(ssh, options.rekey_limit,
		    options.rekey_interval);

	myproposal[PROPOSAL_SERVER_HOST_KEY_ALGS] = compat_pkalg_proposal(
	    ssh, list_hostkey_types());

	/* start key exchange */
	if ((r = kex_setup(ssh, myproposal)) != 0)
		fatal_r(r, "kex_setup");
	kex = ssh->kex;
#ifdef WITH_OPENSSL
	kex->kex[KEX_DH_GRP1_SHA1] = kex_gen_server;
	kex->kex[KEX_DH_GRP14_SHA1] = kex_gen_server;
	kex->kex[KEX_DH_GRP14_SHA256] = kex_gen_server;
	kex->kex[KEX_DH_GRP16_SHA512] = kex_gen_server;
	kex->kex[KEX_DH_GRP18_SHA512] = kex_gen_server;
	kex->kex[KEX_DH_GEX_SHA1] = kexgex_server;
	kex->kex[KEX_DH_GEX_SHA256] = kexgex_server;
# ifdef OPENSSL_HAS_ECC
	kex->kex[KEX_ECDH_SHA2] = kex_gen_server;
# endif
#endif
	kex->kex[KEX_C25519_SHA256] = kex_gen_server;
	kex->kex[KEX_KEM_SNTRUP761X25519_SHA512] = kex_gen_server;
	kex->load_host_public_key=&get_hostkey_public_by_type;
	kex->load_host_private_key=&get_hostkey_private_by_type;
	kex->host_key_index=&get_hostkey_index;
	kex->sign = sshd_hostkey_sign;

	ssh_dispatch_run_fatal(ssh, DISPATCH_BLOCK, &kex->done);

#ifdef DEBUG_KEXDH
	/* send 1st encrypted/maced/compressed message */
	if ((r = sshpkt_start(ssh, SSH2_MSG_IGNORE)) != 0 ||
	    (r = sshpkt_put_cstring(ssh, "markus")) != 0 ||
	    (r = sshpkt_send(ssh)) != 0 ||
	    (r = ssh_packet_write_wait(ssh)) != 0)
		fatal_fr(r, "send test");
#endif
	debug("KEX done");
}

/* server specific fatal cleanup */
void
cleanup_exit(int i)
{
	if (the_active_state != NULL && the_authctxt != NULL) {
		do_cleanup(the_active_state, the_authctxt);
		if (use_privsep && privsep_is_preauth &&
		    pmonitor != NULL && pmonitor->m_pid > 1) {
			debug("Killing privsep child %d", pmonitor->m_pid);
			if (kill(pmonitor->m_pid, SIGKILL) != 0 &&
			    errno != ESRCH) {
				error_f("kill(%d): %s", pmonitor->m_pid,
				    strerror(errno));
			}
		}
	}
#ifdef SSH_AUDIT_EVENTS
	/* done after do_cleanup so it can cancel the PAM auth 'thread' */
	if (the_active_state != NULL && (!use_privsep || mm_is_monitor()))
		audit_event(the_active_state, SSH_CONNECTION_ABANDON);
#endif
	_exit(i);
}<|MERGE_RESOLUTION|>--- conflicted
+++ resolved
@@ -2366,17 +2366,13 @@
 	struct kex *kex;
 	int r;
 
-<<<<<<< HEAD
 	if (options.none_enabled == 1)
 		debug("WARNING: None cipher enabled");
 
 	if (options.nonemac_enabled == 1)
 		debug("WARNING: None MAC enabled");
 	
-	myproposal[PROPOSAL_KEX_ALGS] = compat_kex_proposal(
-=======
 	myproposal[PROPOSAL_KEX_ALGS] = compat_kex_proposal(ssh,
->>>>>>> d2afd717
 	    options.kex_algorithms);
 	myproposal[PROPOSAL_ENC_ALGS_CTOS] = compat_cipher_proposal(ssh,
 	    options.ciphers);
