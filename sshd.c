/* $OpenBSD: sshd.c,v 1.457 2015/07/30 00:01:34 djm Exp $ */
/*
 * Author: Tatu Ylonen <ylo@cs.hut.fi>
 * Copyright (c) 1995 Tatu Ylonen <ylo@cs.hut.fi>, Espoo, Finland
 *                    All rights reserved
 * This program is the ssh daemon.  It listens for connections from clients,
 * and performs authentication, executes use commands or shell, and forwards
 * information to/from the application to the user client over an encrypted
 * connection.  This can also handle forwarding of X11, TCP/IP, and
 * authentication agent connections.
 *
 * As far as I am concerned, the code I have written for this software
 * can be used freely for any purpose.  Any derived versions of this
 * software must be clearly marked as such, and if the derived work is
 * incompatible with the protocol description in the RFC file, it must be
 * called by a name other than "ssh" or "Secure Shell".
 *
 * SSH2 implementation:
 * Privilege Separation:
 *
 * Copyright (c) 2000, 2001, 2002 Markus Friedl.  All rights reserved.
 * Copyright (c) 2002 Niels Provos.  All rights reserved.
 *
 * Redistribution and use in source and binary forms, with or without
 * modification, are permitted provided that the following conditions
 * are met:
 * 1. Redistributions of source code must retain the above copyright
 *    notice, this list of conditions and the following disclaimer.
 * 2. Redistributions in binary form must reproduce the above copyright
 *    notice, this list of conditions and the following disclaimer in the
 *    documentation and/or other materials provided with the distribution.
 *
 * THIS SOFTWARE IS PROVIDED BY THE AUTHOR ``AS IS'' AND ANY EXPRESS OR
 * IMPLIED WARRANTIES, INCLUDING, BUT NOT LIMITED TO, THE IMPLIED WARRANTIES
 * OF MERCHANTABILITY AND FITNESS FOR A PARTICULAR PURPOSE ARE DISCLAIMED.
 * IN NO EVENT SHALL THE AUTHOR BE LIABLE FOR ANY DIRECT, INDIRECT,
 * INCIDENTAL, SPECIAL, EXEMPLARY, OR CONSEQUENTIAL DAMAGES (INCLUDING, BUT
 * NOT LIMITED TO, PROCUREMENT OF SUBSTITUTE GOODS OR SERVICES; LOSS OF USE,
 * DATA, OR PROFITS; OR BUSINESS INTERRUPTION) HOWEVER CAUSED AND ON ANY
 * THEORY OF LIABILITY, WHETHER IN CONTRACT, STRICT LIABILITY, OR TORT
 * (INCLUDING NEGLIGENCE OR OTHERWISE) ARISING IN ANY WAY OUT OF THE USE OF
 * THIS SOFTWARE, EVEN IF ADVISED OF THE POSSIBILITY OF SUCH DAMAGE.
 */

#include "includes.h"

#include <sys/types.h>
#include <sys/ioctl.h>
#include <sys/socket.h>
#ifdef HAVE_SYS_STAT_H
# include <sys/stat.h>
#endif
#ifdef HAVE_SYS_TIME_H
# include <sys/time.h>
#endif
#include "openbsd-compat/sys-tree.h"
#include "openbsd-compat/sys-queue.h"
#include <sys/wait.h>

#include <errno.h>
#include <fcntl.h>
#include <netdb.h>
#ifdef HAVE_PATHS_H
#include <paths.h>
#endif
#include <grp.h>
#include <pwd.h>
#include <signal.h>
#include <stdarg.h>
#include <stdio.h>
#include <stdlib.h>
#include <string.h>
#include <unistd.h>
#include <limits.h>

#ifdef WITH_OPENSSL
#include <openssl/dh.h>
#include <openssl/bn.h>
#include <openssl/rand.h>
#include "openbsd-compat/openssl-compat.h"
#endif

#ifdef HAVE_SECUREWARE
#include <sys/security.h>
#include <prot.h>
#endif

#include "xmalloc.h"
#include "ssh.h"
#include "ssh1.h"
#include "ssh2.h"
#include "rsa.h"
#include "sshpty.h"
#include "packet.h"
#include "log.h"
#include "buffer.h"
#include "misc.h"
#include "match.h"
#include "servconf.h"
#include "uidswap.h"
#include "compat.h"
#include "cipher.h"
#include "digest.h"
#include "key.h"
#include "kex.h"
#include "myproposal.h"
#include "authfile.h"
#include "pathnames.h"
#include "atomicio.h"
#include "canohost.h"
#include "hostfile.h"
#include "auth.h"
#include "authfd.h"
#include "msg.h"
#include "dispatch.h"
#include "channels.h"
#include "session.h"
#include "monitor_mm.h"
#include "monitor.h"
#ifdef GSSAPI
#include "ssh-gss.h"
#endif
#include "monitor_wrap.h"
#include "roaming.h"
#include "ssh-sandbox.h"
#include "version.h"
#include "ssherr.h"

#ifndef O_NOCTTY
#define O_NOCTTY	0
#endif

/* Re-exec fds */
#define REEXEC_DEVCRYPTO_RESERVED_FD	(STDERR_FILENO + 1)
#define REEXEC_STARTUP_PIPE_FD		(STDERR_FILENO + 2)
#define REEXEC_CONFIG_PASS_FD		(STDERR_FILENO + 3)
#define REEXEC_MIN_FREE_FD		(STDERR_FILENO + 4)

extern char *__progname;

/* Server configuration options. */
ServerOptions options;

/* Name of the server configuration file. */
char *config_file_name = _PATH_SERVER_CONFIG_FILE;

/*
 * Debug mode flag.  This can be set on the command line.  If debug
 * mode is enabled, extra debugging output will be sent to the system
 * log, the daemon will not go to background, and will exit after processing
 * the first connection.
 */
int debug_flag = 0;

/* Flag indicating that the daemon should only test the configuration and keys. */
int test_flag = 0;

/* Flag indicating that the daemon is being started from inetd. */
int inetd_flag = 0;

/* Flag indicating that sshd should not detach and become a daemon. */
int no_daemon_flag = 0;

/* debug goes to stderr unless inetd_flag is set */
int log_stderr = 0;

/* Saved arguments to main(). */
char **saved_argv;
int saved_argc;

/* re-exec */
int rexeced_flag = 0;
int rexec_flag = 1;
int rexec_argc = 0;
char **rexec_argv;

/*
 * The sockets that the server is listening; this is used in the SIGHUP
 * signal handler.
 */
#define	MAX_LISTEN_SOCKS	16
int listen_socks[MAX_LISTEN_SOCKS];
int num_listen_socks = 0;

/*
 * the client's version string, passed by sshd2 in compat mode. if != NULL,
 * sshd will skip the version-number exchange
 */
char *client_version_string = NULL;
char *server_version_string = NULL;

/* Daemon's agent connection */
int auth_sock = -1;
int have_agent = 0;

/*
 * Any really sensitive data in the application is contained in this
 * structure. The idea is that this structure could be locked into memory so
 * that the pages do not get written into swap.  However, there are some
 * problems. The private key contains BIGNUMs, and we do not (in principle)
 * have access to the internals of them, and locking just the structure is
 * not very useful.  Currently, memory locking is not implemented.
 */
struct {
	Key	*server_key;		/* ephemeral server key */
	Key	*ssh1_host_key;		/* ssh1 host key */
	Key	**host_keys;		/* all private host keys */
	Key	**host_pubkeys;		/* all public host keys */
	Key	**host_certificates;	/* all public host certificates */
	int	have_ssh1_key;
	int	have_ssh2_key;
	u_char	ssh1_cookie[SSH_SESSION_KEY_LENGTH];
} sensitive_data;

/*
 * Flag indicating whether the RSA server key needs to be regenerated.
 * Is set in the SIGALRM handler and cleared when the key is regenerated.
 */
static volatile sig_atomic_t key_do_regen = 0;

/* This is set to true when a signal is received. */
static volatile sig_atomic_t received_sighup = 0;
static volatile sig_atomic_t received_sigterm = 0;

/* session identifier, used by RSA-auth */
u_char session_id[16];

/* same for ssh2 */
u_char *session_id2 = NULL;
u_int session_id2_len = 0;

/* record remote hostname or ip */
u_int utmp_len = HOST_NAME_MAX+1;

/* options.max_startup sized array of fd ints */
int *startup_pipes = NULL;
int startup_pipe;		/* in child */

/* variables used for privilege separation */
int use_privsep = -1;
struct monitor *pmonitor = NULL;
int privsep_is_preauth = 1;

/* global authentication context */
Authctxt *the_authctxt = NULL;

/* sshd_config buffer */
Buffer cfg;

/* message to be displayed after login */
Buffer loginmsg;

/* Unprivileged user */
struct passwd *privsep_pw = NULL;

/* Prototypes for various functions defined later in this file. */
void destroy_sensitive_data(void);
void demote_sensitive_data(void);

#ifdef WITH_SSH1
static void do_ssh1_kex(void);
#endif
static void do_ssh2_kex(void);

/*
 * Close all listening sockets
 */
static void
close_listen_socks(void)
{
	int i;

	for (i = 0; i < num_listen_socks; i++)
		close(listen_socks[i]);
	num_listen_socks = -1;
}

static void
close_startup_pipes(void)
{
	int i;

	if (startup_pipes)
		for (i = 0; i < options.max_startups; i++)
			if (startup_pipes[i] != -1)
				close(startup_pipes[i]);
}

/*
 * Signal handler for SIGHUP.  Sshd execs itself when it receives SIGHUP;
 * the effect is to reread the configuration file (and to regenerate
 * the server key).
 */

/*ARGSUSED*/
static void
sighup_handler(int sig)
{
	int save_errno = errno;

	received_sighup = 1;
	signal(SIGHUP, sighup_handler);
	errno = save_errno;
}

/*
 * Called from the main program after receiving SIGHUP.
 * Restarts the server.
 */
static void
sighup_restart(void)
{
	logit("Received SIGHUP; restarting.");
	platform_pre_restart();
	close_listen_socks();
	close_startup_pipes();
	alarm(0);  /* alarm timer persists across exec */
	signal(SIGHUP, SIG_IGN); /* will be restored after exec */
	execv(saved_argv[0], saved_argv);
	logit("RESTART FAILED: av[0]='%.100s', error: %.100s.", saved_argv[0],
	    strerror(errno));
	exit(1);
}

/*
 * Generic signal handler for terminating signals in the master daemon.
 */
/*ARGSUSED*/
static void
sigterm_handler(int sig)
{
	received_sigterm = sig;
}

/*
 * SIGCHLD handler.  This is called whenever a child dies.  This will then
 * reap any zombies left by exited children.
 */
/*ARGSUSED*/
static void
main_sigchld_handler(int sig)
{
	int save_errno = errno;
	pid_t pid;
	int status;

	while ((pid = waitpid(-1, &status, WNOHANG)) > 0 ||
	    (pid < 0 && errno == EINTR))
		;

	signal(SIGCHLD, main_sigchld_handler);
	errno = save_errno;
}

/*
 * Signal handler for the alarm after the login grace period has expired.
 */
/*ARGSUSED*/
static void
grace_alarm_handler(int sig)
{
	if (use_privsep && pmonitor != NULL && pmonitor->m_pid > 0)
		kill(pmonitor->m_pid, SIGALRM);

	/*
	 * Try to kill any processes that we have spawned, E.g. authorized
	 * keys command helpers.
	 */
	if (getpgid(0) == getpid()) {
		signal(SIGTERM, SIG_IGN);
		kill(0, SIGTERM);
	}

	/* Log error and exit. */
	sigdie("Timeout before authentication for %s", get_remote_ipaddr());
}

/*
 * Signal handler for the key regeneration alarm.  Note that this
 * alarm only occurs in the daemon waiting for connections, and it does not
 * do anything with the private key or random state before forking.
 * Thus there should be no concurrency control/asynchronous execution
 * problems.
 */
static void
generate_ephemeral_server_key(void)
{
	verbose("Generating %s%d bit RSA key.",
	    sensitive_data.server_key ? "new " : "", options.server_key_bits);
	if (sensitive_data.server_key != NULL)
		key_free(sensitive_data.server_key);
	sensitive_data.server_key = key_generate(KEY_RSA1,
	    options.server_key_bits);
	verbose("RSA key generation complete.");

	arc4random_buf(sensitive_data.ssh1_cookie, SSH_SESSION_KEY_LENGTH);
}

/*ARGSUSED*/
static void
key_regeneration_alarm(int sig)
{
	int save_errno = errno;

	signal(SIGALRM, SIG_DFL);
	errno = save_errno;
	key_do_regen = 1;
}

static void
sshd_exchange_identification(int sock_in, int sock_out)
{
	u_int i;
	int mismatch;
	int remote_major, remote_minor;
	int major, minor;
	char *s, *newline = "\n";
	char buf[256];			/* Must not be larger than remote_version. */
	char remote_version[256];	/* Must be at least as big as buf. */

	if ((options.protocol & SSH_PROTO_1) &&
	    (options.protocol & SSH_PROTO_2)) {
		major = PROTOCOL_MAJOR_1;
		minor = 99;
	} else if (options.protocol & SSH_PROTO_2) {
		major = PROTOCOL_MAJOR_2;
		minor = PROTOCOL_MINOR_2;
		newline = "\r\n";
	} else {
		major = PROTOCOL_MAJOR_1;
		minor = PROTOCOL_MINOR_1;
	}

	xasprintf(&server_version_string, "SSH-%d.%d-%.100s%s%s%s",
	    major, minor, SSH_RELEASE,
	    *options.version_addendum == '\0' ? "" : " ",
	    options.version_addendum, newline);

	/* Send our protocol version identification. */
	if (roaming_atomicio(vwrite, sock_out, server_version_string,
	    strlen(server_version_string))
	    != strlen(server_version_string)) {
		logit("Could not write ident string to %s", get_remote_ipaddr());
		cleanup_exit(255);
	}

	/* Read other sides version identification. */
	memset(buf, 0, sizeof(buf));
	for (i = 0; i < sizeof(buf) - 1; i++) {
		if (roaming_atomicio(read, sock_in, &buf[i], 1) != 1) {
			logit("Did not receive identification string from %s",
			    get_remote_ipaddr());
			cleanup_exit(255);
		}
		if (buf[i] == '\r') {
			buf[i] = 0;
			/* Kludge for F-Secure Macintosh < 1.0.2 */
			if (i == 12 &&
			    strncmp(buf, "SSH-1.5-W1.0", 12) == 0)
				break;
			continue;
		}
		if (buf[i] == '\n') {
			buf[i] = 0;
			break;
		}
	}
	buf[sizeof(buf) - 1] = 0;
	client_version_string = xstrdup(buf);

	/*
	 * Check that the versions match.  In future this might accept
	 * several versions and set appropriate flags to handle them.
	 */
	if (sscanf(client_version_string, "SSH-%d.%d-%[^\n]\n",
	    &remote_major, &remote_minor, remote_version) != 3) {
		s = "Protocol mismatch.\n";
		(void) atomicio(vwrite, sock_out, s, strlen(s));
		logit("Bad protocol version identification '%.100s' "
		    "from %s port %d", client_version_string,
		    get_remote_ipaddr(), get_remote_port());
		close(sock_in);
		close(sock_out);
		cleanup_exit(255);
	}
	debug("Client protocol version %d.%d; client software version %.100s",
	    remote_major, remote_minor, remote_version);
	logit("SSH: Server;Ltype: Version;Remote: %s-%d;Protocol: %d.%d;Client: %.100s",
	      get_remote_ipaddr(), get_remote_port(),
	    remote_major, remote_minor, remote_version);

	active_state->compat = compat_datafellows(remote_version);

	if ((datafellows & SSH_BUG_PROBE) != 0) {
		logit("probed from %s with %s.  Don't panic.",
		    get_remote_ipaddr(), client_version_string);
		cleanup_exit(255);
	}
	if ((datafellows & SSH_BUG_SCANNER) != 0) {
		logit("scanned from %s with %s.  Don't panic.",
		    get_remote_ipaddr(), client_version_string);
		cleanup_exit(255);
	}
	if ((datafellows & SSH_BUG_RSASIGMD5) != 0) {
		logit("Client version \"%.100s\" uses unsafe RSA signature "
		    "scheme; disabling use of RSA keys", remote_version);
	}
	if ((datafellows & SSH_BUG_DERIVEKEY) != 0) {
		fatal("Client version \"%.100s\" uses unsafe key agreement; "
		    "refusing connection", remote_version);
	}

	mismatch = 0;
	switch (remote_major) {
	case 1:
		if (remote_minor == 99) {
			if (options.protocol & SSH_PROTO_2)
				enable_compat20();
			else
				mismatch = 1;
			break;
		}
		if (!(options.protocol & SSH_PROTO_1)) {
			mismatch = 1;
			break;
		}
		if (remote_minor < 3) {
			packet_disconnect("Your ssh version is too old and "
			    "is no longer supported.  Please install a newer version.");
		} else if (remote_minor == 3) {
			/* note that this disables agent-forwarding */
			enable_compat13();
		}
		break;
	case 2:
		if (options.protocol & SSH_PROTO_2) {
			enable_compat20();
			break;
		}
		/* FALLTHROUGH */
	default:
		mismatch = 1;
		break;
	}
	chop(server_version_string);
	debug("Local version string %.200s", server_version_string);

	if (mismatch) {
		s = "Protocol major versions differ.\n";
		(void) atomicio(vwrite, sock_out, s, strlen(s));
		close(sock_in);
		close(sock_out);
		logit("Protocol major versions differ for %s: %.200s vs. %.200s",
		    get_remote_ipaddr(),
		    server_version_string, client_version_string);
		cleanup_exit(255);
	}
}

/* Destroy the host and server keys.  They will no longer be needed. */
void
destroy_sensitive_data(void)
{
	int i;

	if (sensitive_data.server_key) {
		key_free(sensitive_data.server_key);
		sensitive_data.server_key = NULL;
	}
	for (i = 0; i < options.num_host_key_files; i++) {
		if (sensitive_data.host_keys[i]) {
			key_free(sensitive_data.host_keys[i]);
			sensitive_data.host_keys[i] = NULL;
		}
		if (sensitive_data.host_certificates[i]) {
			key_free(sensitive_data.host_certificates[i]);
			sensitive_data.host_certificates[i] = NULL;
		}
	}
	sensitive_data.ssh1_host_key = NULL;
	explicit_bzero(sensitive_data.ssh1_cookie, SSH_SESSION_KEY_LENGTH);
}

/* Demote private to public keys for network child */
void
demote_sensitive_data(void)
{
	Key *tmp;
	int i;

	if (sensitive_data.server_key) {
		tmp = key_demote(sensitive_data.server_key);
		key_free(sensitive_data.server_key);
		sensitive_data.server_key = tmp;
	}

	for (i = 0; i < options.num_host_key_files; i++) {
		if (sensitive_data.host_keys[i]) {
			tmp = key_demote(sensitive_data.host_keys[i]);
			key_free(sensitive_data.host_keys[i]);
			sensitive_data.host_keys[i] = tmp;
			if (tmp->type == KEY_RSA1)
				sensitive_data.ssh1_host_key = tmp;
		}
		/* Certs do not need demotion */
	}

	/* We do not clear ssh1_host key and cookie.  XXX - Okay Niels? */
}

static void
privsep_preauth_child(void)
{
	u_int32_t rnd[256];
	gid_t gidset[1];

	/* Enable challenge-response authentication for privilege separation */
	privsep_challenge_enable();

#ifdef GSSAPI
	/* Cache supported mechanism OIDs for later use */
	if (options.gss_authentication)
		ssh_gssapi_prepare_supported_oids();
#endif

	arc4random_stir();
	arc4random_buf(rnd, sizeof(rnd));
#ifdef WITH_OPENSSL
	RAND_seed(rnd, sizeof(rnd));
#endif
	explicit_bzero(rnd, sizeof(rnd));

	/* Demote the private keys to public keys. */
	demote_sensitive_data();

	/* Change our root directory */
	if (chroot(_PATH_PRIVSEP_CHROOT_DIR) == -1)
		fatal("chroot(\"%s\"): %s", _PATH_PRIVSEP_CHROOT_DIR,
		    strerror(errno));
	if (chdir("/") == -1)
		fatal("chdir(\"/\"): %s", strerror(errno));

	/* Drop our privileges */
	debug3("privsep user:group %u:%u", (u_int)privsep_pw->pw_uid,
	    (u_int)privsep_pw->pw_gid);
#if 0
	/* XXX not ready, too heavy after chroot */
	do_setusercontext(privsep_pw);
#else
	gidset[0] = privsep_pw->pw_gid;
	if (setgroups(1, gidset) < 0)
		fatal("setgroups: %.100s", strerror(errno));
	permanently_set_uid(privsep_pw);
#endif
}

static int
privsep_preauth(Authctxt *authctxt)
{
	int status, r;
	pid_t pid;
	struct ssh_sandbox *box = NULL;

	/* Set up unprivileged child process to deal with network data */
	pmonitor = monitor_init();
	/* Store a pointer to the kex for later rekeying */
	pmonitor->m_pkex = &active_state->kex;

	if (use_privsep == PRIVSEP_ON)
		box = ssh_sandbox_init(pmonitor);
	pid = fork();
	if (pid == -1) {
		fatal("fork of unprivileged child failed");
	} else if (pid != 0) {
		debug2("Network child is on pid %ld", (long)pid);

		pmonitor->m_pid = pid;
		if (have_agent) {
			r = ssh_get_authentication_socket(&auth_sock);
			if (r != 0) {
				error("Could not get agent socket: %s",
				    ssh_err(r));
				have_agent = 0;
			}
		}
		if (box != NULL)
			ssh_sandbox_parent_preauth(box, pid);
		monitor_child_preauth(authctxt, pmonitor);

		/* Sync memory */
		monitor_sync(pmonitor);

		/* Wait for the child's exit status */
		while (waitpid(pid, &status, 0) < 0) {
			if (errno == EINTR)
				continue;
			pmonitor->m_pid = -1;
			fatal("%s: waitpid: %s", __func__, strerror(errno));
		}
		privsep_is_preauth = 0;
		pmonitor->m_pid = -1;
		if (WIFEXITED(status)) {
			if (WEXITSTATUS(status) != 0)
				fatal("%s: preauth child exited with status %d",
				    __func__, WEXITSTATUS(status));
		} else if (WIFSIGNALED(status))
			fatal("%s: preauth child terminated by signal %d",
			    __func__, WTERMSIG(status));
		if (box != NULL)
			ssh_sandbox_parent_finish(box);
		return 1;
	} else {
		/* child */
		close(pmonitor->m_sendfd);
		close(pmonitor->m_log_recvfd);

		/* Arrange for logging to be sent to the monitor */
		set_log_handler(mm_log_handler, pmonitor);

		/* Demote the child */
		if (getuid() == 0 || geteuid() == 0)
			privsep_preauth_child();
		setproctitle("%s", "[net]");
		if (box != NULL)
			ssh_sandbox_child(box);

		return 0;
	}
}

static void
privsep_postauth(Authctxt *authctxt)
{
	u_int32_t rnd[256];

#ifdef DISABLE_FD_PASSING
	if (1) {
#else
	if (authctxt->pw->pw_uid == 0 || options.use_login) {
#endif
		/* File descriptor passing is broken or root login */
		use_privsep = 0;
		goto skip;
	}

	/* New socket pair */
	monitor_reinit(pmonitor);

	pmonitor->m_pid = fork();
	if (pmonitor->m_pid == -1)
		fatal("fork of unprivileged child failed");
	else if (pmonitor->m_pid != 0) {
		verbose("User child is on pid %ld", (long)pmonitor->m_pid);
		buffer_clear(&loginmsg);
		monitor_child_postauth(pmonitor);

		/* NEVERREACHED */
		exit(0);
	}

	/* child */

	close(pmonitor->m_sendfd);
	pmonitor->m_sendfd = -1;

	/* Demote the private keys to public keys. */
	demote_sensitive_data();

	arc4random_stir();
	arc4random_buf(rnd, sizeof(rnd));
#ifdef WITH_OPENSSL
	RAND_seed(rnd, sizeof(rnd));
#endif
	explicit_bzero(rnd, sizeof(rnd));

	/* Drop privileges */
	do_setusercontext(authctxt->pw);

 skip:
	/* It is safe now to apply the key state */
	monitor_apply_keystate(pmonitor);

	/*
	 * Tell the packet layer that authentication was successful, since
	 * this information is not part of the key state.
	 */
	packet_set_authenticated();
}

static char *
list_hostkey_types(void)
{
	Buffer b;
	const char *p;
	char *ret;
	int i;
	Key *key;

	buffer_init(&b);
	for (i = 0; i < options.num_host_key_files; i++) {
		key = sensitive_data.host_keys[i];
		if (key == NULL)
			key = sensitive_data.host_pubkeys[i];
		if (key == NULL || key->type == KEY_RSA1)
			continue;
		/* Check that the key is accepted in HostkeyAlgorithms */
		if (match_pattern_list(sshkey_ssh_name(key),
		    options.hostkeyalgorithms, 0) != 1) {
			debug3("%s: %s key not permitted by HostkeyAlgorithms",
			    __func__, sshkey_ssh_name(key));
			continue;
		}
		switch (key->type) {
		case KEY_RSA:
		case KEY_DSA:
		case KEY_ECDSA:
		case KEY_ED25519:
			if (buffer_len(&b) > 0)
				buffer_append(&b, ",", 1);
			p = key_ssh_name(key);
			buffer_append(&b, p, strlen(p));
			break;
		}
		/* If the private key has a cert peer, then list that too */
		key = sensitive_data.host_certificates[i];
		if (key == NULL)
			continue;
		switch (key->type) {
		case KEY_RSA_CERT:
		case KEY_DSA_CERT:
		case KEY_ECDSA_CERT:
		case KEY_ED25519_CERT:
			if (buffer_len(&b) > 0)
				buffer_append(&b, ",", 1);
			p = key_ssh_name(key);
			buffer_append(&b, p, strlen(p));
			break;
		}
	}
	buffer_append(&b, "\0", 1);
	ret = xstrdup(buffer_ptr(&b));
	buffer_free(&b);
	debug("list_hostkey_types: %s", ret);
	return ret;
}

static Key *
get_hostkey_by_type(int type, int nid, int need_private, struct ssh *ssh)
{
	int i;
	Key *key;

	for (i = 0; i < options.num_host_key_files; i++) {
		switch (type) {
		case KEY_RSA_CERT:
		case KEY_DSA_CERT:
		case KEY_ECDSA_CERT:
		case KEY_ED25519_CERT:
			key = sensitive_data.host_certificates[i];
			break;
		default:
			key = sensitive_data.host_keys[i];
			if (key == NULL && !need_private)
				key = sensitive_data.host_pubkeys[i];
			break;
		}
		if (key != NULL && key->type == type &&
		    (key->type != KEY_ECDSA || key->ecdsa_nid == nid))
			return need_private ?
			    sensitive_data.host_keys[i] : key;
	}
	return NULL;
}

Key *
get_hostkey_public_by_type(int type, int nid, struct ssh *ssh)
{
	return get_hostkey_by_type(type, nid, 0, ssh);
}

Key *
get_hostkey_private_by_type(int type, int nid, struct ssh *ssh)
{
	return get_hostkey_by_type(type, nid, 1, ssh);
}

Key *
get_hostkey_by_index(int ind)
{
	if (ind < 0 || ind >= options.num_host_key_files)
		return (NULL);
	return (sensitive_data.host_keys[ind]);
}

Key *
get_hostkey_public_by_index(int ind, struct ssh *ssh)
{
	if (ind < 0 || ind >= options.num_host_key_files)
		return (NULL);
	return (sensitive_data.host_pubkeys[ind]);
}

int
get_hostkey_index(Key *key, int compare, struct ssh *ssh)
{
	int i;

	for (i = 0; i < options.num_host_key_files; i++) {
		if (key_is_cert(key)) {
			if (key == sensitive_data.host_certificates[i] ||
			    (compare && sensitive_data.host_certificates[i] &&
			    sshkey_equal(key,
			    sensitive_data.host_certificates[i])))
				return (i);
		} else {
			if (key == sensitive_data.host_keys[i] ||
			    (compare && sensitive_data.host_keys[i] &&
			    sshkey_equal(key, sensitive_data.host_keys[i])))
				return (i);
			if (key == sensitive_data.host_pubkeys[i] ||
			    (compare && sensitive_data.host_pubkeys[i] &&
			    sshkey_equal(key, sensitive_data.host_pubkeys[i])))
				return (i);
		}
	}
	return (-1);
}

/* Inform the client of all hostkeys */
static void
notify_hostkeys(struct ssh *ssh)
{
	struct sshbuf *buf;
	struct sshkey *key;
	int i, nkeys, r;
	char *fp;

	/* Some clients cannot cope with the hostkeys message, skip those. */
	if (datafellows & SSH_BUG_HOSTKEYS)
		return;

	if ((buf = sshbuf_new()) == NULL)
		fatal("%s: sshbuf_new", __func__);
	for (i = nkeys = 0; i < options.num_host_key_files; i++) {
		key = get_hostkey_public_by_index(i, ssh);
		if (key == NULL || key->type == KEY_UNSPEC ||
		    key->type == KEY_RSA1 || sshkey_is_cert(key))
			continue;
		fp = sshkey_fingerprint(key, options.fingerprint_hash,
		    SSH_FP_DEFAULT);
		debug3("%s: key %d: %s %s", __func__, i,
		    sshkey_ssh_name(key), fp);
		free(fp);
		if (nkeys == 0) {
			packet_start(SSH2_MSG_GLOBAL_REQUEST);
			packet_put_cstring("hostkeys-00@openssh.com");
			packet_put_char(0); /* want-reply */
		}
		sshbuf_reset(buf);
		if ((r = sshkey_putb(key, buf)) != 0)
			fatal("%s: couldn't put hostkey %d: %s",
			    __func__, i, ssh_err(r));
		packet_put_string(sshbuf_ptr(buf), sshbuf_len(buf));
		nkeys++;
	}
	debug3("%s: sent %d hostkeys", __func__, nkeys);
	if (nkeys == 0)
		fatal("%s: no hostkeys", __func__);
	packet_send();
	sshbuf_free(buf);
}

/*
 * returns 1 if connection should be dropped, 0 otherwise.
 * dropping starts at connection #max_startups_begin with a probability
 * of (max_startups_rate/100). the probability increases linearly until
 * all connections are dropped for startups > max_startups
 */
static int
drop_connection(int startups)
{
	int p, r;

	if (startups < options.max_startups_begin)
		return 0;
	if (startups >= options.max_startups)
		return 1;
	if (options.max_startups_rate == 100)
		return 1;

	p  = 100 - options.max_startups_rate;
	p *= startups - options.max_startups_begin;
	p /= options.max_startups - options.max_startups_begin;
	p += options.max_startups_rate;
	r = arc4random_uniform(100);

	debug("drop_connection: p %d, r %d", p, r);
	return (r < p) ? 1 : 0;
}

static void
usage(void)
{
	fprintf(stderr, "%s, %s\n",
	    SSH_RELEASE,
#ifdef WITH_OPENSSL
	    SSLeay_version(SSLEAY_VERSION)
#else
	    "without OpenSSL"
#endif
	);
	fprintf(stderr,
"usage: sshd [-46DdeiqTt] [-b bits] [-C connection_spec] [-c host_cert_file]\n"
"            [-E log_file] [-f config_file] [-g login_grace_time]\n"
"            [-h host_key_file] [-k key_gen_time] [-o option] [-p port]\n"
"            [-u len]\n"
	);
	exit(1);
}

static void
send_rexec_state(int fd, Buffer *conf)
{
	Buffer m;

	debug3("%s: entering fd = %d config len %d", __func__, fd,
	    buffer_len(conf));

	/*
	 * Protocol from reexec master to child:
	 *	string	configuration
	 *	u_int	ephemeral_key_follows
	 *	bignum	e		(only if ephemeral_key_follows == 1)
	 *	bignum	n			"
	 *	bignum	d			"
	 *	bignum	iqmp			"
	 *	bignum	p			"
	 *	bignum	q			"
	 *	string rngseed		(only if OpenSSL is not self-seeded)
	 */
	buffer_init(&m);
	buffer_put_cstring(&m, buffer_ptr(conf));

#ifdef WITH_SSH1
	if (sensitive_data.server_key != NULL &&
	    sensitive_data.server_key->type == KEY_RSA1) {
		buffer_put_int(&m, 1);
		buffer_put_bignum(&m, sensitive_data.server_key->rsa->e);
		buffer_put_bignum(&m, sensitive_data.server_key->rsa->n);
		buffer_put_bignum(&m, sensitive_data.server_key->rsa->d);
		buffer_put_bignum(&m, sensitive_data.server_key->rsa->iqmp);
		buffer_put_bignum(&m, sensitive_data.server_key->rsa->p);
		buffer_put_bignum(&m, sensitive_data.server_key->rsa->q);
	} else
#endif
		buffer_put_int(&m, 0);

#if defined(WITH_OPENSSL) && !defined(OPENSSL_PRNG_ONLY)
	rexec_send_rng_seed(&m);
#endif

	if (ssh_msg_send(fd, 0, &m) == -1)
		fatal("%s: ssh_msg_send failed", __func__);

	buffer_free(&m);

	debug3("%s: done", __func__);
}

static void
recv_rexec_state(int fd, Buffer *conf)
{
	Buffer m;
	char *cp;
	u_int len;

	debug3("%s: entering fd = %d", __func__, fd);

	buffer_init(&m);

	if (ssh_msg_recv(fd, &m) == -1)
		fatal("%s: ssh_msg_recv failed", __func__);
	if (buffer_get_char(&m) != 0)
		fatal("%s: rexec version mismatch", __func__);

	cp = buffer_get_string(&m, &len);
	if (conf != NULL)
		buffer_append(conf, cp, len + 1);
	free(cp);

	if (buffer_get_int(&m)) {
#ifdef WITH_SSH1
		if (sensitive_data.server_key != NULL)
			key_free(sensitive_data.server_key);
		sensitive_data.server_key = key_new_private(KEY_RSA1);
		buffer_get_bignum(&m, sensitive_data.server_key->rsa->e);
		buffer_get_bignum(&m, sensitive_data.server_key->rsa->n);
		buffer_get_bignum(&m, sensitive_data.server_key->rsa->d);
		buffer_get_bignum(&m, sensitive_data.server_key->rsa->iqmp);
		buffer_get_bignum(&m, sensitive_data.server_key->rsa->p);
		buffer_get_bignum(&m, sensitive_data.server_key->rsa->q);
		if (rsa_generate_additional_parameters(
		    sensitive_data.server_key->rsa) != 0)
			fatal("%s: rsa_generate_additional_parameters "
			    "error", __func__);
#endif
	}

#if defined(WITH_OPENSSL) && !defined(OPENSSL_PRNG_ONLY)
	rexec_recv_rng_seed(&m);
#endif

	buffer_free(&m);

	debug3("%s: done", __func__);
}

/* Accept a connection from inetd */
static void
server_accept_inetd(int *sock_in, int *sock_out)
{
	int fd;

	startup_pipe = -1;
	if (rexeced_flag) {
		close(REEXEC_CONFIG_PASS_FD);
		*sock_in = *sock_out = dup(STDIN_FILENO);
		if (!debug_flag) {
			startup_pipe = dup(REEXEC_STARTUP_PIPE_FD);
			close(REEXEC_STARTUP_PIPE_FD);
		}
	} else {
		*sock_in = dup(STDIN_FILENO);
		*sock_out = dup(STDOUT_FILENO);
	}
	/*
	 * We intentionally do not close the descriptors 0, 1, and 2
	 * as our code for setting the descriptors won't work if
	 * ttyfd happens to be one of those.
	 */
	if ((fd = open(_PATH_DEVNULL, O_RDWR, 0)) != -1) {
		dup2(fd, STDIN_FILENO);
		dup2(fd, STDOUT_FILENO);
		if (!log_stderr)
			dup2(fd, STDERR_FILENO);
		if (fd > (log_stderr ? STDERR_FILENO : STDOUT_FILENO))
			close(fd);
	}
	debug("inetd sockets after dupping: %d, %d", *sock_in, *sock_out);
}

/*
 * Listen for TCP connections
 */
static void
server_listen(void)
{
	int ret, listen_sock, on = 1;
	struct addrinfo *ai;
	char ntop[NI_MAXHOST], strport[NI_MAXSERV];
	int socksize;
	int socksizelen = sizeof(int);

	for (ai = options.listen_addrs; ai; ai = ai->ai_next) {
		if (ai->ai_family != AF_INET && ai->ai_family != AF_INET6)
			continue;
		if (num_listen_socks >= MAX_LISTEN_SOCKS)
			fatal("Too many listen sockets. "
			    "Enlarge MAX_LISTEN_SOCKS");
		if ((ret = getnameinfo(ai->ai_addr, ai->ai_addrlen,
		    ntop, sizeof(ntop), strport, sizeof(strport),
		    NI_NUMERICHOST|NI_NUMERICSERV)) != 0) {
			error("getnameinfo failed: %.100s",
			    ssh_gai_strerror(ret));
			continue;
		}
		/* Create socket for listening. */
		listen_sock = socket(ai->ai_family, ai->ai_socktype,
		    ai->ai_protocol);
		if (listen_sock < 0) {
			/* kernel may not support ipv6 */
			verbose("socket: %.100s", strerror(errno));
			continue;
		}
		if (set_nonblock(listen_sock) == -1) {
			close(listen_sock);
			continue;
		}
		/*
		 * Set socket options.
		 * Allow local port reuse in TIME_WAIT.
		 */
		if (setsockopt(listen_sock, SOL_SOCKET, SO_REUSEADDR,
		    &on, sizeof(on)) == -1)
			error("setsockopt SO_REUSEADDR: %s", strerror(errno));

		/* Only communicate in IPv6 over AF_INET6 sockets. */
		if (ai->ai_family == AF_INET6)
			sock_set_v6only(listen_sock);

		debug("Bind to port %s on %s.", strport, ntop);

		getsockopt(listen_sock, SOL_SOCKET, SO_RCVBUF,
				   &socksize, &socksizelen);
		debug("Server TCP RWIN socket size: %d", socksize);
		debug("HPN Buffer Size: %d", options.hpn_buffer_size);

		/* Bind the socket to the desired port. */
		if (bind(listen_sock, ai->ai_addr, ai->ai_addrlen) < 0) {
			error("Bind to port %s on %s failed: %.200s.",
			    strport, ntop, strerror(errno));
			close(listen_sock);
			continue;
		}
		listen_socks[num_listen_socks] = listen_sock;
		num_listen_socks++;

		/* Start listening on the port. */
		if (listen(listen_sock, SSH_LISTEN_BACKLOG) < 0)
			fatal("listen on [%s]:%s: %.100s",
			    ntop, strport, strerror(errno));
		logit("Server listening on %s port %s.", ntop, strport);
	}
	freeaddrinfo(options.listen_addrs);

	if (!num_listen_socks)
		fatal("Cannot bind any address.");
}

/*
 * The main TCP accept loop. Note that, for the non-debug case, returns
 * from this function are in a forked subprocess.
 */
static void
server_accept_loop(int *sock_in, int *sock_out, int *newsock, int *config_s)
{
	fd_set *fdset;
	int i, j, ret, maxfd;
	int key_used = 0, startups = 0;
	int startup_p[2] = { -1 , -1 };
	struct sockaddr_storage from;
	socklen_t fromlen;
	pid_t pid;
	u_char rnd[256];

	/* setup fd set for accept */
	fdset = NULL;
	maxfd = 0;
	for (i = 0; i < num_listen_socks; i++)
		if (listen_socks[i] > maxfd)
			maxfd = listen_socks[i];
	/* pipes connected to unauthenticated childs */
	startup_pipes = xcalloc(options.max_startups, sizeof(int));
	for (i = 0; i < options.max_startups; i++)
		startup_pipes[i] = -1;

	/*
	 * Stay listening for connections until the system crashes or
	 * the daemon is killed with a signal.
	 */
	for (;;) {
		if (received_sighup)
			sighup_restart();
		if (fdset != NULL)
			free(fdset);
		fdset = (fd_set *)xcalloc(howmany(maxfd + 1, NFDBITS),
		    sizeof(fd_mask));

		for (i = 0; i < num_listen_socks; i++)
			FD_SET(listen_socks[i], fdset);
		for (i = 0; i < options.max_startups; i++)
			if (startup_pipes[i] != -1)
				FD_SET(startup_pipes[i], fdset);

		/* Wait in select until there is a connection. */
		ret = select(maxfd+1, fdset, NULL, NULL, NULL);
		if (ret < 0 && errno != EINTR)
			error("select: %.100s", strerror(errno));
		if (received_sigterm) {
			logit("Received signal %d; terminating.",
			    (int) received_sigterm);
			close_listen_socks();
			if (options.pid_file != NULL)
				unlink(options.pid_file);
			exit(received_sigterm == SIGTERM ? 0 : 255);
		}
		if (key_used && key_do_regen) {
			generate_ephemeral_server_key();
			key_used = 0;
			key_do_regen = 0;
		}
		if (ret < 0)
			continue;

		for (i = 0; i < options.max_startups; i++)
			if (startup_pipes[i] != -1 &&
			    FD_ISSET(startup_pipes[i], fdset)) {
				/*
				 * the read end of the pipe is ready
				 * if the child has closed the pipe
				 * after successful authentication
				 * or if the child has died
				 */
				close(startup_pipes[i]);
				startup_pipes[i] = -1;
				startups--;
			}
		for (i = 0; i < num_listen_socks; i++) {
			if (!FD_ISSET(listen_socks[i], fdset))
				continue;
			fromlen = sizeof(from);
			*newsock = accept(listen_socks[i],
			    (struct sockaddr *)&from, &fromlen);
			if (*newsock < 0) {
				if (errno != EINTR && errno != EWOULDBLOCK &&
				    errno != ECONNABORTED && errno != EAGAIN)
					error("accept: %.100s",
					    strerror(errno));
				if (errno == EMFILE || errno == ENFILE)
					usleep(100 * 1000);
				continue;
			}
			if (unset_nonblock(*newsock) == -1) {
				close(*newsock);
				continue;
			}
			if (drop_connection(startups) == 1) {
				debug("drop connection #%d", startups);
				close(*newsock);
				continue;
			}
			if (pipe(startup_p) == -1) {
				close(*newsock);
				continue;
			}

			if (rexec_flag && socketpair(AF_UNIX,
			    SOCK_STREAM, 0, config_s) == -1) {
				error("reexec socketpair: %s",
				    strerror(errno));
				close(*newsock);
				close(startup_p[0]);
				close(startup_p[1]);
				continue;
			}

			for (j = 0; j < options.max_startups; j++)
				if (startup_pipes[j] == -1) {
					startup_pipes[j] = startup_p[0];
					if (maxfd < startup_p[0])
						maxfd = startup_p[0];
					startups++;
					break;
				}

			/*
			 * Got connection.  Fork a child to handle it, unless
			 * we are in debugging mode.
			 */
			if (debug_flag) {
				/*
				 * In debugging mode.  Close the listening
				 * socket, and start processing the
				 * connection without forking.
				 */
				debug("Server will not fork when running in debugging mode.");
				close_listen_socks();
				*sock_in = *newsock;
				*sock_out = *newsock;
				close(startup_p[0]);
				close(startup_p[1]);
				startup_pipe = -1;
				pid = getpid();
				if (rexec_flag) {
					send_rexec_state(config_s[0],
					    &cfg);
					close(config_s[0]);
				}
				break;
			}

			/*
			 * Normal production daemon.  Fork, and have
			 * the child process the connection. The
			 * parent continues listening.
			 */
			platform_pre_fork();
			if ((pid = fork()) == 0) {
				/*
				 * Child.  Close the listening and
				 * max_startup sockets.  Start using
				 * the accepted socket. Reinitialize
				 * logging (since our pid has changed).
				 * We break out of the loop to handle
				 * the connection.
				 */
				platform_post_fork_child();
				startup_pipe = startup_p[1];
				close_startup_pipes();
				close_listen_socks();
				*sock_in = *newsock;
				*sock_out = *newsock;
				log_init(__progname,
				    options.log_level,
				    options.log_facility,
				    log_stderr);
				if (rexec_flag)
					close(config_s[0]);
				break;
			}

			/* Parent.  Stay in the loop. */
			platform_post_fork_parent(pid);
			if (pid < 0)
				error("fork: %.100s", strerror(errno));
			else
				debug("Forked child %ld.", (long)pid);

			close(startup_p[1]);

			if (rexec_flag) {
				send_rexec_state(config_s[0], &cfg);
				close(config_s[0]);
				close(config_s[1]);
			}

			/*
			 * Mark that the key has been used (it
			 * was "given" to the child).
			 */
			if ((options.protocol & SSH_PROTO_1) &&
			    key_used == 0) {
				/* Schedule server key regeneration alarm. */
				signal(SIGALRM, key_regeneration_alarm);
				alarm(options.key_regeneration_time);
				key_used = 1;
			}

			close(*newsock);

			/*
			 * Ensure that our random state differs
			 * from that of the child
			 */
			arc4random_stir();
			arc4random_buf(rnd, sizeof(rnd));
#ifdef WITH_OPENSSL
			RAND_seed(rnd, sizeof(rnd));
#endif
			explicit_bzero(rnd, sizeof(rnd));
		}

		/* child process check (or debug mode) */
		if (num_listen_socks < 0)
			break;
	}
}


/*
 * Main program for the daemon.
 */
int
main(int ac, char **av)
{
	extern char *optarg;
	extern int optind;
	int r, opt, i, j, on = 1;
	int sock_in = -1, sock_out = -1, newsock = -1;
	const char *remote_ip;
	int remote_port;
	char *fp, *line, *laddr, *logfile = NULL;
	int config_s[2] = { -1 , -1 };
	u_int n;
	u_int64_t ibytes, obytes;
	mode_t new_umask;
	Key *key;
	Key *pubkey;
	int keytype;
	Authctxt *authctxt;
	struct connection_info *connection_info = get_connection_info(0, 0);

#ifdef HAVE_SECUREWARE
	(void)set_auth_parameters(ac, av);
#endif
	__progname = ssh_get_progname(av[0]);

	/* Save argv. Duplicate so setproctitle emulation doesn't clobber it */
	saved_argc = ac;
	rexec_argc = ac;
	saved_argv = xcalloc(ac + 1, sizeof(*saved_argv));
	for (i = 0; i < ac; i++)
		saved_argv[i] = xstrdup(av[i]);
	saved_argv[i] = NULL;

#ifndef HAVE_SETPROCTITLE
	/* Prepare for later setproctitle emulation */
	compat_init_setproctitle(ac, av);
	av = saved_argv;
#endif

	if (geteuid() == 0 && setgroups(0, NULL) == -1)
		debug("setgroups(): %.200s", strerror(errno));

	/* Ensure that fds 0, 1 and 2 are open or directed to /dev/null */
	sanitise_stdfd();

	/* Initialize configuration options to their default values. */
	initialize_server_options(&options);

	/* Parse command-line arguments. */
	while ((opt = getopt(ac, av,
	    "C:E:b:c:f:g:h:k:o:p:u:46DQRTdeiqrt")) != -1) {
		switch (opt) {
		case '4':
			options.address_family = AF_INET;
			break;
		case '6':
			options.address_family = AF_INET6;
			break;
		case 'f':
			config_file_name = optarg;
			break;
		case 'c':
			if (options.num_host_cert_files >= MAX_HOSTCERTS) {
				fprintf(stderr, "too many host certificates.\n");
				exit(1);
			}
			options.host_cert_files[options.num_host_cert_files++] =
			   derelativise_path(optarg);
			break;
		case 'd':
			if (debug_flag == 0) {
				debug_flag = 1;
				options.log_level = SYSLOG_LEVEL_DEBUG1;
			} else if (options.log_level < SYSLOG_LEVEL_DEBUG3)
				options.log_level++;
			break;
		case 'D':
			no_daemon_flag = 1;
			break;
		case 'E':
			logfile = xstrdup(optarg);
			/* FALLTHROUGH */
		case 'e':
			log_stderr = 1;
			break;
		case 'i':
			inetd_flag = 1;
			break;
		case 'r':
			rexec_flag = 0;
			break;
		case 'R':
			rexeced_flag = 1;
			inetd_flag = 1;
			break;
		case 'Q':
			/* ignored */
			break;
		case 'q':
			options.log_level = SYSLOG_LEVEL_QUIET;
			break;
		case 'b':
			options.server_key_bits = (int)strtonum(optarg, 256,
			    32768, NULL);
			break;
		case 'p':
			options.ports_from_cmdline = 1;
			if (options.num_ports >= MAX_PORTS) {
				fprintf(stderr, "too many ports.\n");
				exit(1);
			}
			options.ports[options.num_ports++] = a2port(optarg);
			if (options.ports[options.num_ports-1] <= 0) {
				fprintf(stderr, "Bad port number.\n");
				exit(1);
			}
			break;
		case 'g':
			if ((options.login_grace_time = convtime(optarg)) == -1) {
				fprintf(stderr, "Invalid login grace time.\n");
				exit(1);
			}
			break;
		case 'k':
			if ((options.key_regeneration_time = convtime(optarg)) == -1) {
				fprintf(stderr, "Invalid key regeneration interval.\n");
				exit(1);
			}
			break;
		case 'h':
			if (options.num_host_key_files >= MAX_HOSTKEYS) {
				fprintf(stderr, "too many host keys.\n");
				exit(1);
			}
			options.host_key_files[options.num_host_key_files++] = 
			   derelativise_path(optarg);
			break;
		case 't':
			test_flag = 1;
			break;
		case 'T':
			test_flag = 2;
			break;
		case 'C':
			if (parse_server_match_testspec(connection_info,
			    optarg) == -1)
				exit(1);
			break;
		case 'u':
			utmp_len = (u_int)strtonum(optarg, 0, HOST_NAME_MAX+1+1, NULL);
			if (utmp_len > HOST_NAME_MAX+1) {
				fprintf(stderr, "Invalid utmp length.\n");
				exit(1);
			}
			break;
		case 'o':
			line = xstrdup(optarg);
			if (process_server_config_line(&options, line,
			    "command-line", 0, NULL, NULL) != 0)
				exit(1);
			free(line);
			break;
		case '?':
		default:
			usage();
			break;
		}
	}
	if (rexeced_flag || inetd_flag)
		rexec_flag = 0;
	if (!test_flag && (rexec_flag && (av[0] == NULL || *av[0] != '/')))
		fatal("sshd re-exec requires execution with an absolute path");
	if (rexeced_flag)
		closefrom(REEXEC_MIN_FREE_FD);
	else
		closefrom(REEXEC_DEVCRYPTO_RESERVED_FD);

#ifdef WITH_OPENSSL
	OpenSSL_add_all_algorithms();
#endif

	/* If requested, redirect the logs to the specified logfile. */
	if (logfile != NULL) {
		log_redirect_stderr_to(logfile);
		free(logfile);
	}
	/*
	 * Force logging to stderr until we have loaded the private host
	 * key (unless started from inetd)
	 */
	log_init(__progname,
	    options.log_level == SYSLOG_LEVEL_NOT_SET ?
	    SYSLOG_LEVEL_INFO : options.log_level,
	    options.log_facility == SYSLOG_FACILITY_NOT_SET ?
	    SYSLOG_FACILITY_AUTH : options.log_facility,
	    log_stderr || !inetd_flag);

	/*
	 * Unset KRB5CCNAME, otherwise the user's session may inherit it from
	 * root's environment
	 */
	if (getenv("KRB5CCNAME") != NULL)
		(void) unsetenv("KRB5CCNAME");

#ifdef _UNICOS
	/* Cray can define user privs drop all privs now!
	 * Not needed on PRIV_SU systems!
	 */
	drop_cray_privs();
#endif

	sensitive_data.server_key = NULL;
	sensitive_data.ssh1_host_key = NULL;
	sensitive_data.have_ssh1_key = 0;
	sensitive_data.have_ssh2_key = 0;

	/*
	 * If we're doing an extended config test, make sure we have all of
	 * the parameters we need.  If we're not doing an extended test,
	 * do not silently ignore connection test params.
	 */
	if (test_flag >= 2 && server_match_spec_complete(connection_info) == 0)
		fatal("user, host and addr are all required when testing "
		   "Match configs");
	if (test_flag < 2 && server_match_spec_complete(connection_info) >= 0)
		fatal("Config test connection parameter (-C) provided without "
		   "test mode (-T)");

	/* Fetch our configuration */
	buffer_init(&cfg);
	if (rexeced_flag)
		recv_rexec_state(REEXEC_CONFIG_PASS_FD, &cfg);
	else if (strcasecmp(config_file_name, "none") != 0)
		load_server_config(config_file_name, &cfg);

	parse_server_config(&options, rexeced_flag ? "rexec" : config_file_name,
	    &cfg, NULL);

	seed_rng();

	/* Fill in default values for those options not explicitly set. */
	fill_default_server_options(&options);

	/* challenge-response is implemented via keyboard interactive */
	if (options.challenge_response_authentication)
		options.kbd_interactive_authentication = 1;

	/* Check that options are sensible */
	if (options.authorized_keys_command_user == NULL &&
	    (options.authorized_keys_command != NULL &&
	    strcasecmp(options.authorized_keys_command, "none") != 0))
		fatal("AuthorizedKeysCommand set without "
		    "AuthorizedKeysCommandUser");
	if (options.authorized_principals_command_user == NULL &&
	    (options.authorized_principals_command != NULL &&
	    strcasecmp(options.authorized_principals_command, "none") != 0))
		fatal("AuthorizedPrincipalsCommand set without "
		    "AuthorizedPrincipalsCommandUser");

	/*
	 * Check whether there is any path through configured auth methods.
	 * Unfortunately it is not possible to verify this generally before
	 * daemonisation in the presence of Match block, but this catches
	 * and warns for trivial misconfigurations that could break login.
	 */
	if (options.num_auth_methods != 0) {
		if ((options.protocol & SSH_PROTO_1))
			fatal("AuthenticationMethods is not supported with "
			    "SSH protocol 1");
		for (n = 0; n < options.num_auth_methods; n++) {
			if (auth2_methods_valid(options.auth_methods[n],
			    1) == 0)
				break;
		}
		if (n >= options.num_auth_methods)
			fatal("AuthenticationMethods cannot be satisfied by "
			    "enabled authentication methods");
	}

	/* set default channel AF */
	channel_set_af(options.address_family);

	/* Check that there are no remaining arguments. */
	if (optind < ac) {
		fprintf(stderr, "Extra argument %s.\n", av[optind]);
		exit(1);
	}

	debug("sshd version %s, %s", SSH_VERSION,
#ifdef WITH_OPENSSL
	    SSLeay_version(SSLEAY_VERSION)
#else
	    "without OpenSSL"
#endif
	);

	/* Store privilege separation user for later use if required. */
	if ((privsep_pw = getpwnam(SSH_PRIVSEP_USER)) == NULL) {
		if (use_privsep || options.kerberos_authentication)
			fatal("Privilege separation user %s does not exist",
			    SSH_PRIVSEP_USER);
	} else {
		explicit_bzero(privsep_pw->pw_passwd,
		    strlen(privsep_pw->pw_passwd));
		privsep_pw = pwcopy(privsep_pw);
		free(privsep_pw->pw_passwd);
		privsep_pw->pw_passwd = xstrdup("*");
	}
	endpwent();

	/* load host keys */
	sensitive_data.host_keys = xcalloc(options.num_host_key_files,
	    sizeof(Key *));
	sensitive_data.host_pubkeys = xcalloc(options.num_host_key_files,
	    sizeof(Key *));

	if (options.host_key_agent) {
		if (strcmp(options.host_key_agent, SSH_AUTHSOCKET_ENV_NAME))
			setenv(SSH_AUTHSOCKET_ENV_NAME,
			    options.host_key_agent, 1);
		if ((r = ssh_get_authentication_socket(NULL)) == 0)
			have_agent = 1;
		else
			error("Could not connect to agent \"%s\": %s",
			    options.host_key_agent, ssh_err(r));
	}

	for (i = 0; i < options.num_host_key_files; i++) {
		if (options.host_key_files[i] == NULL)
			continue;
		key = key_load_private(options.host_key_files[i], "", NULL);
		pubkey = key_load_public(options.host_key_files[i], NULL);
		if (pubkey == NULL && key != NULL)
			pubkey = key_demote(key);
		sensitive_data.host_keys[i] = key;
		sensitive_data.host_pubkeys[i] = pubkey;

		if (key == NULL && pubkey != NULL && pubkey->type != KEY_RSA1 &&
		    have_agent) {
			debug("will rely on agent for hostkey %s",
			    options.host_key_files[i]);
			keytype = pubkey->type;
		} else if (key != NULL) {
			keytype = key->type;
		} else {
			error("Could not load host key: %s",
			    options.host_key_files[i]);
			sensitive_data.host_keys[i] = NULL;
			sensitive_data.host_pubkeys[i] = NULL;
			continue;
		}

		switch (keytype) {
		case KEY_RSA1:
			sensitive_data.ssh1_host_key = key;
			sensitive_data.have_ssh1_key = 1;
			break;
		case KEY_RSA:
		case KEY_DSA:
		case KEY_ECDSA:
		case KEY_ED25519:
			if (have_agent || key != NULL)
				sensitive_data.have_ssh2_key = 1;
			break;
		}
		if ((fp = sshkey_fingerprint(pubkey, options.fingerprint_hash,
		    SSH_FP_DEFAULT)) == NULL)
			fatal("sshkey_fingerprint failed");
		debug("%s host key #%d: %s %s",
		    key ? "private" : "agent", i, keytype == KEY_RSA1 ?
		    sshkey_type(pubkey) : sshkey_ssh_name(pubkey), fp);
		free(fp);
	}
	if ((options.protocol & SSH_PROTO_1) && !sensitive_data.have_ssh1_key) {
		logit("Disabling protocol version 1. Could not load host key");
		options.protocol &= ~SSH_PROTO_1;
	}
	if ((options.protocol & SSH_PROTO_2) && !sensitive_data.have_ssh2_key) {
		logit("Disabling protocol version 2. Could not load host key");
		options.protocol &= ~SSH_PROTO_2;
	}
	if (!(options.protocol & (SSH_PROTO_1|SSH_PROTO_2))) {
		logit("sshd: no hostkeys available -- exiting.");
		exit(1);
	}

	/*
	 * Load certificates. They are stored in an array at identical
	 * indices to the public keys that they relate to.
	 */
	sensitive_data.host_certificates = xcalloc(options.num_host_key_files,
	    sizeof(Key *));
	for (i = 0; i < options.num_host_key_files; i++)
		sensitive_data.host_certificates[i] = NULL;

	for (i = 0; i < options.num_host_cert_files; i++) {
		if (options.host_cert_files[i] == NULL)
			continue;
		key = key_load_public(options.host_cert_files[i], NULL);
		if (key == NULL) {
			error("Could not load host certificate: %s",
			    options.host_cert_files[i]);
			continue;
		}
		if (!key_is_cert(key)) {
			error("Certificate file is not a certificate: %s",
			    options.host_cert_files[i]);
			key_free(key);
			continue;
		}
		/* Find matching private key */
		for (j = 0; j < options.num_host_key_files; j++) {
			if (key_equal_public(key,
			    sensitive_data.host_keys[j])) {
				sensitive_data.host_certificates[j] = key;
				break;
			}
		}
		if (j >= options.num_host_key_files) {
			error("No matching private key for certificate: %s",
			    options.host_cert_files[i]);
			key_free(key);
			continue;
		}
		sensitive_data.host_certificates[j] = key;
		debug("host certificate: #%d type %d %s", j, key->type,
		    key_type(key));
	}

#ifdef WITH_SSH1
	/* Check certain values for sanity. */
	if (options.protocol & SSH_PROTO_1) {
		if (options.server_key_bits < SSH_RSA_MINIMUM_MODULUS_SIZE ||
		    options.server_key_bits > OPENSSL_RSA_MAX_MODULUS_BITS) {
			fprintf(stderr, "Bad server key size.\n");
			exit(1);
		}
		/*
		 * Check that server and host key lengths differ sufficiently. This
		 * is necessary to make double encryption work with rsaref. Oh, I
		 * hate software patents. I dont know if this can go? Niels
		 */
		if (options.server_key_bits >
		    BN_num_bits(sensitive_data.ssh1_host_key->rsa->n) -
		    SSH_KEY_BITS_RESERVED && options.server_key_bits <
		    BN_num_bits(sensitive_data.ssh1_host_key->rsa->n) +
		    SSH_KEY_BITS_RESERVED) {
			options.server_key_bits =
			    BN_num_bits(sensitive_data.ssh1_host_key->rsa->n) +
			    SSH_KEY_BITS_RESERVED;
			debug("Forcing server key to %d bits to make it differ from host key.",
			    options.server_key_bits);
		}
	}
#endif

	if (use_privsep) {
		struct stat st;

		if ((stat(_PATH_PRIVSEP_CHROOT_DIR, &st) == -1) ||
		    (S_ISDIR(st.st_mode) == 0))
			fatal("Missing privilege separation directory: %s",
			    _PATH_PRIVSEP_CHROOT_DIR);

#ifdef HAVE_CYGWIN
		if (check_ntsec(_PATH_PRIVSEP_CHROOT_DIR) &&
		    (st.st_uid != getuid () ||
		    (st.st_mode & (S_IWGRP|S_IWOTH)) != 0))
#else
		if (st.st_uid != 0 || (st.st_mode & (S_IWGRP|S_IWOTH)) != 0)
#endif
			fatal("%s must be owned by root and not group or "
			    "world-writable.", _PATH_PRIVSEP_CHROOT_DIR);
	}

	if (test_flag > 1) {
		if (server_match_spec_complete(connection_info) == 1)
			parse_server_match_config(&options, connection_info);
		dump_config(&options);
	}

	/* Configuration looks good, so exit if in test mode. */
	if (test_flag)
		exit(0);

	/*
	 * Clear out any supplemental groups we may have inherited.  This
	 * prevents inadvertent creation of files with bad modes (in the
	 * portable version at least, it's certainly possible for PAM
	 * to create a file, and we can't control the code in every
	 * module which might be used).
	 */
	if (setgroups(0, NULL) < 0)
		debug("setgroups() failed: %.200s", strerror(errno));

	if (rexec_flag) {
		rexec_argv = xcalloc(rexec_argc + 2, sizeof(char *));
		for (i = 0; i < rexec_argc; i++) {
			debug("rexec_argv[%d]='%s'", i, saved_argv[i]);
			rexec_argv[i] = saved_argv[i];
		}
		rexec_argv[rexec_argc] = "-R";
		rexec_argv[rexec_argc + 1] = NULL;
	}

	/* Ensure that umask disallows at least group and world write */
	new_umask = umask(0077) | 0022;
	(void) umask(new_umask);

	/* Initialize the log (it is reinitialized below in case we forked). */
	if (debug_flag && (!inetd_flag || rexeced_flag))
		log_stderr = 1;
	log_init(__progname, options.log_level, options.log_facility, log_stderr);

	/*
	 * If not in debugging mode, and not started from inetd, disconnect
	 * from the controlling terminal, and fork.  The original process
	 * exits.
	 */
	if (!(debug_flag || inetd_flag || no_daemon_flag)) {
#ifdef TIOCNOTTY
		int fd;
#endif /* TIOCNOTTY */
		if (daemon(0, 0) < 0)
			fatal("daemon() failed: %.200s", strerror(errno));

		/* Disconnect from the controlling tty. */
#ifdef TIOCNOTTY
		fd = open(_PATH_TTY, O_RDWR | O_NOCTTY);
		if (fd >= 0) {
			(void) ioctl(fd, TIOCNOTTY, NULL);
			close(fd);
		}
#endif /* TIOCNOTTY */
	}
	/* Reinitialize the log (because of the fork above). */
	log_init(__progname, options.log_level, options.log_facility, log_stderr);

	/* Chdir to the root directory so that the current disk can be
	   unmounted if desired. */
	if (chdir("/") == -1)
		error("chdir(\"/\"): %s", strerror(errno));

	/* ignore SIGPIPE */
	signal(SIGPIPE, SIG_IGN);

	/* Get a connection, either from inetd or a listening TCP socket */
	if (inetd_flag) {
		server_accept_inetd(&sock_in, &sock_out);
	} else {
		platform_pre_listen();
		server_listen();

		if (options.protocol & SSH_PROTO_1)
			generate_ephemeral_server_key();

		signal(SIGHUP, sighup_handler);
		signal(SIGCHLD, main_sigchld_handler);
		signal(SIGTERM, sigterm_handler);
		signal(SIGQUIT, sigterm_handler);

		/*
		 * Write out the pid file after the sigterm handler
		 * is setup and the listen sockets are bound
		 */
		if (options.pid_file != NULL && !debug_flag) {
			FILE *f = fopen(options.pid_file, "w");

			if (f == NULL) {
				error("Couldn't create pid file \"%s\": %s",
				    options.pid_file, strerror(errno));
			} else {
				fprintf(f, "%ld\n", (long) getpid());
				fclose(f);
			}
		}

		/* Accept a connection and return in a forked child */
		server_accept_loop(&sock_in, &sock_out,
		    &newsock, config_s);
	}

	/* This is the child processing a new connection. */
	setproctitle("%s", "[accepted]");

	/*
	 * Create a new session and process group since the 4.4BSD
	 * setlogin() affects the entire process group.  We don't
	 * want the child to be able to affect the parent.
	 */
#if !defined(SSHD_ACQUIRES_CTTY)
	/*
	 * If setsid is called, on some platforms sshd will later acquire a
	 * controlling terminal which will result in "could not set
	 * controlling tty" errors.
	 */
	if (!debug_flag && !inetd_flag && setsid() < 0)
		error("setsid: %.100s", strerror(errno));
#endif

	if (rexec_flag) {
		int fd;

		debug("rexec start in %d out %d newsock %d pipe %d sock %d",
		    sock_in, sock_out, newsock, startup_pipe, config_s[0]);
		dup2(newsock, STDIN_FILENO);
		dup2(STDIN_FILENO, STDOUT_FILENO);
		if (startup_pipe == -1)
			close(REEXEC_STARTUP_PIPE_FD);
		else if (startup_pipe != REEXEC_STARTUP_PIPE_FD) {
			dup2(startup_pipe, REEXEC_STARTUP_PIPE_FD);
			close(startup_pipe);
			startup_pipe = REEXEC_STARTUP_PIPE_FD;
		}

		dup2(config_s[1], REEXEC_CONFIG_PASS_FD);
		close(config_s[1]);

		execv(rexec_argv[0], rexec_argv);

		/* Reexec has failed, fall back and continue */
		error("rexec of %s failed: %s", rexec_argv[0], strerror(errno));
		recv_rexec_state(REEXEC_CONFIG_PASS_FD, NULL);
		log_init(__progname, options.log_level,
		    options.log_facility, log_stderr);

		/* Clean up fds */
		close(REEXEC_CONFIG_PASS_FD);
		newsock = sock_out = sock_in = dup(STDIN_FILENO);
		if ((fd = open(_PATH_DEVNULL, O_RDWR, 0)) != -1) {
			dup2(fd, STDIN_FILENO);
			dup2(fd, STDOUT_FILENO);
			if (fd > STDERR_FILENO)
				close(fd);
		}
		debug("rexec cleanup in %d out %d newsock %d pipe %d sock %d",
		    sock_in, sock_out, newsock, startup_pipe, config_s[0]);
	}

	/* Executed child processes don't need these. */
	fcntl(sock_out, F_SETFD, FD_CLOEXEC);
	fcntl(sock_in, F_SETFD, FD_CLOEXEC);

	/*
	 * Disable the key regeneration alarm.  We will not regenerate the
	 * key since we are no longer in a position to give it to anyone. We
	 * will not restart on SIGHUP since it no longer makes sense.
	 */
	alarm(0);
	signal(SIGALRM, SIG_DFL);
	signal(SIGHUP, SIG_DFL);
	signal(SIGTERM, SIG_DFL);
	signal(SIGQUIT, SIG_DFL);
	signal(SIGCHLD, SIG_DFL);
	signal(SIGINT, SIG_DFL);

	/*
	 * Register our connection.  This turns encryption off because we do
	 * not have a key.
	 */
	packet_set_connection(sock_in, sock_out);
	packet_set_server();

	/* Set SO_KEEPALIVE if requested. */
	if (options.tcp_keep_alive && packet_connection_is_on_socket() &&
	    setsockopt(sock_in, SOL_SOCKET, SO_KEEPALIVE, &on, sizeof(on)) < 0)
		error("setsockopt SO_KEEPALIVE: %.100s", strerror(errno));

	if ((remote_port = get_remote_port()) < 0) {
		debug("get_remote_port failed");
		cleanup_exit(255);
	}

	/*
	 * We use get_canonical_hostname with usedns = 0 instead of
	 * get_remote_ipaddr here so IP options will be checked.
	 */
	(void) get_canonical_hostname(0);
	/*
	 * The rest of the code depends on the fact that
	 * get_remote_ipaddr() caches the remote ip, even if
	 * the socket goes away.
	 */
	remote_ip = get_remote_ipaddr();

#ifdef SSH_AUDIT_EVENTS
	audit_connection_from(remote_ip, remote_port);
#endif

	/* Log the connection. */
	laddr = get_local_ipaddr(sock_in);
	verbose("Connection from %s port %d on %s port %d",
	    remote_ip, remote_port, laddr,  get_local_port());
	free(laddr);

	/* set the HPN options for the child */
	channel_set_hpn(options.hpn_disabled, options.hpn_buffer_size);

	/*
	 * We don't want to listen forever unless the other side
	 * successfully authenticates itself.  So we set up an alarm which is
	 * cleared after successful authentication.  A limit of zero
	 * indicates no limit. Note that we don't set the alarm in debugging
	 * mode; it is just annoying to have the server exit just when you
	 * are about to discover the bug.
	 */
	signal(SIGALRM, grace_alarm_handler);
	if (!debug_flag)
		alarm(options.login_grace_time);

	sshd_exchange_identification(sock_in, sock_out);

	/* In inetd mode, generate ephemeral key only for proto 1 connections */
	if (!compat20 && inetd_flag && sensitive_data.server_key == NULL)
		generate_ephemeral_server_key();

	packet_set_nonblocking();

	/* allocate authentication context */
	authctxt = xcalloc(1, sizeof(*authctxt));

	authctxt->loginmsg = &loginmsg;

	/* XXX global for cleanup, access from other modules */
	the_authctxt = authctxt;

	/* prepare buffer to collect messages to display to user after login */
	buffer_init(&loginmsg);
	auth_debug_reset();

	if (use_privsep) {
		if (privsep_preauth(authctxt) == 1)
			goto authenticated;
	} else if (compat20 && have_agent) {
		if ((r = ssh_get_authentication_socket(&auth_sock)) != 0) {
			error("Unable to get agent socket: %s", ssh_err(r));
			have_agent = 0;
		}
	}

	/* perform the key exchange */
	/* authenticate user and start session */
	if (compat20) {
		do_ssh2_kex();
		do_authentication2(authctxt);
	} else {
#ifdef WITH_SSH1
		do_ssh1_kex();
		do_authentication(authctxt);
#else
		fatal("ssh1 not supported");
#endif
	}
	/*
	 * If we use privilege separation, the unprivileged child transfers
	 * the current keystate and exits
	 */
	if (use_privsep) {
		mm_send_keystate(pmonitor);
		exit(0);
	}

 authenticated:
	/*
	 * Cancel the alarm we set to limit the time taken for
	 * authentication.
	 */
	alarm(0);
	signal(SIGALRM, SIG_DFL);
	authctxt->authenticated = 1;
	if (startup_pipe != -1) {
		close(startup_pipe);
		startup_pipe = -1;
	}

#ifdef SSH_AUDIT_EVENTS
	audit_event(SSH_AUTH_SUCCESS);
#endif

#ifdef GSSAPI
	if (options.gss_authentication) {
		temporarily_use_uid(authctxt->pw);
		ssh_gssapi_storecreds();
		restore_uid();
	}
#endif
#ifdef USE_PAM
	if (options.use_pam) {
		do_pam_setcred(1);
		do_pam_session();
	}
#endif

	/*
	 * In privilege separation, we fork another child and prepare
	 * file descriptor passing.
	 */
	if (use_privsep) {
		privsep_postauth(authctxt);
		/* the monitor process [priv] will not return */
		if (!compat20)
			destroy_sensitive_data();
	}

	packet_set_timeout(options.client_alive_interval,
	    options.client_alive_count_max);

	/* Try to send all our hostkeys to the client */
	if (compat20)
		notify_hostkeys(active_state);

	/* Start session. */

#ifdef WITH_OPENSSL
	/* if we are using aes-ctr there can be issues in either a fork or sandbox
	 * so the initial aes-ctr is defined to point ot the original single process
	 * evp. After authentication we'll be past the fork and the sandboxed privsep
	 * so we repoint the define to the multithreaded evp. To start the threads we
	 * then force a rekey
	 */
	CipherContext *ccsend = ssh_packet_get_send_context(active_state);

	/* only rekey if necessary. If we don't do this gcm mode cipher breaks */
	if (strstr(cipher_return_name((Cipher*)ccsend->cipher), "ctr")) {
		debug("Single to Multithreaded CTR cipher swap - server request");
		cipher_reset_multithreaded();
		packet_request_rekeying();
	}
#endif

	do_authenticated(authctxt);

	/* The connection has been terminated. */
	packet_get_bytes(&ibytes, &obytes);
	verbose("Transferred: sent %llu, received %llu bytes",
	    (unsigned long long)obytes, (unsigned long long)ibytes);

	verbose("Closing connection to %.500s port %d", remote_ip, remote_port);

#ifdef USE_PAM
	if (options.use_pam)
		finish_pam();
#endif /* USE_PAM */

#ifdef SSH_AUDIT_EVENTS
	PRIVSEP(audit_event(SSH_CONNECTION_CLOSE));
#endif

	packet_close();

	if (use_privsep)
		mm_terminate();

	exit(0);
}

#ifdef WITH_SSH1
/*
 * Decrypt session_key_int using our private server key and private host key
 * (key with larger modulus first).
 */
int
ssh1_session_key(BIGNUM *session_key_int)
{
	int rsafail = 0;

	if (BN_cmp(sensitive_data.server_key->rsa->n,
	    sensitive_data.ssh1_host_key->rsa->n) > 0) {
		/* Server key has bigger modulus. */
		if (BN_num_bits(sensitive_data.server_key->rsa->n) <
		    BN_num_bits(sensitive_data.ssh1_host_key->rsa->n) +
		    SSH_KEY_BITS_RESERVED) {
			fatal("do_connection: %s: "
			    "server_key %d < host_key %d + SSH_KEY_BITS_RESERVED %d",
			    get_remote_ipaddr(),
			    BN_num_bits(sensitive_data.server_key->rsa->n),
			    BN_num_bits(sensitive_data.ssh1_host_key->rsa->n),
			    SSH_KEY_BITS_RESERVED);
		}
		if (rsa_private_decrypt(session_key_int, session_key_int,
		    sensitive_data.server_key->rsa) != 0)
			rsafail++;
		if (rsa_private_decrypt(session_key_int, session_key_int,
		    sensitive_data.ssh1_host_key->rsa) != 0)
			rsafail++;
	} else {
		/* Host key has bigger modulus (or they are equal). */
		if (BN_num_bits(sensitive_data.ssh1_host_key->rsa->n) <
		    BN_num_bits(sensitive_data.server_key->rsa->n) +
		    SSH_KEY_BITS_RESERVED) {
			fatal("do_connection: %s: "
			    "host_key %d < server_key %d + SSH_KEY_BITS_RESERVED %d",
			    get_remote_ipaddr(),
			    BN_num_bits(sensitive_data.ssh1_host_key->rsa->n),
			    BN_num_bits(sensitive_data.server_key->rsa->n),
			    SSH_KEY_BITS_RESERVED);
		}
		if (rsa_private_decrypt(session_key_int, session_key_int,
		    sensitive_data.ssh1_host_key->rsa) != 0)
			rsafail++;
		if (rsa_private_decrypt(session_key_int, session_key_int,
		    sensitive_data.server_key->rsa) != 0)
			rsafail++;
	}
	return (rsafail);
}

/*
 * SSH1 key exchange
 */
static void
do_ssh1_kex(void)
{
	int i, len;
	int rsafail = 0;
	BIGNUM *session_key_int, *fake_key_int, *real_key_int;
	u_char session_key[SSH_SESSION_KEY_LENGTH];
	u_char fake_key_bytes[4096 / 8];
	size_t fake_key_len;
	u_char cookie[8];
	u_int cipher_type, auth_mask, protocol_flags;

	/*
	 * Generate check bytes that the client must send back in the user
	 * packet in order for it to be accepted; this is used to defy ip
	 * spoofing attacks.  Note that this only works against somebody
	 * doing IP spoofing from a remote machine; any machine on the local
	 * network can still see outgoing packets and catch the random
	 * cookie.  This only affects rhosts authentication, and this is one
	 * of the reasons why it is inherently insecure.
	 */
	arc4random_buf(cookie, sizeof(cookie));

	/*
	 * Send our public key.  We include in the packet 64 bits of random
	 * data that must be matched in the reply in order to prevent IP
	 * spoofing.
	 */
	packet_start(SSH_SMSG_PUBLIC_KEY);
	for (i = 0; i < 8; i++)
		packet_put_char(cookie[i]);

	/* Store our public server RSA key. */
	packet_put_int(BN_num_bits(sensitive_data.server_key->rsa->n));
	packet_put_bignum(sensitive_data.server_key->rsa->e);
	packet_put_bignum(sensitive_data.server_key->rsa->n);

	/* Store our public host RSA key. */
	packet_put_int(BN_num_bits(sensitive_data.ssh1_host_key->rsa->n));
	packet_put_bignum(sensitive_data.ssh1_host_key->rsa->e);
	packet_put_bignum(sensitive_data.ssh1_host_key->rsa->n);

	/* Put protocol flags. */
	packet_put_int(SSH_PROTOFLAG_HOST_IN_FWD_OPEN);

	/* Declare which ciphers we support. */
	packet_put_int(cipher_mask_ssh1(0));

	/* Declare supported authentication types. */
	auth_mask = 0;
	if (options.rhosts_rsa_authentication)
		auth_mask |= 1 << SSH_AUTH_RHOSTS_RSA;
	if (options.rsa_authentication)
		auth_mask |= 1 << SSH_AUTH_RSA;
	if (options.challenge_response_authentication == 1)
		auth_mask |= 1 << SSH_AUTH_TIS;
	if (options.password_authentication)
		auth_mask |= 1 << SSH_AUTH_PASSWORD;
	packet_put_int(auth_mask);

	/* Send the packet and wait for it to be sent. */
	packet_send();
	packet_write_wait();

	debug("Sent %d bit server key and %d bit host key.",
	    BN_num_bits(sensitive_data.server_key->rsa->n),
	    BN_num_bits(sensitive_data.ssh1_host_key->rsa->n));

	/* Read clients reply (cipher type and session key). */
	packet_read_expect(SSH_CMSG_SESSION_KEY);

	/* Get cipher type and check whether we accept this. */
	cipher_type = packet_get_char();

	if (!(cipher_mask_ssh1(0) & (1 << cipher_type)))
		packet_disconnect("Warning: client selects unsupported cipher.");

	/* Get check bytes from the packet.  These must match those we
	   sent earlier with the public key packet. */
	for (i = 0; i < 8; i++)
		if (cookie[i] != packet_get_char())
			packet_disconnect("IP Spoofing check bytes do not match.");

	debug("Encryption type: %.200s", cipher_name(cipher_type));

	/* Get the encrypted integer. */
	if ((real_key_int = BN_new()) == NULL)
		fatal("do_ssh1_kex: BN_new failed");
	packet_get_bignum(real_key_int);

	protocol_flags = packet_get_int();
	packet_set_protocol_flags(protocol_flags);
	packet_check_eom();

	/* Setup a fake key in case RSA decryption fails */
	if ((fake_key_int = BN_new()) == NULL)
		fatal("do_ssh1_kex: BN_new failed");
	fake_key_len = BN_num_bytes(real_key_int);
	if (fake_key_len > sizeof(fake_key_bytes))
		fake_key_len = sizeof(fake_key_bytes);
	arc4random_buf(fake_key_bytes, fake_key_len);
	if (BN_bin2bn(fake_key_bytes, fake_key_len, fake_key_int) == NULL)
		fatal("do_ssh1_kex: BN_bin2bn failed");

	/* Decrypt real_key_int using host/server keys */
	rsafail = PRIVSEP(ssh1_session_key(real_key_int));
	/* If decryption failed, use the fake key. Else, the real key. */
	if (rsafail)
		session_key_int = fake_key_int;
	else
		session_key_int = real_key_int;

	/*
	 * Extract session key from the decrypted integer.  The key is in the
	 * least significant 256 bits of the integer; the first byte of the
	 * key is in the highest bits.
	 */
	(void) BN_mask_bits(session_key_int, sizeof(session_key) * 8);
	len = BN_num_bytes(session_key_int);
	if (len < 0 || (u_int)len > sizeof(session_key)) {
		error("do_ssh1_kex: bad session key len from %s: "
		    "session_key_int %d > sizeof(session_key) %lu",
		    get_remote_ipaddr(), len, (u_long)sizeof(session_key));
		rsafail++;
	} else {
		explicit_bzero(session_key, sizeof(session_key));
		BN_bn2bin(session_key_int,
		    session_key + sizeof(session_key) - len);

		derive_ssh1_session_id(
		    sensitive_data.ssh1_host_key->rsa->n,
		    sensitive_data.server_key->rsa->n,
		    cookie, session_id);
		/*
		 * Xor the first 16 bytes of the session key with the
		 * session id.
		 */
		for (i = 0; i < 16; i++)
			session_key[i] ^= session_id[i];
	}

	/* Destroy the private and public keys. No longer. */
	destroy_sensitive_data();

	if (use_privsep)
		mm_ssh1_session_id(session_id);

	/* Destroy the decrypted integer.  It is no longer needed. */
	BN_clear_free(real_key_int);
	BN_clear_free(fake_key_int);

	/* Set the session key.  From this on all communications will be encrypted. */
	packet_set_encryption_key(session_key, SSH_SESSION_KEY_LENGTH, cipher_type);

	/* Destroy our copy of the session key.  It is no longer needed. */
	explicit_bzero(session_key, sizeof(session_key));

	debug("Received session key; encryption turned on.");

	/* Send an acknowledgment packet.  Note that this packet is sent encrypted. */
	packet_start(SSH_SMSG_SUCCESS);
	packet_send();
	packet_write_wait();
}
#endif

int
sshd_hostkey_sign(Key *privkey, Key *pubkey, u_char **signature, size_t *slen,
    const u_char *data, size_t dlen, u_int flag)
{
	int r;
	u_int xxx_slen, xxx_dlen = dlen;

	if (privkey) {
		if (PRIVSEP(key_sign(privkey, signature, &xxx_slen, data, xxx_dlen) < 0))
			fatal("%s: key_sign failed", __func__);
		if (slen)
			*slen = xxx_slen;
	} else if (use_privsep) {
		if (mm_key_sign(pubkey, signature, &xxx_slen, data, xxx_dlen) < 0)
			fatal("%s: pubkey_sign failed", __func__);
		if (slen)
			*slen = xxx_slen;
	} else {
		if ((r = ssh_agent_sign(auth_sock, pubkey, signature, slen,
		    data, dlen, datafellows)) != 0)
			fatal("%s: ssh_agent_sign failed: %s",
			    __func__, ssh_err(r));
	}
	return 0;
}

/* SSH2 key exchange */
static void
do_ssh2_kex(void)
{
	char *myproposal[PROPOSAL_MAX] = { KEX_SERVER };
	struct kex *kex;
	int r;

<<<<<<< HEAD
	if (options.ciphers != NULL) {
		myproposal[PROPOSAL_ENC_ALGS_CTOS] =
		myproposal[PROPOSAL_ENC_ALGS_STOC] = options.ciphers;
	} else if (options.none_enabled == 1) {
		debug ("WARNING: None cipher enabled");
		myproposal[PROPOSAL_ENC_ALGS_CTOS] =
		    myproposal[PROPOSAL_ENC_ALGS_STOC] = KEX_ENCRYPT_INCLUDE_NONE;
	}
	myproposal[PROPOSAL_ENC_ALGS_CTOS] =
	    compat_cipher_proposal(myproposal[PROPOSAL_ENC_ALGS_CTOS]);
	myproposal[PROPOSAL_ENC_ALGS_STOC] =
	    compat_cipher_proposal(myproposal[PROPOSAL_ENC_ALGS_STOC]);

	if (options.macs != NULL) {
		myproposal[PROPOSAL_MAC_ALGS_CTOS] =
		myproposal[PROPOSAL_MAC_ALGS_STOC] = options.macs;
	}
=======
	myproposal[PROPOSAL_KEX_ALGS] = compat_kex_proposal(
	    options.kex_algorithms);
	myproposal[PROPOSAL_ENC_ALGS_CTOS] = compat_cipher_proposal(
	    options.ciphers);
	myproposal[PROPOSAL_ENC_ALGS_STOC] = compat_cipher_proposal(
	    options.ciphers);
	myproposal[PROPOSAL_MAC_ALGS_CTOS] =
	    myproposal[PROPOSAL_MAC_ALGS_STOC] = options.macs;

>>>>>>> 1dc8d93c
	if (options.compression == COMP_NONE) {
		myproposal[PROPOSAL_COMP_ALGS_CTOS] =
		myproposal[PROPOSAL_COMP_ALGS_STOC] = "none";
	} else if (options.compression == COMP_DELAYED) {
		myproposal[PROPOSAL_COMP_ALGS_CTOS] =
		myproposal[PROPOSAL_COMP_ALGS_STOC] = "none,zlib@openssh.com";
	}

	if (options.rekey_limit || options.rekey_interval)
		packet_set_rekey_limits((u_int32_t)options.rekey_limit,
		    (time_t)options.rekey_interval);

	myproposal[PROPOSAL_SERVER_HOST_KEY_ALGS] = compat_pkalg_proposal(
	    list_hostkey_types());

	/* start key exchange */
	if ((r = kex_setup(active_state, myproposal)) != 0)
		fatal("kex_setup: %s", ssh_err(r));
	kex = active_state->kex;
#ifdef WITH_OPENSSL
	kex->kex[KEX_DH_GRP1_SHA1] = kexdh_server;
	kex->kex[KEX_DH_GRP14_SHA1] = kexdh_server;
	kex->kex[KEX_DH_GEX_SHA1] = kexgex_server;
	kex->kex[KEX_DH_GEX_SHA256] = kexgex_server;
# ifdef OPENSSL_HAS_ECC
	kex->kex[KEX_ECDH_SHA2] = kexecdh_server;
# endif
#endif
	kex->kex[KEX_C25519_SHA256] = kexc25519_server;
	kex->server = 1;
	kex->client_version_string=client_version_string;
	kex->server_version_string=server_version_string;
	kex->load_host_public_key=&get_hostkey_public_by_type;
	kex->load_host_private_key=&get_hostkey_private_by_type;
	kex->host_key_index=&get_hostkey_index;
	kex->sign = sshd_hostkey_sign;

	dispatch_run(DISPATCH_BLOCK, &kex->done, active_state);

	session_id2 = kex->session_id;
	session_id2_len = kex->session_id_len;

#ifdef DEBUG_KEXDH
	/* send 1st encrypted/maced/compressed message */
	packet_start(SSH2_MSG_IGNORE);
	packet_put_cstring("markus");
	packet_send();
	packet_write_wait();
#endif
	debug("KEX done");
}

/* server specific fatal cleanup */
void
cleanup_exit(int i)
{
	if (the_authctxt) {
		do_cleanup(the_authctxt);
		if (use_privsep && privsep_is_preauth &&
		    pmonitor != NULL && pmonitor->m_pid > 1) {
			debug("Killing privsep child %d", pmonitor->m_pid);
			if (kill(pmonitor->m_pid, SIGKILL) != 0 &&
			    errno != ESRCH)
				error("%s: kill(%d): %s", __func__,
				    pmonitor->m_pid, strerror(errno));
		}
	}
#ifdef SSH_AUDIT_EVENTS
	/* done after do_cleanup so it can cancel the PAM auth 'thread' */
	if (!use_privsep || mm_is_monitor())
		audit_event(SSH_CONNECTION_ABANDON);
#endif
	_exit(i);
}<|MERGE_RESOLUTION|>--- conflicted
+++ resolved
@@ -2280,10 +2280,10 @@
 	 * so we repoint the define to the multithreaded evp. To start the threads we
 	 * then force a rekey
 	 */
-	CipherContext *ccsend = ssh_packet_get_send_context(active_state);
+	struct sshcipher_ctx *ccsend = ssh_packet_get_send_context(active_state);
 
 	/* only rekey if necessary. If we don't do this gcm mode cipher breaks */
-	if (strstr(cipher_return_name((Cipher*)ccsend->cipher), "ctr")) {
+	if (strstr(cipher_return_name(ccsend->cipher), "ctr")) {
 		debug("Single to Multithreaded CTR cipher swap - server request");
 		cipher_reset_multithreaded();
 		packet_request_rekeying();
@@ -2570,35 +2570,20 @@
 	struct kex *kex;
 	int r;
 
-<<<<<<< HEAD
-	if (options.ciphers != NULL) {
-		myproposal[PROPOSAL_ENC_ALGS_CTOS] =
-		myproposal[PROPOSAL_ENC_ALGS_STOC] = options.ciphers;
-	} else if (options.none_enabled == 1) {
-		debug ("WARNING: None cipher enabled");
-		myproposal[PROPOSAL_ENC_ALGS_CTOS] =
-		    myproposal[PROPOSAL_ENC_ALGS_STOC] = KEX_ENCRYPT_INCLUDE_NONE;
-	}
-	myproposal[PROPOSAL_ENC_ALGS_CTOS] =
-	    compat_cipher_proposal(myproposal[PROPOSAL_ENC_ALGS_CTOS]);
-	myproposal[PROPOSAL_ENC_ALGS_STOC] =
-	    compat_cipher_proposal(myproposal[PROPOSAL_ENC_ALGS_STOC]);
-
-	if (options.macs != NULL) {
-		myproposal[PROPOSAL_MAC_ALGS_CTOS] =
-		myproposal[PROPOSAL_MAC_ALGS_STOC] = options.macs;
-	}
-=======
+	char *ciphers = options.ciphers;
+	if (ciphers == NULL && options.none_enabled == 1) {
+		debug("WARNING: None cipher enabled");
+		ciphers = KEX_ENCRYPT_INCLUDE_NONE;
+	}
 	myproposal[PROPOSAL_KEX_ALGS] = compat_kex_proposal(
 	    options.kex_algorithms);
 	myproposal[PROPOSAL_ENC_ALGS_CTOS] = compat_cipher_proposal(
-	    options.ciphers);
+	    ciphers);
 	myproposal[PROPOSAL_ENC_ALGS_STOC] = compat_cipher_proposal(
-	    options.ciphers);
+	    ciphers);
 	myproposal[PROPOSAL_MAC_ALGS_CTOS] =
 	    myproposal[PROPOSAL_MAC_ALGS_STOC] = options.macs;
 
->>>>>>> 1dc8d93c
 	if (options.compression == COMP_NONE) {
 		myproposal[PROPOSAL_COMP_ALGS_CTOS] =
 		myproposal[PROPOSAL_COMP_ALGS_STOC] = "none";
